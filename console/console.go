--- conflicted
+++ resolved
@@ -76,8 +76,6 @@
 	histPath string              // Absolute path to the console scrollback history
 	history  []string            // Scroll history maintained by the console
 	printer  io.Writer           // Output writer to serialize any display strings to
-<<<<<<< HEAD
-=======
 
 	interactiveStopped chan struct{}
 	stopInteractiveCh  chan struct{}
@@ -85,7 +83,6 @@
 	stopped            chan struct{}
 	wg                 sync.WaitGroup
 	stopOnce           sync.Once
->>>>>>> 8be800ff
 }
 
 // New initializes a JavaScript interpreted runtime environment and sets defaults
@@ -344,11 +341,7 @@
 		sort.Strings(modules)
 		message += " modules: " + strings.Join(modules, " ") + "\n"
 	}
-<<<<<<< HEAD
-	message += "\nTo exit, press ctrl-d"
-=======
 	message += "\nTo exit, press ctrl-d or type exit"
->>>>>>> 8be800ff
 	fmt.Fprintln(c.printer, message)
 }
 
