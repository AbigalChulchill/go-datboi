// Copyright 2016 The go-ethereum Authors
// This file is part of the go-ethereum library.
//
// The go-ethereum library is free software: you can redistribute it and/or modify
// it under the terms of the GNU Lesser General Public License as published by
// the Free Software Foundation, either version 3 of the License, or
// (at your option) any later version.
//
// The go-ethereum library is distributed in the hope that it will be useful,
// but WITHOUT ANY WARRANTY; without even the implied warranty of
// MERCHANTABILITY or FITNESS FOR A PARTICULAR PURPOSE. See the
// GNU Lesser General Public License for more details.
//
// You should have received a copy of the GNU Lesser General Public License
// along with the go-ethereum library. If not, see <http://www.gnu.org/licenses/>.

// Package ethclient provides a client for the Ethereum RPC API.
package ethclient

import (
	"context"
	"encoding/json"
	"errors"
	"fmt"
	"math/big"

	"github.com/ethereum/go-ethereum"
	"github.com/ethereum/go-ethereum/common"
	"github.com/ethereum/go-ethereum/common/hexutil"
	"github.com/ethereum/go-ethereum/core/types"
	"github.com/ethereum/go-ethereum/rpc"
)

// Client defines typed wrappers for the Ethereum RPC API.
type Client struct {
	c *rpc.Client
}

// Dial connects a client to the given URL.
func Dial(rawurl string) (*Client, error) {
	return DialContext(context.Background(), rawurl)
}

func DialContext(ctx context.Context, rawurl string) (*Client, error) {
	c, err := rpc.DialContext(ctx, rawurl)
	if err != nil {
		return nil, err
	}
	return NewClient(c), nil
}

// NewClient creates a client that uses the given RPC client.
func NewClient(c *rpc.Client) *Client {
	return &Client{c}
}

func (ec *Client) Close() {
	ec.c.Close()
}

// Blockchain Access

// ChainID retrieves the current chain ID for transaction replay protection.
func (ec *Client) ChainID(ctx context.Context) (*big.Int, error) {
	var result hexutil.Big
	err := ec.c.CallContext(ctx, &result, "eth_chainId")
	if err != nil {
		return nil, err
	}
	return (*big.Int)(&result), err
}

// BlockByHash returns the given full block.
//
// Note that loading full blocks requires two requests. Use HeaderByHash
// if you don't need all transactions or uncle headers.
func (ec *Client) BlockByHash(ctx context.Context, hash common.Hash) (*types.Block, error) {
	return ec.getBlock(ctx, "eth_getBlockByHash", hash, true)
}

// BlockByNumber returns a block from the current canonical chain. If number is nil, the
// latest known block is returned.
//
// Note that loading full blocks requires two requests. Use HeaderByNumber
// if you don't need all transactions or uncle headers.
func (ec *Client) BlockByNumber(ctx context.Context, number *big.Int) (*types.Block, error) {
	return ec.getBlock(ctx, "eth_getBlockByNumber", toBlockNumArg(number), true)
}

// BlockNumber returns the most recent block number
func (ec *Client) BlockNumber(ctx context.Context) (uint64, error) {
	var result hexutil.Uint64
	err := ec.c.CallContext(ctx, &result, "eth_blockNumber")
	return uint64(result), err
}

type rpcBlock struct {
	Hash         common.Hash      `json:"hash"`
	Transactions []rpcTransaction `json:"transactions"`
	UncleHashes  []common.Hash    `json:"uncles"`
}

func (ec *Client) getBlock(ctx context.Context, method string, args ...interface{}) (*types.Block, error) {
	var raw json.RawMessage
	err := ec.c.CallContext(ctx, &raw, method, args...)
	if err != nil {
		return nil, err
	} else if len(raw) == 0 {
		return nil, ethereum.NotFound
	}
	// Decode header and transactions.
	var head *types.Header
	var body rpcBlock
	if err := json.Unmarshal(raw, &head); err != nil {
		return nil, err
	}
	if err := json.Unmarshal(raw, &body); err != nil {
		return nil, err
	}
	// Quick-verify transaction and uncle lists. This mostly helps with debugging the server.
	if head.UncleHash == types.EmptyUncleHash && len(body.UncleHashes) > 0 {
		return nil, fmt.Errorf("server returned non-empty uncle list but block header indicates no uncles")
	}
	if head.UncleHash != types.EmptyUncleHash && len(body.UncleHashes) == 0 {
		return nil, fmt.Errorf("server returned empty uncle list but block header indicates uncles")
	}
	if head.TxHash == types.EmptyRootHash && len(body.Transactions) > 0 {
		return nil, fmt.Errorf("server returned non-empty transaction list but block header indicates no transactions")
	}
	if head.TxHash != types.EmptyRootHash && len(body.Transactions) == 0 {
		return nil, fmt.Errorf("server returned empty transaction list but block header indicates transactions")
	}
	// Load uncles because they are not included in the block response.
	var uncles []*types.Header
	if len(body.UncleHashes) > 0 {
		uncles = make([]*types.Header, len(body.UncleHashes))
		reqs := make([]rpc.BatchElem, len(body.UncleHashes))
		for i := range reqs {
			reqs[i] = rpc.BatchElem{
				Method: "eth_getUncleByBlockHashAndIndex",
				Args:   []interface{}{body.Hash, hexutil.EncodeUint64(uint64(i))},
				Result: &uncles[i],
			}
		}
		if err := ec.c.BatchCallContext(ctx, reqs); err != nil {
			return nil, err
		}
		for i := range reqs {
			if reqs[i].Error != nil {
				return nil, reqs[i].Error
			}
			if uncles[i] == nil {
				return nil, fmt.Errorf("got null header for uncle %d of block %x", i, body.Hash[:])
			}
		}
	}
	// Fill the sender cache of transactions in the block.
	txs := make([]*types.Transaction, len(body.Transactions))
	for i, tx := range body.Transactions {
		if tx.From != nil {
			setSenderFromServer(tx.tx, *tx.From, body.Hash)
		}
		txs[i] = tx.tx
	}
	return types.NewBlockWithHeader(head).WithBody(txs, uncles), nil
}

// HeaderByHash returns the block header with the given hash.
func (ec *Client) HeaderByHash(ctx context.Context, hash common.Hash) (*types.Header, error) {
	var head *types.Header
	err := ec.c.CallContext(ctx, &head, "eth_getBlockByHash", hash, false)
	if err == nil && head == nil {
		err = ethereum.NotFound
	}
	return head, err
}

// HeaderByNumber returns a block header from the current canonical chain. If number is
// nil, the latest known header is returned.
func (ec *Client) HeaderByNumber(ctx context.Context, number *big.Int) (*types.Header, error) {
	var head *types.Header
	err := ec.c.CallContext(ctx, &head, "eth_getBlockByNumber", toBlockNumArg(number), false)
	if err == nil && head == nil {
		err = ethereum.NotFound
	}
	return head, err
}

type rpcTransaction struct {
	tx *types.Transaction
	txExtraInfo
}

type txExtraInfo struct {
	BlockNumber *string         `json:"blockNumber,omitempty"`
	BlockHash   *common.Hash    `json:"blockHash,omitempty"`
	From        *common.Address `json:"from,omitempty"`
}

func (tx *rpcTransaction) UnmarshalJSON(msg []byte) error {
	if err := json.Unmarshal(msg, &tx.tx); err != nil {
		return err
	}
	return json.Unmarshal(msg, &tx.txExtraInfo)
}

// TransactionByHash returns the transaction with the given hash.
func (ec *Client) TransactionByHash(ctx context.Context, hash common.Hash) (tx *types.Transaction, isPending bool, err error) {
	var json *rpcTransaction
	err = ec.c.CallContext(ctx, &json, "eth_getTransactionByHash", hash)
	if err != nil {
		return nil, false, err
	} else if json == nil {
		return nil, false, ethereum.NotFound
	} else if _, r, _ := json.tx.RawSignatureValues(); r == nil {
		return nil, false, fmt.Errorf("server returned transaction without signature")
	}
	if json.From != nil && json.BlockHash != nil {
		setSenderFromServer(json.tx, *json.From, *json.BlockHash)
	}
	return json.tx, json.BlockNumber == nil, nil
}

// TransactionSender returns the sender address of the given transaction. The transaction
// must be known to the remote node and included in the blockchain at the given block and
// index. The sender is the one derived by the protocol at the time of inclusion.
//
// There is a fast-path for transactions retrieved by TransactionByHash and
// TransactionInBlock. Getting their sender address can be done without an RPC interaction.
func (ec *Client) TransactionSender(ctx context.Context, tx *types.Transaction, block common.Hash, index uint) (common.Address, error) {
	// Try to load the address from the cache.
	sender, err := types.Sender(&senderFromServer{blockhash: block}, tx)
	if err == nil {
		return sender, nil
	}

	// It was not found in cache, ask the server.
	var meta struct {
		Hash common.Hash
		From common.Address
	}
	if err = ec.c.CallContext(ctx, &meta, "eth_getTransactionByBlockHashAndIndex", block, hexutil.Uint64(index)); err != nil {
		return common.Address{}, err
	}
	if meta.Hash == (common.Hash{}) || meta.Hash != tx.Hash() {
		return common.Address{}, errors.New("wrong inclusion block/index")
	}
	return meta.From, nil
}

// TransactionCount returns the total number of transactions in the given block.
func (ec *Client) TransactionCount(ctx context.Context, blockHash common.Hash) (uint, error) {
	var num hexutil.Uint
	err := ec.c.CallContext(ctx, &num, "eth_getBlockTransactionCountByHash", blockHash)
	return uint(num), err
}

// TransactionInBlock returns a single transaction at index in the given block.
func (ec *Client) TransactionInBlock(ctx context.Context, blockHash common.Hash, index uint) (*types.Transaction, error) {
	var json *rpcTransaction
	err := ec.c.CallContext(ctx, &json, "eth_getTransactionByBlockHashAndIndex", blockHash, hexutil.Uint64(index))
	if err != nil {
		return nil, err
	}
	if json == nil {
		return nil, ethereum.NotFound
	} else if _, r, _ := json.tx.RawSignatureValues(); r == nil {
		return nil, fmt.Errorf("server returned transaction without signature")
	}
	if json.From != nil && json.BlockHash != nil {
		setSenderFromServer(json.tx, *json.From, *json.BlockHash)
	}
	return json.tx, err
}

// TransactionInBlock returns a single transaction at index in the given block.
func (ec *Client) TransactionsInBlock(ctx context.Context, number *big.Int) ([]*types.Transaction, error) {
	var rpcTxs []*rpcTransaction
	err := ec.c.CallContext(ctx, &rpcTxs, "eth_getTransactionsByBlockNumber", toBlockNumArg(number))
	if err != nil {
		return nil, err
	}
	fmt.Println(len(rpcTxs))
	txs := make([]*types.Transaction, 0, len(rpcTxs))
	for _, tx := range rpcTxs {
		txs = append(txs, tx.tx)
	}
	return txs, err
}

// TransactionInBlock returns a single transaction at index in the given block.
func (ec *Client) TransactionRecipientsInBlock(ctx context.Context, number *big.Int) ([]*types.Receipt, error) {
	var rs []*types.Receipt
	err := ec.c.CallContext(ctx, &rs, "eth_getTransactionReceiptsByBlockNumber", toBlockNumArg(number))
	if err != nil {
		return nil, err
	}
	return rs, err
}

// TransactionDataAndReceipt returns the original data and receipt of a transaction by transaction hash.
// Note that the receipt is not available for pending transactions.
func (ec *Client) TransactionDataAndReceipt(ctx context.Context, txHash common.Hash) (*types.OriginalDataAndReceipt, error) {
	var r *types.OriginalDataAndReceipt
	err := ec.c.CallContext(ctx, &r, "eth_getTransactionDataAndReceipt", txHash)
	if err == nil {
		if r == nil {
			return nil, ethereum.NotFound
		}
	}
	return r, err
}

// TransactionReceipt returns the receipt of a transaction by transaction hash.
// Note that the receipt is not available for pending transactions.
func (ec *Client) TransactionReceipt(ctx context.Context, txHash common.Hash) (*types.Receipt, error) {
	var r *types.Receipt
	err := ec.c.CallContext(ctx, &r, "eth_getTransactionReceipt", txHash)
	if err == nil {
		if r == nil {
			return nil, ethereum.NotFound
		}
	}
	return r, err
}

<<<<<<< HEAD
type rpcProgress struct {
	StartingBlock hexutil.Uint64
	CurrentBlock  hexutil.Uint64
	HighestBlock  hexutil.Uint64
	PulledStates  hexutil.Uint64
	KnownStates   hexutil.Uint64
}

=======
>>>>>>> 8be800ff
// SyncProgress retrieves the current progress of the sync algorithm. If there's
// no sync currently running, it returns nil.
func (ec *Client) SyncProgress(ctx context.Context) (*ethereum.SyncProgress, error) {
	var raw json.RawMessage
	if err := ec.c.CallContext(ctx, &raw, "eth_syncing"); err != nil {
		return nil, err
	}
	// Handle the possible response types
	var syncing bool
	if err := json.Unmarshal(raw, &syncing); err == nil {
		return nil, nil // Not syncing (always false)
	}
	var p *rpcProgress
	if err := json.Unmarshal(raw, &p); err != nil {
		return nil, err
	}
	return p.toSyncProgress(), nil
}

// SubscribeNewHead subscribes to notifications about the current blockchain head
// on the given channel.
func (ec *Client) SubscribeNewHead(ctx context.Context, ch chan<- *types.Header) (ethereum.Subscription, error) {
	return ec.c.EthSubscribe(ctx, ch, "newHeads")
}

// State Access

// NetworkID returns the network ID (also known as the chain ID) for this chain.
func (ec *Client) NetworkID(ctx context.Context) (*big.Int, error) {
	version := new(big.Int)
	var ver string
	if err := ec.c.CallContext(ctx, &ver, "net_version"); err != nil {
		return nil, err
	}
	if _, ok := version.SetString(ver, 10); !ok {
		return nil, fmt.Errorf("invalid net_version result %q", ver)
	}
	return version, nil
}

// BalanceAt returns the wei balance of the given account.
// The block number can be nil, in which case the balance is taken from the latest known block.
func (ec *Client) BalanceAt(ctx context.Context, account common.Address, blockNumber *big.Int) (*big.Int, error) {
	var result hexutil.Big
	err := ec.c.CallContext(ctx, &result, "eth_getBalance", account, toBlockNumArg(blockNumber))
	return (*big.Int)(&result), err
}

// StorageAt returns the value of key in the contract storage of the given account.
// The block number can be nil, in which case the value is taken from the latest known block.
func (ec *Client) StorageAt(ctx context.Context, account common.Address, key common.Hash, blockNumber *big.Int) ([]byte, error) {
	var result hexutil.Bytes
	err := ec.c.CallContext(ctx, &result, "eth_getStorageAt", account, key, toBlockNumArg(blockNumber))
	return result, err
}

// CodeAt returns the contract code of the given account.
// The block number can be nil, in which case the code is taken from the latest known block.
func (ec *Client) CodeAt(ctx context.Context, account common.Address, blockNumber *big.Int) ([]byte, error) {
	var result hexutil.Bytes
	err := ec.c.CallContext(ctx, &result, "eth_getCode", account, toBlockNumArg(blockNumber))
	return result, err
}

// NonceAt returns the account nonce of the given account.
// The block number can be nil, in which case the nonce is taken from the latest known block.
func (ec *Client) NonceAt(ctx context.Context, account common.Address, blockNumber *big.Int) (uint64, error) {
	var result hexutil.Uint64
	err := ec.c.CallContext(ctx, &result, "eth_getTransactionCount", account, toBlockNumArg(blockNumber))
	return uint64(result), err
}

// Filters

// FilterLogs executes a filter query.
func (ec *Client) FilterLogs(ctx context.Context, q ethereum.FilterQuery) ([]types.Log, error) {
	var result []types.Log
	arg, err := toFilterArg(q)
	if err != nil {
		return nil, err
	}
	err = ec.c.CallContext(ctx, &result, "eth_getLogs", arg)
	return result, err
}

// SubscribeFilterLogs subscribes to the results of a streaming filter query.
func (ec *Client) SubscribeFilterLogs(ctx context.Context, q ethereum.FilterQuery, ch chan<- types.Log) (ethereum.Subscription, error) {
	arg, err := toFilterArg(q)
	if err != nil {
		return nil, err
	}
	return ec.c.EthSubscribe(ctx, ch, "logs", arg)
}

func toFilterArg(q ethereum.FilterQuery) (interface{}, error) {
	arg := map[string]interface{}{
		"address": q.Addresses,
		"topics":  q.Topics,
	}
	if q.BlockHash != nil {
		arg["blockHash"] = *q.BlockHash
		if q.FromBlock != nil || q.ToBlock != nil {
			return nil, fmt.Errorf("cannot specify both BlockHash and FromBlock/ToBlock")
		}
	} else {
		if q.FromBlock == nil {
			arg["fromBlock"] = "0x0"
		} else {
			arg["fromBlock"] = toBlockNumArg(q.FromBlock)
		}
		arg["toBlock"] = toBlockNumArg(q.ToBlock)
	}
	return arg, nil
}

// Pending State

// PendingBalanceAt returns the wei balance of the given account in the pending state.
func (ec *Client) PendingBalanceAt(ctx context.Context, account common.Address) (*big.Int, error) {
	var result hexutil.Big
	err := ec.c.CallContext(ctx, &result, "eth_getBalance", account, "pending")
	return (*big.Int)(&result), err
}

// PendingStorageAt returns the value of key in the contract storage of the given account in the pending state.
func (ec *Client) PendingStorageAt(ctx context.Context, account common.Address, key common.Hash) ([]byte, error) {
	var result hexutil.Bytes
	err := ec.c.CallContext(ctx, &result, "eth_getStorageAt", account, key, "pending")
	return result, err
}

// PendingCodeAt returns the contract code of the given account in the pending state.
func (ec *Client) PendingCodeAt(ctx context.Context, account common.Address) ([]byte, error) {
	var result hexutil.Bytes
	err := ec.c.CallContext(ctx, &result, "eth_getCode", account, "pending")
	return result, err
}

// PendingNonceAt returns the account nonce of the given account in the pending state.
// This is the nonce that should be used for the next transaction.
func (ec *Client) PendingNonceAt(ctx context.Context, account common.Address) (uint64, error) {
	var result hexutil.Uint64
	err := ec.c.CallContext(ctx, &result, "eth_getTransactionCount", account, "pending")
	return uint64(result), err
}

// PendingTransactionCount returns the total number of transactions in the pending state.
func (ec *Client) PendingTransactionCount(ctx context.Context) (uint, error) {
	var num hexutil.Uint
	err := ec.c.CallContext(ctx, &num, "eth_getBlockTransactionCountByNumber", "pending")
	return uint(num), err
}

// Contract Calling

// CallContract executes a message call transaction, which is directly executed in the VM
// of the node, but never mined into the blockchain.
//
// blockNumber selects the block height at which the call runs. It can be nil, in which
// case the code is taken from the latest known block. Note that state from very old
// blocks might not be available.
func (ec *Client) CallContract(ctx context.Context, msg ethereum.CallMsg, blockNumber *big.Int) ([]byte, error) {
	var hex hexutil.Bytes
	err := ec.c.CallContext(ctx, &hex, "eth_call", toCallArg(msg), toBlockNumArg(blockNumber))
	if err != nil {
		return nil, err
	}
	return hex, nil
}

// PendingCallContract executes a message call transaction using the EVM.
// The state seen by the contract call is the pending state.
func (ec *Client) PendingCallContract(ctx context.Context, msg ethereum.CallMsg) ([]byte, error) {
	var hex hexutil.Bytes
	err := ec.c.CallContext(ctx, &hex, "eth_call", toCallArg(msg), "pending")
	if err != nil {
		return nil, err
	}
	return hex, nil
}

// SuggestGasPrice retrieves the currently suggested gas price to allow a timely
// execution of a transaction.
func (ec *Client) SuggestGasPrice(ctx context.Context) (*big.Int, error) {
	var hex hexutil.Big
	if err := ec.c.CallContext(ctx, &hex, "eth_gasPrice"); err != nil {
		return nil, err
	}
	return (*big.Int)(&hex), nil
}

// SuggestGasTipCap retrieves the currently suggested gas tip cap after 1559 to
// allow a timely execution of a transaction.
func (ec *Client) SuggestGasTipCap(ctx context.Context) (*big.Int, error) {
	var hex hexutil.Big
	if err := ec.c.CallContext(ctx, &hex, "eth_maxPriorityFeePerGas"); err != nil {
		return nil, err
	}
	return (*big.Int)(&hex), nil
}

// EstimateGas tries to estimate the gas needed to execute a specific transaction based on
// the current pending state of the backend blockchain. There is no guarantee that this is
// the true gas limit requirement as other transactions may be added or removed by miners,
// but it should provide a basis for setting a reasonable default.
func (ec *Client) EstimateGas(ctx context.Context, msg ethereum.CallMsg) (uint64, error) {
	var hex hexutil.Uint64
	err := ec.c.CallContext(ctx, &hex, "eth_estimateGas", toCallArg(msg))
	if err != nil {
		return 0, err
	}
	return uint64(hex), nil
}

// SendTransaction injects a signed transaction into the pending pool for execution.
//
// If the transaction was a contract creation use the TransactionReceipt method to get the
// contract address after the transaction has been mined.
func (ec *Client) SendTransaction(ctx context.Context, tx *types.Transaction) error {
	data, err := tx.MarshalBinary()
	if err != nil {
		return err
	}
	return ec.c.CallContext(ctx, nil, "eth_sendRawTransaction", hexutil.Encode(data))
}

func toBlockNumArg(number *big.Int) string {
	if number == nil {
		return "latest"
	}
	pending := big.NewInt(-1)
	if number.Cmp(pending) == 0 {
		return "pending"
	}
	return hexutil.EncodeBig(number)
}

func toCallArg(msg ethereum.CallMsg) interface{} {
	arg := map[string]interface{}{
		"from": msg.From,
		"to":   msg.To,
	}
	if len(msg.Data) > 0 {
		arg["data"] = hexutil.Bytes(msg.Data)
	}
	if msg.Value != nil {
		arg["value"] = (*hexutil.Big)(msg.Value)
	}
	if msg.Gas != 0 {
		arg["gas"] = hexutil.Uint64(msg.Gas)
	}
	if msg.GasPrice != nil {
		arg["gasPrice"] = (*hexutil.Big)(msg.GasPrice)
	}
	return arg
}

// rpcProgress is a copy of SyncProgress with hex-encoded fields.
type rpcProgress struct {
	StartingBlock hexutil.Uint64
	CurrentBlock  hexutil.Uint64
	HighestBlock  hexutil.Uint64

	PulledStates hexutil.Uint64
	KnownStates  hexutil.Uint64

	SyncedAccounts      hexutil.Uint64
	SyncedAccountBytes  hexutil.Uint64
	SyncedBytecodes     hexutil.Uint64
	SyncedBytecodeBytes hexutil.Uint64
	SyncedStorage       hexutil.Uint64
	SyncedStorageBytes  hexutil.Uint64
	HealedTrienodes     hexutil.Uint64
	HealedTrienodeBytes hexutil.Uint64
	HealedBytecodes     hexutil.Uint64
	HealedBytecodeBytes hexutil.Uint64
	HealingTrienodes    hexutil.Uint64
	HealingBytecode     hexutil.Uint64
}

func (p *rpcProgress) toSyncProgress() *ethereum.SyncProgress {
	if p == nil {
		return nil
	}
	return &ethereum.SyncProgress{
		StartingBlock:       uint64(p.StartingBlock),
		CurrentBlock:        uint64(p.CurrentBlock),
		HighestBlock:        uint64(p.HighestBlock),
		PulledStates:        uint64(p.PulledStates),
		KnownStates:         uint64(p.KnownStates),
		SyncedAccounts:      uint64(p.SyncedAccounts),
		SyncedAccountBytes:  uint64(p.SyncedAccountBytes),
		SyncedBytecodes:     uint64(p.SyncedBytecodes),
		SyncedBytecodeBytes: uint64(p.SyncedBytecodeBytes),
		SyncedStorage:       uint64(p.SyncedStorage),
		SyncedStorageBytes:  uint64(p.SyncedStorageBytes),
		HealedTrienodes:     uint64(p.HealedTrienodes),
		HealedTrienodeBytes: uint64(p.HealedTrienodeBytes),
		HealedBytecodes:     uint64(p.HealedBytecodes),
		HealedBytecodeBytes: uint64(p.HealedBytecodeBytes),
		HealingTrienodes:    uint64(p.HealingTrienodes),
		HealingBytecode:     uint64(p.HealingBytecode),
	}
}<|MERGE_RESOLUTION|>--- conflicted
+++ resolved
@@ -324,17 +324,6 @@
 	return r, err
 }
 
-<<<<<<< HEAD
-type rpcProgress struct {
-	StartingBlock hexutil.Uint64
-	CurrentBlock  hexutil.Uint64
-	HighestBlock  hexutil.Uint64
-	PulledStates  hexutil.Uint64
-	KnownStates   hexutil.Uint64
-}
-
-=======
->>>>>>> 8be800ff
 // SyncProgress retrieves the current progress of the sync algorithm. If there's
 // no sync currently running, it returns nil.
 func (ec *Client) SyncProgress(ctx context.Context) (*ethereum.SyncProgress, error) {
