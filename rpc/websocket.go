--- conflicted
+++ resolved
@@ -37,10 +37,7 @@
 	wsWriteBuffer      = 1024
 	wsPingInterval     = 60 * time.Second
 	wsPingWriteTimeout = 5 * time.Second
-<<<<<<< HEAD
-=======
 	wsPongTimeout      = 30 * time.Second
->>>>>>> 8be800ff
 	wsMessageSizeLimit = 15 * 1024 * 1024
 )
 
@@ -245,13 +242,10 @@
 
 func newWebsocketCodec(conn *websocket.Conn) ServerCodec {
 	conn.SetReadLimit(wsMessageSizeLimit)
-<<<<<<< HEAD
-=======
 	conn.SetPongHandler(func(appData string) error {
 		conn.SetReadDeadline(time.Time{})
 		return nil
 	})
->>>>>>> 8be800ff
 	wc := &websocketCodec{
 		jsonCodec: NewFuncCodec(conn, conn.WriteJSON, conn.ReadJSON).(*jsonCodec),
 		conn:      conn,
@@ -298,10 +292,7 @@
 			wc.jsonCodec.encMu.Lock()
 			wc.conn.SetWriteDeadline(time.Now().Add(wsPingWriteTimeout))
 			wc.conn.WriteMessage(websocket.PingMessage, nil)
-<<<<<<< HEAD
-=======
 			wc.conn.SetReadDeadline(time.Now().Add(wsPongTimeout))
->>>>>>> 8be800ff
 			wc.jsonCodec.encMu.Unlock()
 			timer.Reset(wsPingInterval)
 		}
