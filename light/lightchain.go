// Copyright 2016 The go-ethereum Authors
// This file is part of the go-ethereum library.
//
// The go-ethereum library is free software: you can redistribute it and/or modify
// it under the terms of the GNU Lesser General Public License as published by
// the Free Software Foundation, either version 3 of the License, or
// (at your option) any later version.
//
// The go-ethereum library is distributed in the hope that it will be useful,
// but WITHOUT ANY WARRANTY; without even the implied warranty of
// MERCHANTABILITY or FITNESS FOR A PARTICULAR PURPOSE. See the
// GNU Lesser General Public License for more details.
//
// You should have received a copy of the GNU Lesser General Public License
// along with the go-ethereum library. If not, see <http://www.gnu.org/licenses/>.

// Package light implements on-demand retrieval capable state and chain objects
// for the Ethereum Light Client.
package light

import (
	"context"
	"errors"
	"math/big"
	"sync"
	"sync/atomic"
	"time"

	"github.com/ethereum/go-ethereum/common"
	"github.com/ethereum/go-ethereum/consensus"
	"github.com/ethereum/go-ethereum/core"
	"github.com/ethereum/go-ethereum/core/rawdb"
	"github.com/ethereum/go-ethereum/core/state"
	"github.com/ethereum/go-ethereum/core/types"
	"github.com/ethereum/go-ethereum/ethdb"
	"github.com/ethereum/go-ethereum/event"
	"github.com/ethereum/go-ethereum/log"
	"github.com/ethereum/go-ethereum/params"
	"github.com/ethereum/go-ethereum/rlp"
	lru "github.com/hashicorp/golang-lru"
)

var (
	bodyCacheLimit  = 256
	blockCacheLimit = 256
)

// LightChain represents a canonical chain that by default only handles block
// headers, downloading block bodies and receipts on demand through an ODR
// interface. It only does header validation during chain insertion.
type LightChain struct {
	hc            *core.HeaderChain
	indexerConfig *IndexerConfig
	chainDb       ethdb.Database
	engine        consensus.Engine
	odr           OdrBackend
	chainFeed     event.Feed
	chainSideFeed event.Feed
	chainHeadFeed event.Feed
	scope         event.SubscriptionScope
	genesisBlock  *types.Block
	forker        *core.ForkChoice

	bodyCache    *lru.Cache // Cache for the most recent block bodies
	bodyRLPCache *lru.Cache // Cache for the most recent block bodies in RLP encoded format
	blockCache   *lru.Cache // Cache for the most recent entire blocks

	chainmu sync.RWMutex // protects header inserts
	quit    chan struct{}
	wg      sync.WaitGroup

	// Atomic boolean switches:
	running          int32 // whether LightChain is running or stopped
	procInterrupt    int32 // interrupts chain insert
	disableCheckFreq int32 // disables header verification
}

// NewLightChain returns a fully initialised light chain using information
// available in the database. It initialises the default Ethereum header
// validator.
func NewLightChain(odr OdrBackend, config *params.ChainConfig, engine consensus.Engine, checkpoint *params.TrustedCheckpoint) (*LightChain, error) {
	bodyCache, _ := lru.New(bodyCacheLimit)
	bodyRLPCache, _ := lru.New(bodyCacheLimit)
	blockCache, _ := lru.New(blockCacheLimit)

	bc := &LightChain{
		chainDb:       odr.Database(),
		indexerConfig: odr.IndexerConfig(),
		odr:           odr,
		quit:          make(chan struct{}),
		bodyCache:     bodyCache,
		bodyRLPCache:  bodyRLPCache,
		blockCache:    blockCache,
		engine:        engine,
	}
	bc.forker = core.NewForkChoice(bc, nil)
	var err error
	bc.hc, err = core.NewHeaderChain(odr.Database(), config, bc.engine, bc.getProcInterrupt)
	if err != nil {
		return nil, err
	}
	bc.genesisBlock, _ = bc.GetBlockByNumber(NoOdr, 0)
	if bc.genesisBlock == nil {
		return nil, core.ErrNoGenesis
	}
	if checkpoint != nil {
		bc.AddTrustedCheckpoint(checkpoint)
	}
	if err := bc.loadLastState(); err != nil {
		return nil, err
	}
	// Check the current state of the block hashes and make sure that we do not have any of the bad blocks in our chain
	for hash := range core.BadHashes {
		if header := bc.GetHeaderByHash(hash); header != nil {
			log.Error("Found bad hash, rewinding chain", "number", header.Number, "hash", header.ParentHash)
			bc.SetHead(header.Number.Uint64() - 1)
			log.Info("Chain rewind was successful, resuming normal operation")
		}
	}
	return bc, nil
}

// AddTrustedCheckpoint adds a trusted checkpoint to the blockchain
func (lc *LightChain) AddTrustedCheckpoint(cp *params.TrustedCheckpoint) {
	if lc.odr.ChtIndexer() != nil {
		StoreChtRoot(lc.chainDb, cp.SectionIndex, cp.SectionHead, cp.CHTRoot)
		lc.odr.ChtIndexer().AddCheckpoint(cp.SectionIndex, cp.SectionHead)
	}
	if lc.odr.BloomTrieIndexer() != nil {
		StoreBloomTrieRoot(lc.chainDb, cp.SectionIndex, cp.SectionHead, cp.BloomRoot)
		lc.odr.BloomTrieIndexer().AddCheckpoint(cp.SectionIndex, cp.SectionHead)
	}
	if lc.odr.BloomIndexer() != nil {
		lc.odr.BloomIndexer().AddCheckpoint(cp.SectionIndex, cp.SectionHead)
	}
	log.Info("Added trusted checkpoint", "block", (cp.SectionIndex+1)*lc.indexerConfig.ChtSize-1, "hash", cp.SectionHead)
}

func (lc *LightChain) getProcInterrupt() bool {
	return atomic.LoadInt32(&lc.procInterrupt) == 1
}

// Odr returns the ODR backend of the chain
func (lc *LightChain) Odr() OdrBackend {
	return lc.odr
}

// HeaderChain returns the underlying header chain.
func (lc *LightChain) HeaderChain() *core.HeaderChain {
	return lc.hc
}

// loadLastState loads the last known chain state from the database. This method
// assumes that the chain manager mutex is held.
func (lc *LightChain) loadLastState() error {
	if head := rawdb.ReadHeadHeaderHash(lc.chainDb); head == (common.Hash{}) {
		// Corrupt or empty database, init from scratch
		lc.Reset()
	} else {
		header := lc.GetHeaderByHash(head)
		if header == nil {
			// Corrupt or empty database, init from scratch
			lc.Reset()
		} else {
			lc.hc.SetCurrentHeader(header)
		}
	}
	// Issue a status log and return
	header := lc.hc.CurrentHeader()
	headerTd := lc.GetTd(header.Hash(), header.Number.Uint64())
	log.Info("Loaded most recent local header", "number", header.Number, "hash", header.Hash(), "td", headerTd, "age", common.PrettyAge(time.Unix(int64(header.Time), 0)))
	return nil
}

// SetHead rewinds the local chain to a new head. Everything above the new
// head will be deleted and the new one set.
func (lc *LightChain) SetHead(head uint64) error {
	lc.chainmu.Lock()
	defer lc.chainmu.Unlock()

	lc.hc.SetHead(head, nil, nil)
	return lc.loadLastState()
}

// GasLimit returns the gas limit of the current HEAD block.
func (lc *LightChain) GasLimit() uint64 {
	return lc.hc.CurrentHeader().GasLimit
}

// Reset purges the entire blockchain, restoring it to its genesis state.
func (lc *LightChain) Reset() {
	lc.ResetWithGenesisBlock(lc.genesisBlock)
}

// ResetWithGenesisBlock purges the entire blockchain, restoring it to the
// specified genesis state.
func (lc *LightChain) ResetWithGenesisBlock(genesis *types.Block) {
	// Dump the entire block chain and purge the caches
	lc.SetHead(0)

	lc.chainmu.Lock()
	defer lc.chainmu.Unlock()

	// Prepare the genesis block and reinitialise the chain
	batch := lc.chainDb.NewBatch()
	rawdb.WriteTd(batch, genesis.Hash(), genesis.NumberU64(), genesis.Difficulty())
	rawdb.WriteBlock(batch, genesis)
	rawdb.WriteHeadHeaderHash(batch, genesis.Hash())
	if err := batch.Write(); err != nil {
		log.Crit("Failed to reset genesis block", "err", err)
	}
	lc.genesisBlock = genesis
	lc.hc.SetGenesis(lc.genesisBlock.Header())
	lc.hc.SetCurrentHeader(lc.genesisBlock.Header())
}

// Accessors

// Engine retrieves the light chain's consensus engine.
func (lc *LightChain) Engine() consensus.Engine { return lc.engine }

// Genesis returns the genesis block
func (lc *LightChain) Genesis() *types.Block {
	return lc.genesisBlock
}

func (lc *LightChain) StateCache() state.Database {
	panic("not implemented")
}

// GetBody retrieves a block body (transactions and uncles) from the database
// or ODR service by hash, caching it if found.
func (lc *LightChain) GetBody(ctx context.Context, hash common.Hash) (*types.Body, error) {
	// Short circuit if the body's already in the cache, retrieve otherwise
	if cached, ok := lc.bodyCache.Get(hash); ok {
		body := cached.(*types.Body)
		return body, nil
	}
	number := lc.hc.GetBlockNumber(hash)
	if number == nil {
		return nil, errors.New("unknown block")
	}
	body, err := GetBody(ctx, lc.odr, hash, *number)
	if err != nil {
		return nil, err
	}
	// Cache the found body for next time and return
	lc.bodyCache.Add(hash, body)
	return body, nil
}

// GetBodyRLP retrieves a block body in RLP encoding from the database or
// ODR service by hash, caching it if found.
func (lc *LightChain) GetBodyRLP(ctx context.Context, hash common.Hash) (rlp.RawValue, error) {
	// Short circuit if the body's already in the cache, retrieve otherwise
	if cached, ok := lc.bodyRLPCache.Get(hash); ok {
		return cached.(rlp.RawValue), nil
	}
	number := lc.hc.GetBlockNumber(hash)
	if number == nil {
		return nil, errors.New("unknown block")
	}
	body, err := GetBodyRLP(ctx, lc.odr, hash, *number)
	if err != nil {
		return nil, err
	}
	// Cache the found body for next time and return
	lc.bodyRLPCache.Add(hash, body)
	return body, nil
}

// HasBlock checks if a block is fully present in the database or not, caching
// it if present.
func (lc *LightChain) HasBlock(hash common.Hash, number uint64) bool {
	blk, _ := lc.GetBlock(NoOdr, hash, number)
	return blk != nil
}

// GetBlock retrieves a block from the database or ODR service by hash and number,
// caching it if found.
func (lc *LightChain) GetBlock(ctx context.Context, hash common.Hash, number uint64) (*types.Block, error) {
	// Short circuit if the block's already in the cache, retrieve otherwise
	if block, ok := lc.blockCache.Get(hash); ok {
		return block.(*types.Block), nil
	}
	block, err := GetBlock(ctx, lc.odr, hash, number)
	if err != nil {
		return nil, err
	}
	// Cache the found block for next time and return
	lc.blockCache.Add(block.Hash(), block)
	return block, nil
}

// GetBlockByHash retrieves a block from the database or ODR service by hash,
// caching it if found.
func (lc *LightChain) GetBlockByHash(ctx context.Context, hash common.Hash) (*types.Block, error) {
	number := lc.hc.GetBlockNumber(hash)
	if number == nil {
		return nil, errors.New("unknown block")
	}
	return lc.GetBlock(ctx, hash, *number)
}

// GetBlockByNumber retrieves a block from the database or ODR service by
// number, caching it (associated with its hash) if found.
func (lc *LightChain) GetBlockByNumber(ctx context.Context, number uint64) (*types.Block, error) {
	hash, err := GetCanonicalHash(ctx, lc.odr, number)
	if hash == (common.Hash{}) || err != nil {
		return nil, err
	}
	return lc.GetBlock(ctx, hash, number)
}

// Stop stops the blockchain service. If any imports are currently in progress
// it will abort them using the procInterrupt.
func (lc *LightChain) Stop() {
	if !atomic.CompareAndSwapInt32(&lc.running, 0, 1) {
		return
	}
	close(lc.quit)
	lc.StopInsert()
	lc.wg.Wait()
	log.Info("Blockchain stopped")
}

// StopInsert interrupts all insertion methods, causing them to return
// errInsertionInterrupted as soon as possible. Insertion is permanently disabled after
// calling this method.
func (lc *LightChain) StopInsert() {
	atomic.StoreInt32(&lc.procInterrupt, 1)
}

// Rollback is designed to remove a chain of links from the database that aren't
// certain enough to be valid.
func (lc *LightChain) Rollback(chain []common.Hash) {
	lc.chainmu.Lock()
	defer lc.chainmu.Unlock()

	batch := lc.chainDb.NewBatch()
	for i := len(chain) - 1; i >= 0; i-- {
		hash := chain[i]

		// Degrade the chain markers if they are explicitly reverted.
		// In theory we should update all in-memory markers in the
		// last step, however the direction of rollback is from high
		// to low, so it's safe the update in-memory markers directly.
		if head := lc.hc.CurrentHeader(); head.Hash() == hash {
			rawdb.WriteHeadHeaderHash(batch, head.ParentHash)
			lc.hc.SetCurrentHeader(lc.GetHeader(head.ParentHash, head.Number.Uint64()-1))
		}
	}
	if err := batch.Write(); err != nil {
		log.Crit("Failed to rollback light chain", "error", err)
	}
}

// postChainEvents iterates over the events generated by a chain insertion and
// posts them into the event feed.
func (lc *LightChain) postChainEvents(events []interface{}) {
	for _, event := range events {
		switch ev := event.(type) {
		case core.ChainEvent:
			if lc.CurrentHeader().Hash() == ev.Hash {
				lc.chainHeadFeed.Send(core.ChainHeadEvent{Block: ev.Block})
			}
			lc.chainFeed.Send(ev)
		case core.ChainSideEvent:
			lc.chainSideFeed.Send(ev)
		}
	}
}

func (lc *LightChain) InsertHeader(header *types.Header) error {
	// Verify the header first before obtaining the lock
	headers := []*types.Header{header}
	if _, err := lc.hc.ValidateHeaderChain(headers, 100); err != nil {
		return err
	}
	// Make sure only one thread manipulates the chain at once
	lc.chainmu.Lock()
	defer lc.chainmu.Unlock()

	lc.wg.Add(1)
	defer lc.wg.Done()

	_, err := lc.hc.WriteHeaders(headers)
	log.Info("Inserted header", "number", header.Number, "hash", header.Hash())
	return err
}

func (lc *LightChain) SetChainHead(header *types.Header) error {
	lc.chainmu.Lock()
	defer lc.chainmu.Unlock()

	lc.wg.Add(1)
	defer lc.wg.Done()

	if err := lc.hc.Reorg([]*types.Header{header}); err != nil {
		return err
	}
	// Emit events
	block := types.NewBlockWithHeader(header)
	lc.chainFeed.Send(core.ChainEvent{Block: block, Hash: block.Hash()})
	lc.chainHeadFeed.Send(core.ChainHeadEvent{Block: block})
	log.Info("Set the chain head", "number", block.Number(), "hash", block.Hash())
	return nil
}

// InsertHeaderChain attempts to insert the given header chain in to the local
// chain, possibly creating a reorg. If an error is returned, it will return the
// index number of the failing header as well an error describing what went wrong.
//
// The verify parameter can be used to fine tune whether nonce verification
// should be done or not. The reason behind the optional check is because some
// of the header retrieval mechanisms already need to verfy nonces, as well as
// because nonces can be verified sparsely, not needing to check each.
//
// In the case of a light chain, InsertHeaderChain also creates and posts light
// chain events when necessary.
func (lc *LightChain) InsertHeaderChain(chain []*types.Header, checkFreq int) (int, error) {
	if atomic.LoadInt32(&lc.disableCheckFreq) == 1 {
		checkFreq = 0
	}
	start := time.Now()
	if i, err := lc.hc.ValidateHeaderChain(chain, checkFreq); err != nil {
		return i, err
	}

	// Make sure only one thread manipulates the chain at once
	lc.chainmu.Lock()
	defer lc.chainmu.Unlock()

	lc.wg.Add(1)
	defer lc.wg.Done()

<<<<<<< HEAD
	status, err := lc.hc.InsertHeaderChain(chain, start)
=======
	status, err := lc.hc.InsertHeaderChain(chain, start, lc.forker)
>>>>>>> 8be800ff
	if err != nil || len(chain) == 0 {
		return 0, err
	}

	// Create chain event for the new head block of this insertion.
	var (
<<<<<<< HEAD
		events     = make([]interface{}, 0, 1)
=======
>>>>>>> 8be800ff
		lastHeader = chain[len(chain)-1]
		block      = types.NewBlockWithHeader(lastHeader)
	)
	switch status {
	case core.CanonStatTy:
<<<<<<< HEAD
		events = append(events, core.ChainEvent{Block: block, Hash: block.Hash()})
	case core.SideStatTy:
		events = append(events, core.ChainSideEvent{Block: block})
	}
	lc.postChainEvents(events)

=======
		lc.chainFeed.Send(core.ChainEvent{Block: block, Hash: block.Hash()})
		lc.chainHeadFeed.Send(core.ChainHeadEvent{Block: block})
	case core.SideStatTy:
		lc.chainSideFeed.Send(core.ChainSideEvent{Block: block})
	}
>>>>>>> 8be800ff
	return 0, err
}

// CurrentHeader retrieves the current head header of the canonical chain. The
// header is retrieved from the HeaderChain's internal cache.
func (lc *LightChain) CurrentHeader() *types.Header {
	return lc.hc.CurrentHeader()
}

// GetTd retrieves a block's total difficulty in the canonical chain from the
// database by hash and number, caching it if found.
func (lc *LightChain) GetTd(hash common.Hash, number uint64) *big.Int {
	return lc.hc.GetTd(hash, number)
}

// GetHeaderByNumberOdr retrieves the total difficult from the database or
// network by hash and number, caching it (associated with its hash) if found.
func (lc *LightChain) GetTdOdr(ctx context.Context, hash common.Hash, number uint64) *big.Int {
	td := lc.GetTd(hash, number)
	if td != nil {
		return td
	}
	td, _ = GetTd(ctx, lc.odr, hash, number)
	return td
}

// GetHeaderByNumberOdr retrieves the total difficult from the database or
// network by hash and number, caching it (associated with its hash) if found.
func (lc *LightChain) GetTdOdr(ctx context.Context, hash common.Hash, number uint64) *big.Int {
	td := lc.GetTd(hash, number)
	if td != nil {
		return td
	}
	td, _ = GetTd(ctx, lc.odr, hash, number)
	return td
}

// GetHeader retrieves a block header from the database by hash and number,
// caching it if found.
func (lc *LightChain) GetHeader(hash common.Hash, number uint64) *types.Header {
	return lc.hc.GetHeader(hash, number)
}

// GetHeaderByHash retrieves a block header from the database by hash, caching it if
// found.
func (lc *LightChain) GetHeaderByHash(hash common.Hash) *types.Header {
	return lc.hc.GetHeaderByHash(hash)
}

// HasHeader checks if a block header is present in the database or not, caching
// it if present.
func (lc *LightChain) HasHeader(hash common.Hash, number uint64) bool {
	return lc.hc.HasHeader(hash, number)
}

// GetCanonicalHash returns the canonical hash for a given block number
func (bc *LightChain) GetCanonicalHash(number uint64) common.Hash {
	return bc.hc.GetCanonicalHash(number)
}

// GetAncestor retrieves the Nth ancestor of a given block. It assumes that either the given block or
// a close ancestor of it is canonical. maxNonCanonical points to a downwards counter limiting the
// number of blocks to be individually checked before we reach the canonical chain.
//
// Note: ancestor == 0 returns the same block, 1 returns its parent and so on.
func (lc *LightChain) GetAncestor(hash common.Hash, number, ancestor uint64, maxNonCanonical *uint64) (common.Hash, uint64) {
	return lc.hc.GetAncestor(hash, number, ancestor, maxNonCanonical)
}

// GetHeaderByNumber retrieves a block header from the database by number,
// caching it (associated with its hash) if found.
func (lc *LightChain) GetHeaderByNumber(number uint64) *types.Header {
	return lc.hc.GetHeaderByNumber(number)
}

// GetHeaderByNumberOdr retrieves a block header from the database or network
// by number, caching it (associated with its hash) if found.
func (lc *LightChain) GetHeaderByNumberOdr(ctx context.Context, number uint64) (*types.Header, error) {
	if header := lc.hc.GetHeaderByNumber(number); header != nil {
		return header, nil
	}
	return GetHeaderByNumber(ctx, lc.odr, number)
}

// Config retrieves the header chain's chain configuration.
func (lc *LightChain) Config() *params.ChainConfig { return lc.hc.Config() }

// SyncCheckpoint fetches the checkpoint point block header according to
// the checkpoint provided by the remote peer.
//
// Note if we are running the clique, fetches the last epoch snapshot header
// which covered by checkpoint.
func (lc *LightChain) SyncCheckpoint(ctx context.Context, checkpoint *params.TrustedCheckpoint) bool {
	// Ensure the remote checkpoint head is ahead of us
	head := lc.CurrentHeader().Number.Uint64()

	latest := (checkpoint.SectionIndex+1)*lc.indexerConfig.ChtSize - 1
	if clique := lc.hc.Config().Clique; clique != nil {
		latest -= latest % clique.Epoch // epoch snapshot for clique
	}
	if head >= latest {
		return true
	}
	// Retrieve the latest useful header and update to it
	if header, err := GetHeaderByNumber(ctx, lc.odr, latest); header != nil && err == nil {
		lc.chainmu.Lock()
		defer lc.chainmu.Unlock()

		// Ensure the chain didn't move past the latest block while retrieving it
		if lc.hc.CurrentHeader().Number.Uint64() < header.Number.Uint64() {
			log.Info("Updated latest header based on CHT", "number", header.Number, "hash", header.Hash(), "age", common.PrettyAge(time.Unix(int64(header.Time), 0)))
			rawdb.WriteHeadHeaderHash(lc.chainDb, header.Hash())
			lc.hc.SetCurrentHeader(header)
		}
		return true
	}
	return false
}

// LockChain locks the chain mutex for reading so that multiple canonical hashes can be
// retrieved while it is guaranteed that they belong to the same version of the chain
func (lc *LightChain) LockChain() {
	lc.chainmu.RLock()
}

// UnlockChain unlocks the chain mutex
func (lc *LightChain) UnlockChain() {
	lc.chainmu.RUnlock()
}

// SubscribeChainEvent registers a subscription of ChainEvent.
func (lc *LightChain) SubscribeChainEvent(ch chan<- core.ChainEvent) event.Subscription {
	return lc.scope.Track(lc.chainFeed.Subscribe(ch))
}

// SubscribeChainHeadEvent registers a subscription of ChainHeadEvent.
func (lc *LightChain) SubscribeChainHeadEvent(ch chan<- core.ChainHeadEvent) event.Subscription {
	return lc.scope.Track(lc.chainHeadFeed.Subscribe(ch))
}

// SubscribeChainSideEvent registers a subscription of ChainSideEvent.
func (lc *LightChain) SubscribeChainSideEvent(ch chan<- core.ChainSideEvent) event.Subscription {
	return lc.scope.Track(lc.chainSideFeed.Subscribe(ch))
}

// SubscribeLogsEvent implements the interface of filters.Backend
// LightChain does not send logs events, so return an empty subscription.
func (lc *LightChain) SubscribeLogsEvent(ch chan<- []*types.Log) event.Subscription {
	return lc.scope.Track(new(event.Feed).Subscribe(ch))
}

// SubscribeRemovedLogsEvent implements the interface of filters.Backend
// LightChain does not send core.RemovedLogsEvent, so return an empty subscription.
func (lc *LightChain) SubscribeRemovedLogsEvent(ch chan<- core.RemovedLogsEvent) event.Subscription {
	return lc.scope.Track(new(event.Feed).Subscribe(ch))
}

// DisableCheckFreq disables header validation. This is used for ultralight mode.
func (lc *LightChain) DisableCheckFreq() {
	atomic.StoreInt32(&lc.disableCheckFreq, 1)
}

// EnableCheckFreq enables header validation.
func (lc *LightChain) EnableCheckFreq() {
	atomic.StoreInt32(&lc.disableCheckFreq, 0)
}<|MERGE_RESOLUTION|>--- conflicted
+++ resolved
@@ -434,40 +434,23 @@
 	lc.wg.Add(1)
 	defer lc.wg.Done()
 
-<<<<<<< HEAD
-	status, err := lc.hc.InsertHeaderChain(chain, start)
-=======
 	status, err := lc.hc.InsertHeaderChain(chain, start, lc.forker)
->>>>>>> 8be800ff
 	if err != nil || len(chain) == 0 {
 		return 0, err
 	}
 
 	// Create chain event for the new head block of this insertion.
 	var (
-<<<<<<< HEAD
-		events     = make([]interface{}, 0, 1)
-=======
->>>>>>> 8be800ff
 		lastHeader = chain[len(chain)-1]
 		block      = types.NewBlockWithHeader(lastHeader)
 	)
 	switch status {
 	case core.CanonStatTy:
-<<<<<<< HEAD
-		events = append(events, core.ChainEvent{Block: block, Hash: block.Hash()})
-	case core.SideStatTy:
-		events = append(events, core.ChainSideEvent{Block: block})
-	}
-	lc.postChainEvents(events)
-
-=======
 		lc.chainFeed.Send(core.ChainEvent{Block: block, Hash: block.Hash()})
 		lc.chainHeadFeed.Send(core.ChainHeadEvent{Block: block})
 	case core.SideStatTy:
 		lc.chainSideFeed.Send(core.ChainSideEvent{Block: block})
 	}
->>>>>>> 8be800ff
 	return 0, err
 }
 
