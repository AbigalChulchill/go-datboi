// Copyright 2016 The go-ethereum Authors
// This file is part of the go-ethereum library.
//
// The go-ethereum library is free software: you can redistribute it and/or modify
// it under the terms of the GNU Lesser General Public License as published by
// the Free Software Foundation, either version 3 of the License, or
// (at your option) any later version.
//
// The go-ethereum library is distributed in the hope that it will be useful,
// but WITHOUT ANY WARRANTY; without even the implied warranty of
// MERCHANTABILITY or FITNESS FOR A PARTICULAR PURPOSE. See the
// GNU Lesser General Public License for more details.
//
// You should have received a copy of the GNU Lesser General Public License
// along with the go-ethereum library. If not, see <http://www.gnu.org/licenses/>.

package params

import (
	"encoding/binary"
	"fmt"
	"math/big"

	"github.com/ethereum/go-ethereum/common"
<<<<<<< HEAD
	"github.com/ethereum/go-ethereum/common/math"
=======
>>>>>>> 8be800ff
	"golang.org/x/crypto/sha3"
)

// Genesis hashes to enforce below configs on.
var (
	MainnetGenesisHash = common.HexToHash("0xd4e56740f876aef8c010b86a40d5f56745a118d0906a34e69aec8c0db1cb8fa3")
	RopstenGenesisHash = common.HexToHash("0x41941023680923e0fe4d74a34bdac8141f2540e3ae90623718e47d66d1ca4a2d")
	SepoliaGenesisHash = common.HexToHash("0x25a5cc106eea7138acab33231d7160d69cb777ee0c2c553fcddf5138993e6dd9")
	RinkebyGenesisHash = common.HexToHash("0x6341fd3daf94b748c72ced5a5b26028f2474f5f00d824504e4fa37a75767e177")
	GoerliGenesisHash  = common.HexToHash("0xbf7e331f7f7c1dd2e05159666b3bf8bc7a8a3a9eb1d518969eab529dd9b88c1a")
)

// TrustedCheckpoints associates each known checkpoint with the genesis hash of
// the chain it belongs to.
var TrustedCheckpoints = map[common.Hash]*TrustedCheckpoint{
	MainnetGenesisHash: MainnetTrustedCheckpoint,
	RopstenGenesisHash: RopstenTrustedCheckpoint,
	SepoliaGenesisHash: SepoliaTrustedCheckpoint,
	RinkebyGenesisHash: RinkebyTrustedCheckpoint,
	GoerliGenesisHash:  GoerliTrustedCheckpoint,
}

// CheckpointOracles associates each known checkpoint oracles with the genesis hash of
// the chain it belongs to.
var CheckpointOracles = map[common.Hash]*CheckpointOracleConfig{
	MainnetGenesisHash: MainnetCheckpointOracle,
	RopstenGenesisHash: RopstenCheckpointOracle,
	RinkebyGenesisHash: RinkebyCheckpointOracle,
	GoerliGenesisHash:  GoerliCheckpointOracle,
}

var (
	// MainnetChainConfig is the chain parameters to run a node on the main network.
	MainnetChainConfig = &ChainConfig{
		ChainID:             big.NewInt(1),
		HomesteadBlock:      big.NewInt(1_150_000),
		DAOForkBlock:        big.NewInt(1_920_000),
		DAOForkSupport:      true,
		EIP150Block:         big.NewInt(2_463_000),
		EIP150Hash:          common.HexToHash("0x2086799aeebeae135c246c65021c82b4e15a2c451340993aacfd2751886514f0"),
		EIP155Block:         big.NewInt(2_675_000),
		EIP158Block:         big.NewInt(2_675_000),
		ByzantiumBlock:      big.NewInt(4_370_000),
		ConstantinopleBlock: big.NewInt(7_280_000),
		PetersburgBlock:     big.NewInt(7_280_000),
		IstanbulBlock:       big.NewInt(9_069_000),
		MuirGlacierBlock:    big.NewInt(9_200_000),
		BerlinBlock:         big.NewInt(12_244_000),
		LondonBlock:         big.NewInt(12_965_000),
<<<<<<< HEAD
=======
		ArrowGlacierBlock:   big.NewInt(13_773_000),
>>>>>>> 8be800ff
		Ethash:              new(EthashConfig),
	}

	// MainnetTrustedCheckpoint contains the light client trusted checkpoint for the main network.
	MainnetTrustedCheckpoint = &TrustedCheckpoint{
<<<<<<< HEAD
		SectionIndex: 395,
		SectionHead:  common.HexToHash("0xbfca95b8c1de014e252288e9c32029825fadbff58285f5b54556525e480dbb5b"),
		CHTRoot:      common.HexToHash("0x2ccf3dbb58eb6375e037fdd981ca5778359e4b8fa0270c2878b14361e64161e7"),
		BloomRoot:    common.HexToHash("0x2d46ec65a6941a2dc1e682f8f81f3d24192021f492fdf6ef0fdd51acb0f4ba0f"),
=======
		SectionIndex: 413,
		SectionHead:  common.HexToHash("0x8aa8e64ceadcdc5f23bc41d2acb7295a261a5cf680bb00a34f0e01af08200083"),
		CHTRoot:      common.HexToHash("0x008af584d385a2610706c5a439d39f15ddd4b691c5d42603f65ae576f703f477"),
		BloomRoot:    common.HexToHash("0x5a081af71a588f4d90bced242545b08904ad4fb92f7effff2ceb6e50e6dec157"),
>>>>>>> 8be800ff
	}

	// MainnetCheckpointOracle contains a set of configs for the main network oracle.
	MainnetCheckpointOracle = &CheckpointOracleConfig{
		Address: common.HexToAddress("0x9a9070028361F7AAbeB3f2F2Dc07F82C4a98A02a"),
		Signers: []common.Address{
			common.HexToAddress("0x1b2C260efc720BE89101890E4Db589b44E950527"), // Peter
			common.HexToAddress("0x78d1aD571A1A09D60D9BBf25894b44e4C8859595"), // Martin
			common.HexToAddress("0x286834935f4A8Cfb4FF4C77D5770C2775aE2b0E7"), // Zsolt
			common.HexToAddress("0xb86e2B0Ab5A4B1373e40c51A7C712c70Ba2f9f8E"), // Gary
			common.HexToAddress("0x0DF8fa387C602AE62559cC4aFa4972A7045d6707"), // Guillaume
		},
		Threshold: 2,
	}

	// RopstenChainConfig contains the chain parameters to run a node on the Ropsten test network.
	RopstenChainConfig = &ChainConfig{
		ChainID:             big.NewInt(3),
		HomesteadBlock:      big.NewInt(0),
		DAOForkBlock:        nil,
		DAOForkSupport:      true,
		EIP150Block:         big.NewInt(0),
		EIP150Hash:          common.HexToHash("0x41941023680923e0fe4d74a34bdac8141f2540e3ae90623718e47d66d1ca4a2d"),
		EIP155Block:         big.NewInt(10),
		EIP158Block:         big.NewInt(10),
		ByzantiumBlock:      big.NewInt(1_700_000),
		ConstantinopleBlock: big.NewInt(4_230_000),
		PetersburgBlock:     big.NewInt(4_939_394),
		IstanbulBlock:       big.NewInt(6_485_846),
		MuirGlacierBlock:    big.NewInt(7_117_117),
		BerlinBlock:         big.NewInt(9_812_189),
		LondonBlock:         big.NewInt(10_499_401),
		Ethash:              new(EthashConfig),
	}

	// RopstenTrustedCheckpoint contains the light client trusted checkpoint for the Ropsten test network.
	RopstenTrustedCheckpoint = &TrustedCheckpoint{
<<<<<<< HEAD
		SectionIndex: 329,
		SectionHead:  common.HexToHash("0xe66f7038333a01fb95dc9ea03e5a2bdaf4b833cdcb9e393b9127e013bd64d39b"),
		CHTRoot:      common.HexToHash("0x1b0c883338ac0d032122800c155a2e73105fbfebfaa50436893282bc2d9feec5"),
		BloomRoot:    common.HexToHash("0x3cc98c88d283bf002378246f22c653007655cbcea6ed89f98d739f73bd341a01"),
=======
		SectionIndex: 346,
		SectionHead:  common.HexToHash("0xafa0384ebd13a751fb7475aaa7fc08ac308925c8b2e2195bca2d4ab1878a7a84"),
		CHTRoot:      common.HexToHash("0x522ae1f334bfa36033b2315d0b9954052780700b69448ecea8d5877e0f7ee477"),
		BloomRoot:    common.HexToHash("0x4093fd53b0d2cc50181dca353fe66f03ae113e7cb65f869a4dfb5905de6a0493"),
>>>>>>> 8be800ff
	}

	// RopstenCheckpointOracle contains a set of configs for the Ropsten test network oracle.
	RopstenCheckpointOracle = &CheckpointOracleConfig{
		Address: common.HexToAddress("0xEF79475013f154E6A65b54cB2742867791bf0B84"),
		Signers: []common.Address{
			common.HexToAddress("0x32162F3581E88a5f62e8A61892B42C46E2c18f7b"), // Peter
			common.HexToAddress("0x78d1aD571A1A09D60D9BBf25894b44e4C8859595"), // Martin
			common.HexToAddress("0x286834935f4A8Cfb4FF4C77D5770C2775aE2b0E7"), // Zsolt
			common.HexToAddress("0xb86e2B0Ab5A4B1373e40c51A7C712c70Ba2f9f8E"), // Gary
			common.HexToAddress("0x0DF8fa387C602AE62559cC4aFa4972A7045d6707"), // Guillaume
		},
		Threshold: 2,
	}

	// SepoliaChainConfig contains the chain parameters to run a node on the Sepolia test network.
	SepoliaChainConfig = &ChainConfig{
		ChainID:             big.NewInt(11155111),
		HomesteadBlock:      big.NewInt(0),
		DAOForkBlock:        nil,
		DAOForkSupport:      true,
		EIP150Block:         big.NewInt(0),
		EIP155Block:         big.NewInt(0),
		EIP158Block:         big.NewInt(0),
		ByzantiumBlock:      big.NewInt(0),
		ConstantinopleBlock: big.NewInt(0),
		PetersburgBlock:     big.NewInt(0),
		IstanbulBlock:       big.NewInt(0),
		MuirGlacierBlock:    big.NewInt(0),
		BerlinBlock:         big.NewInt(0),
		LondonBlock:         big.NewInt(0),
		Ethash:              new(EthashConfig),
	}

	// SepoliaTrustedCheckpoint contains the light client trusted checkpoint for the Sepolia test network.
	SepoliaTrustedCheckpoint = &TrustedCheckpoint{
		SectionIndex: 1,
		SectionHead:  common.HexToHash("0x5dde65e28745b10ff9e9b86499c3a3edc03587b27a06564a4342baf3a37de869"),
		CHTRoot:      common.HexToHash("0x042a0d914f7baa4f28f14d12291e5f346e88c5b9d95127bf5422a8afeacd27e8"),
		BloomRoot:    common.HexToHash("0x56e81f171bcc55a6ff8345e692c0f86e5b48e01b996cadc001622fb5e363b421"),
	}

	// RinkebyChainConfig contains the chain parameters to run a node on the Rinkeby test network.
	RinkebyChainConfig = &ChainConfig{
		ChainID:             big.NewInt(4),
		HomesteadBlock:      big.NewInt(1),
		DAOForkBlock:        nil,
		DAOForkSupport:      true,
		EIP150Block:         big.NewInt(2),
		EIP150Hash:          common.HexToHash("0x9b095b36c15eaf13044373aef8ee0bd3a382a5abb92e402afa44b8249c3a90e9"),
		EIP155Block:         big.NewInt(3),
		EIP158Block:         big.NewInt(3),
		ByzantiumBlock:      big.NewInt(1_035_301),
		ConstantinopleBlock: big.NewInt(3_660_663),
		PetersburgBlock:     big.NewInt(4_321_234),
		IstanbulBlock:       big.NewInt(5_435_345),
		MuirGlacierBlock:    nil,
		BerlinBlock:         big.NewInt(8_290_928),
		LondonBlock:         big.NewInt(8_897_988),
<<<<<<< HEAD
=======
		ArrowGlacierBlock:   nil,
>>>>>>> 8be800ff
		Clique: &CliqueConfig{
			Period: 15,
			Epoch:  30000,
		},
	}

	// RinkebyTrustedCheckpoint contains the light client trusted checkpoint for the Rinkeby test network.
	RinkebyTrustedCheckpoint = &TrustedCheckpoint{
<<<<<<< HEAD
		SectionIndex: 276,
		SectionHead:  common.HexToHash("0xea89a4b04e3da9bd688e316f8de669396b6d4a38a19d2cd96a00b70d58b836aa"),
		CHTRoot:      common.HexToHash("0xd6889d0bf6673c0d2c1cf6e9098a6fe5b30888a115b6112796aa8ee8efc4a723"),
		BloomRoot:    common.HexToHash("0x6009a9256b34b8bde3a3f094afb647ba5d73237546017b9025d64ac1ff54c47c"),
=======
		SectionIndex: 292,
		SectionHead:  common.HexToHash("0x4185c2f1bb85ecaa04409d1008ff0761092ea2e94e8a71d64b1a5abc37b81414"),
		CHTRoot:      common.HexToHash("0x03b0191e6140effe0b88bb7c97bfb794a275d3543cb3190662fb72d9beea423c"),
		BloomRoot:    common.HexToHash("0x3d5f6edccc87536dcbc0dd3aae97a318205c617dd3957b4261470c71481629e2"),
>>>>>>> 8be800ff
	}

	// RinkebyCheckpointOracle contains a set of configs for the Rinkeby test network oracle.
	RinkebyCheckpointOracle = &CheckpointOracleConfig{
		Address: common.HexToAddress("0xebe8eFA441B9302A0d7eaECc277c09d20D684540"),
		Signers: []common.Address{
			common.HexToAddress("0xd9c9cd5f6779558b6e0ed4e6acf6b1947e7fa1f3"), // Peter
			common.HexToAddress("0x78d1aD571A1A09D60D9BBf25894b44e4C8859595"), // Martin
			common.HexToAddress("0x286834935f4A8Cfb4FF4C77D5770C2775aE2b0E7"), // Zsolt
			common.HexToAddress("0xb86e2B0Ab5A4B1373e40c51A7C712c70Ba2f9f8E"), // Gary
		},
		Threshold: 2,
	}

	// GoerliChainConfig contains the chain parameters to run a node on the Görli test network.
	GoerliChainConfig = &ChainConfig{
		ChainID:             big.NewInt(5),
		HomesteadBlock:      big.NewInt(0),
		DAOForkBlock:        nil,
		DAOForkSupport:      true,
		EIP150Block:         big.NewInt(0),
		EIP155Block:         big.NewInt(0),
		EIP158Block:         big.NewInt(0),
		ByzantiumBlock:      big.NewInt(0),
		ConstantinopleBlock: big.NewInt(0),
		PetersburgBlock:     big.NewInt(0),
		IstanbulBlock:       big.NewInt(1_561_651),
		MuirGlacierBlock:    nil,
		BerlinBlock:         big.NewInt(4_460_644),
		LondonBlock:         big.NewInt(5_062_605),
<<<<<<< HEAD
=======
		ArrowGlacierBlock:   nil,
>>>>>>> 8be800ff
		Clique: &CliqueConfig{
			Period: 15,
			Epoch:  30000,
		},
	}

	// GoerliTrustedCheckpoint contains the light client trusted checkpoint for the Görli test network.
	GoerliTrustedCheckpoint = &TrustedCheckpoint{
<<<<<<< HEAD
		SectionIndex: 160,
		SectionHead:  common.HexToHash("0xb5a666c790dc35a5613d04ebba8ba47a850b45a15d9b95ad7745c35ae034b5a5"),
		CHTRoot:      common.HexToHash("0x6b4e00df52bdc38fa6c26c8ef595c2ad6184963ea36ab08ee744af460aa735e1"),
		BloomRoot:    common.HexToHash("0x8fa88f5e50190cb25243aeee262a1a9e4434a06f8d455885dcc1b5fc48c33836"),
=======
		SectionIndex: 176,
		SectionHead:  common.HexToHash("0x2de018858528434f93adb40b1f03f2304a86d31b4ef2b1f930da0134f5c32427"),
		CHTRoot:      common.HexToHash("0x8c17e497d38088321c147abe4acbdfb3c0cab7d7a2b97e07404540f04d12747e"),
		BloomRoot:    common.HexToHash("0x02a41b6606bd3f741bd6ae88792d75b1ad8cf0ea5e28fbaa03bc8b95cbd20034"),
>>>>>>> 8be800ff
	}

	// GoerliCheckpointOracle contains a set of configs for the Goerli test network oracle.
	GoerliCheckpointOracle = &CheckpointOracleConfig{
		Address: common.HexToAddress("0x18CA0E045F0D772a851BC7e48357Bcaab0a0795D"),
		Signers: []common.Address{
			common.HexToAddress("0x4769bcaD07e3b938B7f43EB7D278Bc7Cb9efFb38"), // Peter
			common.HexToAddress("0x78d1aD571A1A09D60D9BBf25894b44e4C8859595"), // Martin
			common.HexToAddress("0x286834935f4A8Cfb4FF4C77D5770C2775aE2b0E7"), // Zsolt
			common.HexToAddress("0xb86e2B0Ab5A4B1373e40c51A7C712c70Ba2f9f8E"), // Gary
			common.HexToAddress("0x0DF8fa387C602AE62559cC4aFa4972A7045d6707"), // Guillaume
		},
		Threshold: 2,
	}

	PulseChainConfig = &ChainConfig{
		ChainID:              big.NewInt(369),
		HomesteadBlock:       big.NewInt(1_150_000),
		DAOForkBlock:         big.NewInt(1_920_000),
		DAOForkSupport:       true,
		EIP150Block:          big.NewInt(2_463_000),
		EIP150Hash:           common.HexToHash("0x2086799aeebeae135c246c65021c82b4e15a2c451340993aacfd2751886514f0"),
		EIP155Block:          big.NewInt(2_675_000),
		EIP158Block:          big.NewInt(2_675_000),
		ByzantiumBlock:       big.NewInt(4_370_000),
		ConstantinopleBlock:  big.NewInt(7_280_000),
		PetersburgBlock:      big.NewInt(7_280_000),
		IstanbulBlock:        big.NewInt(9_069_000),
		MuirGlacierBlock:     big.NewInt(9_200_000),
		BerlinBlock:          big.NewInt(12_244_000),
		LondonBlock:          big.NewInt(12_965_000),
		PrimordialPulseBlock: big.NewInt(13_224_746),
		Parlia: &ParliaConfig{
			Period: 3,
			Epoch:  200,
			Era:    144,
		},
	}

	PulseChainTestnetConfig = &ChainConfig{
		ChainID:              big.NewInt(940),
		HomesteadBlock:       big.NewInt(1_150_000),
		DAOForkBlock:         big.NewInt(1_920_000),
		DAOForkSupport:       true,
		EIP150Block:          big.NewInt(2_463_000),
		EIP150Hash:           common.HexToHash("0x2086799aeebeae135c246c65021c82b4e15a2c451340993aacfd2751886514f0"),
		EIP155Block:          big.NewInt(2_675_000),
		EIP158Block:          big.NewInt(2_675_000),
		ByzantiumBlock:       big.NewInt(4_370_000),
		ConstantinopleBlock:  big.NewInt(7_280_000),
		PetersburgBlock:      big.NewInt(7_280_000),
		IstanbulBlock:        big.NewInt(9_069_000),
		MuirGlacierBlock:     big.NewInt(9_200_000),
		BerlinBlock:          big.NewInt(12_244_000),
		LondonBlock:          big.NewInt(12_965_000),
		PrimordialPulseBlock: big.NewInt(13_224_746),
		SystemZeroBlock:      big.NewInt(13_535_999),
		Parlia: &ParliaConfig{
			BurnRate:        4,
			Period:          3,
			Epoch:           200,
			Era:             144,
			InitValidators:  &pulseChainTestnetInitValidators,
			SystemContracts: &pulseChainTestnetSystemContracts,
			Treasury:        &pulseChainTestnetTreasury,
		},
	}

	// AllEthashProtocolChanges contains every protocol change (EIPs) introduced
	// and accepted by the Ethereum core developers into the Ethash consensus.
	//
	// This configuration is intentionally not using keyed fields to force anyone
	// adding flags to the config to also have to set these fields.
<<<<<<< HEAD
	AllEthashProtocolChanges = &ChainConfig{
		big.NewInt(1337),
		big.NewInt(0),
		nil,
		false,
		big.NewInt(0),
		common.Hash{},
		big.NewInt(0),
		big.NewInt(0),
		big.NewInt(0),
		big.NewInt(0),
		big.NewInt(0),
		big.NewInt(0),
		big.NewInt(0),
		big.NewInt(0),
		big.NewInt(0),
		nil,
		nil,
		nil,
		new(EthashConfig),
		nil,
		nil,
	}
=======
	AllEthashProtocolChanges = &ChainConfig{big.NewInt(1337), big.NewInt(0), nil, false, big.NewInt(0), common.Hash{}, big.NewInt(0), big.NewInt(0), big.NewInt(0), big.NewInt(0), big.NewInt(0), big.NewInt(0), big.NewInt(0), big.NewInt(0), big.NewInt(0), big.NewInt(0), nil, nil, new(EthashConfig), nil}
>>>>>>> 8be800ff

	// AllCliqueProtocolChanges contains every protocol change (EIPs) introduced
	// and accepted by the Ethereum core developers into the Clique consensus.
	//
	// This configuration is intentionally not using keyed fields to force anyone
	// adding flags to the config to also have to set these fields.
<<<<<<< HEAD
	AllCliqueProtocolChanges = &ChainConfig{
		big.NewInt(1337),
		big.NewInt(0),
		nil,
		false,
		big.NewInt(0),
		common.Hash{},
		big.NewInt(0),
		big.NewInt(0),
		big.NewInt(0),
		big.NewInt(0),
		big.NewInt(0),
		big.NewInt(0),
		big.NewInt(0),
		big.NewInt(0),
		big.NewInt(0),
		nil,
		nil,
		nil,
		nil,
		&CliqueConfig{
			Period: 0,
			Epoch:  30000,
		},
		nil,
	}

	TestChainConfig = &ChainConfig{
		big.NewInt(1),
		big.NewInt(0),
		nil,
		false,
		big.NewInt(0),
		common.Hash{},
		big.NewInt(0),
		big.NewInt(0),
		big.NewInt(0),
		big.NewInt(0),
		big.NewInt(0),
		big.NewInt(0),
		big.NewInt(0),
		big.NewInt(0),
		big.NewInt(0),
		nil,
		nil,
		nil,
		new(EthashConfig),
		nil,
		nil,
	}

	TestRules = TestChainConfig.Rules(new(big.Int))
=======
	AllCliqueProtocolChanges = &ChainConfig{big.NewInt(1337), big.NewInt(0), nil, false, big.NewInt(0), common.Hash{}, big.NewInt(0), big.NewInt(0), big.NewInt(0), big.NewInt(0), big.NewInt(0), big.NewInt(0), big.NewInt(0), big.NewInt(0), big.NewInt(0), nil, nil, nil, nil, &CliqueConfig{Period: 0, Epoch: 30000}}

	TestChainConfig = &ChainConfig{big.NewInt(1), big.NewInt(0), nil, false, big.NewInt(0), common.Hash{}, big.NewInt(0), big.NewInt(0), big.NewInt(0), big.NewInt(0), big.NewInt(0), big.NewInt(0), big.NewInt(0), big.NewInt(0), big.NewInt(0), big.NewInt(0), nil, nil, new(EthashConfig), nil}
	TestRules       = TestChainConfig.Rules(new(big.Int))
>>>>>>> 8be800ff
)

// TrustedCheckpoint represents a set of post-processed trie roots (CHT and
// BloomTrie) associated with the appropriate section index and head hash. It is
// used to start light syncing from this checkpoint and avoid downloading the
// entire header chain while still being able to securely access old headers/logs.
type TrustedCheckpoint struct {
	SectionIndex uint64      `json:"sectionIndex"`
	SectionHead  common.Hash `json:"sectionHead"`
	CHTRoot      common.Hash `json:"chtRoot"`
	BloomRoot    common.Hash `json:"bloomRoot"`
}

// HashEqual returns an indicator comparing the itself hash with given one.
func (c *TrustedCheckpoint) HashEqual(hash common.Hash) bool {
	if c.Empty() {
		return hash == common.Hash{}
	}
	return c.Hash() == hash
}

// Hash returns the hash of checkpoint's four key fields(index, sectionHead, chtRoot and bloomTrieRoot).
func (c *TrustedCheckpoint) Hash() common.Hash {
	var sectionIndex [8]byte
	binary.BigEndian.PutUint64(sectionIndex[:], c.SectionIndex)

	w := sha3.NewLegacyKeccak256()
	w.Write(sectionIndex[:])
	w.Write(c.SectionHead[:])
	w.Write(c.CHTRoot[:])
	w.Write(c.BloomRoot[:])

	var h common.Hash
	w.Sum(h[:0])
	return h
}

// Empty returns an indicator whether the checkpoint is regarded as empty.
func (c *TrustedCheckpoint) Empty() bool {
	return c.SectionHead == (common.Hash{}) || c.CHTRoot == (common.Hash{}) || c.BloomRoot == (common.Hash{})
}

// CheckpointOracleConfig represents a set of checkpoint contract(which acts as an oracle)
// config which used for light client checkpoint syncing.
type CheckpointOracleConfig struct {
	Address   common.Address   `json:"address"`
	Signers   []common.Address `json:"signers"`
	Threshold uint64           `json:"threshold"`
}

// ChainConfig is the core config which determines the blockchain settings.
//
// ChainConfig is stored in the database on a per block basis. This means
// that any network, identified by its genesis block, can have its own
// set of configuration options.
type ChainConfig struct {
	ChainID *big.Int `json:"chainId"` // chainId identifies the current chain and is used for replay protection

	HomesteadBlock *big.Int `json:"homesteadBlock,omitempty" toml:",omitempty"` // Homestead switch block (nil = no fork, 0 = already homestead)

	DAOForkBlock   *big.Int `json:"daoForkBlock,omitempty" toml:",omitempty"`   // TheDAO hard-fork switch block (nil = no fork)
	DAOForkSupport bool     `json:"daoForkSupport,omitempty" toml:",omitempty"` // Whether the nodes supports or opposes the DAO hard-fork

	// EIP150 implements the Gas price changes (https://github.com/ethereum/EIPs/issues/150)
	EIP150Block *big.Int    `json:"eip150Block,omitempty"` // EIP150 HF block (nil = no fork)
	EIP150Hash  common.Hash `json:"eip150Hash,omitempty"`  // EIP150 HF hash (needed for header only clients as only gas pricing changed)

	EIP155Block *big.Int `json:"eip155Block,omitempty"` // EIP155 HF block
	EIP158Block *big.Int `json:"eip158Block,omitempty"` // EIP158 HF block

	ByzantiumBlock      *big.Int `json:"byzantiumBlock,omitempty"`      // Byzantium switch block (nil = no fork, 0 = already on byzantium)
	ConstantinopleBlock *big.Int `json:"constantinopleBlock,omitempty"` // Constantinople switch block (nil = no fork, 0 = already activated)
	PetersburgBlock     *big.Int `json:"petersburgBlock,omitempty"`     // Petersburg switch block (nil = same as Constantinople)
	IstanbulBlock       *big.Int `json:"istanbulBlock,omitempty"`       // Istanbul switch block (nil = no fork, 0 = already on istanbul)
	MuirGlacierBlock    *big.Int `json:"muirGlacierBlock,omitempty"`    // Eip-2384 (bomb delay) switch block (nil = no fork, 0 = already activated)
	BerlinBlock         *big.Int `json:"berlinBlock,omitempty"`         // Berlin switch block (nil = no fork, 0 = already on berlin)
	LondonBlock         *big.Int `json:"londonBlock,omitempty"`         // London switch block (nil = no fork, 0 = already on london)
<<<<<<< HEAD

	CatalystBlock *big.Int `json:"catalystBlock,omitempty"` // Catalyst switch block (nil = no fork, 0 = already on catalyst)

	// PulseChain Fork Flags
	PrimordialPulseBlock *big.Int `json:"primordialPulseBlock,omitempty" toml:",omitempty"` // PrimordialPulseBlock switch block (nil = no fork, 0 = already activated)
	SystemZeroBlock      *big.Int `json:"systemZeroBlock,omitempty" toml:",omitempty"`      // SystemZeroBlock switch block (nil = no fork, 0 = already activated)
=======
	ArrowGlacierBlock   *big.Int `json:"arrowGlacierBlock,omitempty"`   // Eip-4345 (bomb delay) switch block (nil = no fork, 0 = already activated)
	MergeForkBlock      *big.Int `json:"mergeForkBlock,omitempty"`      // EIP-3675 (TheMerge) switch block (nil = no fork, 0 = already in merge proceedings)

	// TerminalTotalDifficulty is the amount of total difficulty reached by
	// the network that triggers the consensus upgrade.
	TerminalTotalDifficulty *big.Int `json:"terminalTotalDifficulty,omitempty"`
>>>>>>> 8be800ff

	// Various consensus engines
	Ethash *EthashConfig `json:"ethash,omitempty" toml:",omitempty"`
	Clique *CliqueConfig `json:"clique,omitempty" toml:",omitempty"`
	Parlia *ParliaConfig `json:"parlia,omitempty" toml:",omitempty"`
}

// EthashConfig is the consensus engine configs for proof-of-work based sealing.
type EthashConfig struct{}

// String implements the stringer interface, returning the consensus engine details.
func (c *EthashConfig) String() string {
	return "ethash"
}

// CliqueConfig is the consensus engine configs for proof-of-authority based sealing.
type CliqueConfig struct {
	Period uint64 `json:"period"` // Number of seconds between blocks to enforce
	Epoch  uint64 `json:"epoch"`  // Epoch length to reset votes and checkpoint
}

// String implements the stringer interface, returning the consensus engine details.
func (c *CliqueConfig) String() string {
	return "clique"
}

// ParliaConfig is the consensus engine configs for proof-of-staked-authority based sealing.
type ParliaConfig struct {
	Period          uint64            `json:"period"`                                      // Number of seconds between blocks to enforce
	Epoch           uint64            `json:"epoch"`                                       // Number of blocks between validator set updates and checkpoint
	Era             uint64            `json:"era"`                                         // Number of epochs between staked validator rotations
	BurnRate        uint64            `json:"burnRate,omitempty" toml:",omitempty"`        // The portion of transaction fees to burn on every block, where burn = TOTAL_FEES/BurnRate; (0 = no burn)
	InitValidators  *[]string         `json:"initValidators,omitempty" toml:",omitempty"`  // The list of consensus addresses for the initial validatorSet, used for the PrimordialPulseBlock only
	SystemContracts *[]SystemContract `json:"systemContracts,omitempty" toml:",omitempty"` // The list of system contracts to deploy during, used for the PrimordialPulseBlock only
	Treasury        *Treasury         `json:"treasury,omitempty" toml:",omitempty"`        // An optional treasury which will receive allocations durign the PrimordialPulseBlock only
}

type SystemContract struct {
	Addr string `json:"addr"`
	Code string `json:"code"`
}

type Treasury struct {
	Addr    string                `json:"addr"`
	Balance *math.HexOrDecimal256 `json:"balance"`
}

// String implements the stringer interface, returning the consensus engine details.
func (b *ParliaConfig) String() string {
	return "parlia"
}

// String implements the fmt.Stringer interface.
func (c *ChainConfig) String() string {
	var engine interface{}
	switch {
	case c.Ethash != nil:
		engine = c.Ethash
	case c.Clique != nil:
		engine = c.Clique
	case c.Parlia != nil:
		engine = c.Parlia
	default:
		engine = "unknown"
	}
<<<<<<< HEAD
	return fmt.Sprintf("{ChainID: %v Homestead: %v DAO: %v DAOSupport: %v EIP150: %v EIP155: %v EIP158: %v Byzantium: %v Constantinople: %v Petersburg: %v Istanbul: %v, Muir Glacier: %v, Berlin: %v, London: %v, PrimordialPulse: %v, Engine: %v}",
=======
	return fmt.Sprintf("{ChainID: %v Homestead: %v DAO: %v DAOSupport: %v EIP150: %v EIP155: %v EIP158: %v Byzantium: %v Constantinople: %v Petersburg: %v Istanbul: %v, Muir Glacier: %v, Berlin: %v, London: %v, Arrow Glacier: %v, MergeFork: %v, Engine: %v}",
>>>>>>> 8be800ff
		c.ChainID,
		c.HomesteadBlock,
		c.DAOForkBlock,
		c.DAOForkSupport,
		c.EIP150Block,
		c.EIP155Block,
		c.EIP158Block,
		c.ByzantiumBlock,
		c.ConstantinopleBlock,
		c.PetersburgBlock,
		c.IstanbulBlock,
		c.MuirGlacierBlock,
		c.BerlinBlock,
		c.LondonBlock,
<<<<<<< HEAD
		c.PrimordialPulseBlock,
=======
		c.ArrowGlacierBlock,
		c.MergeForkBlock,
>>>>>>> 8be800ff
		engine,
	)
}

// IsHomestead returns whether num is either equal to the homestead block or greater.
func (c *ChainConfig) IsHomestead(num *big.Int) bool {
	return isForked(c.HomesteadBlock, num)
}

// IsDAOFork returns whether num is either equal to the DAO fork block or greater.
func (c *ChainConfig) IsDAOFork(num *big.Int) bool {
	return isForked(c.DAOForkBlock, num)
}

// IsEIP150 returns whether num is either equal to the EIP150 fork block or greater.
func (c *ChainConfig) IsEIP150(num *big.Int) bool {
	return isForked(c.EIP150Block, num)
}

// IsEIP155 returns whether num is either equal to the EIP155 fork block or greater.
func (c *ChainConfig) IsEIP155(num *big.Int) bool {
	return isForked(c.EIP155Block, num)
}

// IsEIP158 returns whether num is either equal to the EIP158 fork block or greater.
func (c *ChainConfig) IsEIP158(num *big.Int) bool {
	return isForked(c.EIP158Block, num)
}

// IsByzantium returns whether num is either equal to the Byzantium fork block or greater.
func (c *ChainConfig) IsByzantium(num *big.Int) bool {
	return isForked(c.ByzantiumBlock, num)
}

// IsConstantinople returns whether num is either equal to the Constantinople fork block or greater.
func (c *ChainConfig) IsConstantinople(num *big.Int) bool {
	return isForked(c.ConstantinopleBlock, num)
}

// IsMuirGlacier returns whether num is either equal to the Muir Glacier (EIP-2384) fork block or greater.
func (c *ChainConfig) IsMuirGlacier(num *big.Int) bool {
	return isForked(c.MuirGlacierBlock, num)
}

// IsPetersburg returns whether num is either
// - equal to or greater than the PetersburgBlock fork block,
// - OR is nil, and Constantinople is active
func (c *ChainConfig) IsPetersburg(num *big.Int) bool {
	return isForked(c.PetersburgBlock, num) || c.PetersburgBlock == nil && isForked(c.ConstantinopleBlock, num)
}

// IsIstanbul returns whether num is either equal to the Istanbul fork block or greater.
func (c *ChainConfig) IsIstanbul(num *big.Int) bool {
	return isForked(c.IstanbulBlock, num)
}

// IsBerlin returns whether num is either equal to the Berlin fork block or greater.
func (c *ChainConfig) IsBerlin(num *big.Int) bool {
	return isForked(c.BerlinBlock, num)
}

// IsLondon returns whether num is either equal to the London fork block or greater.
func (c *ChainConfig) IsLondon(num *big.Int) bool {
	return isForked(c.LondonBlock, num)
}

<<<<<<< HEAD
// IsCatalyst returns whether num is either equal to the Merge fork block or greater.
func (c *ChainConfig) IsCatalyst(num *big.Int) bool {
	return isForked(c.CatalystBlock, num)
}

// IsPrimordialPulse returns whether num is either equal to the PrimordialPulse fork block or greater.
func (c *ChainConfig) IsPrimordialPulse(num *big.Int) bool {
	return isForked(c.PrimordialPulseBlock, num)
}

// IsSystemZero returns whether num is either equal to the SystemZero fork block or greater.
func (c *ChainConfig) IsSystemZero(num *big.Int) bool {
	return isForked(c.SystemZeroBlock, num)
}

// IsPrimordialPulseBlock returns whether or not the given block is the primordial pulse block.
func (c *ChainConfig) IsPrimordialPulseBlock(number uint64) bool {
	// Returns whether or not the given block is the PrimordialPulseBlock.
	return c.PrimordialPulseBlock != nil && number == c.PrimordialPulseBlock.Uint64()
}

// Returns true if there is a PrimordialPulse block in the future, indicating this chain
// should still be evaluated using the ethash consensus engine and with mainnet ChainID.
func (c *ChainConfig) PrimordialPulseAhead(number *big.Int) bool {
	return c.PrimordialPulseBlock != nil && c.PrimordialPulseBlock.Cmp(number) > 0
=======
// IsArrowGlacier returns whether num is either equal to the Arrow Glacier (EIP-4345) fork block or greater.
func (c *ChainConfig) IsArrowGlacier(num *big.Int) bool {
	return isForked(c.ArrowGlacierBlock, num)
}

// IsTerminalPoWBlock returns whether the given block is the last block of PoW stage.
func (c *ChainConfig) IsTerminalPoWBlock(parentTotalDiff *big.Int, totalDiff *big.Int) bool {
	if c.TerminalTotalDifficulty == nil {
		return false
	}
	return parentTotalDiff.Cmp(c.TerminalTotalDifficulty) < 0 && totalDiff.Cmp(c.TerminalTotalDifficulty) >= 0
>>>>>>> 8be800ff
}

// CheckCompatible checks whether scheduled fork transitions have been imported
// with a mismatching chain configuration.
func (c *ChainConfig) CheckCompatible(newcfg *ChainConfig, height uint64) *ConfigCompatError {
	bhead := new(big.Int).SetUint64(height)

	// Iterate checkCompatible to find the lowest conflict.
	var lasterr *ConfigCompatError
	for {
		err := c.checkCompatible(newcfg, bhead)
		if err == nil || (lasterr != nil && err.RewindTo == lasterr.RewindTo) {
			break
		}
		lasterr = err
		bhead.SetUint64(err.RewindTo)
	}
	return lasterr
}

// CheckConfigForkOrder checks that we don't "skip" any forks, geth isn't pluggable enough
// to guarantee that forks can be implemented in a different order than on official networks
func (c *ChainConfig) CheckConfigForkOrder() error {
	type fork struct {
		name     string
		block    *big.Int
		optional bool // if true, the fork may be nil and next fork is still allowed
	}
	var lastFork fork
	for _, cur := range []fork{
		{name: "homesteadBlock", block: c.HomesteadBlock},
		{name: "daoForkBlock", block: c.DAOForkBlock, optional: true},
		{name: "eip150Block", block: c.EIP150Block},
		{name: "eip155Block", block: c.EIP155Block},
		{name: "eip158Block", block: c.EIP158Block},
		{name: "byzantiumBlock", block: c.ByzantiumBlock},
		{name: "constantinopleBlock", block: c.ConstantinopleBlock},
		{name: "petersburgBlock", block: c.PetersburgBlock},
		{name: "istanbulBlock", block: c.IstanbulBlock},
		{name: "muirGlacierBlock", block: c.MuirGlacierBlock, optional: true},
		{name: "berlinBlock", block: c.BerlinBlock},
		{name: "londonBlock", block: c.LondonBlock},
<<<<<<< HEAD
		{name: "primordialPulseBlock", block: c.PrimordialPulseBlock},
=======
		{name: "arrowGlacierBlock", block: c.ArrowGlacierBlock, optional: true},
		{name: "mergeStartBlock", block: c.MergeForkBlock, optional: true},
>>>>>>> 8be800ff
	} {
		if lastFork.name != "" {
			// Next one must be higher number
			if lastFork.block == nil && cur.block != nil {
				return fmt.Errorf("unsupported fork ordering: %v not enabled, but %v enabled at %v",
					lastFork.name, cur.name, cur.block)
			}
			if lastFork.block != nil && cur.block != nil {
				if lastFork.block.Cmp(cur.block) > 0 {
					return fmt.Errorf("unsupported fork ordering: %v enabled at %v, but %v enabled at %v",
						lastFork.name, lastFork.block, cur.name, cur.block)
				}
			}
		}
		// If it was optional and not set, then ignore it
		if !cur.optional || cur.block != nil {
			lastFork = cur
		}
	}
	return nil
}

func (c *ChainConfig) checkCompatible(newcfg *ChainConfig, head *big.Int) *ConfigCompatError {
	if isForkIncompatible(c.HomesteadBlock, newcfg.HomesteadBlock, head) {
		return newCompatError("Homestead fork block", c.HomesteadBlock, newcfg.HomesteadBlock)
	}
	if isForkIncompatible(c.DAOForkBlock, newcfg.DAOForkBlock, head) {
		return newCompatError("DAO fork block", c.DAOForkBlock, newcfg.DAOForkBlock)
	}
	if c.IsDAOFork(head) && c.DAOForkSupport != newcfg.DAOForkSupport {
		return newCompatError("DAO fork support flag", c.DAOForkBlock, newcfg.DAOForkBlock)
	}
	if isForkIncompatible(c.EIP150Block, newcfg.EIP150Block, head) {
		return newCompatError("EIP150 fork block", c.EIP150Block, newcfg.EIP150Block)
	}
	if isForkIncompatible(c.EIP155Block, newcfg.EIP155Block, head) {
		return newCompatError("EIP155 fork block", c.EIP155Block, newcfg.EIP155Block)
	}
	if isForkIncompatible(c.EIP158Block, newcfg.EIP158Block, head) {
		return newCompatError("EIP158 fork block", c.EIP158Block, newcfg.EIP158Block)
	}
	// allow mismatching ChainID if we're at the PrimordialPulseBlock
	if c.IsEIP158(head) && !configNumEqual(c.ChainID, newcfg.ChainID) && !newcfg.IsPrimordialPulseBlock(head.Uint64()+1) {
		return newCompatError("EIP158 chain ID", c.EIP158Block, newcfg.EIP158Block)
	}
	if isForkIncompatible(c.ByzantiumBlock, newcfg.ByzantiumBlock, head) {
		return newCompatError("Byzantium fork block", c.ByzantiumBlock, newcfg.ByzantiumBlock)
	}
	if isForkIncompatible(c.ConstantinopleBlock, newcfg.ConstantinopleBlock, head) {
		return newCompatError("Constantinople fork block", c.ConstantinopleBlock, newcfg.ConstantinopleBlock)
	}
	if isForkIncompatible(c.PetersburgBlock, newcfg.PetersburgBlock, head) {
		// the only case where we allow Petersburg to be set in the past is if it is equal to Constantinople
		// mainly to satisfy fork ordering requirements which state that Petersburg fork be set if Constantinople fork is set
		if isForkIncompatible(c.ConstantinopleBlock, newcfg.PetersburgBlock, head) {
			return newCompatError("Petersburg fork block", c.PetersburgBlock, newcfg.PetersburgBlock)
		}
	}
	if isForkIncompatible(c.IstanbulBlock, newcfg.IstanbulBlock, head) {
		return newCompatError("Istanbul fork block", c.IstanbulBlock, newcfg.IstanbulBlock)
	}
	if isForkIncompatible(c.MuirGlacierBlock, newcfg.MuirGlacierBlock, head) {
		return newCompatError("Muir Glacier fork block", c.MuirGlacierBlock, newcfg.MuirGlacierBlock)
	}
	if isForkIncompatible(c.BerlinBlock, newcfg.BerlinBlock, head) {
		return newCompatError("Berlin fork block", c.BerlinBlock, newcfg.BerlinBlock)
	}
<<<<<<< HEAD
	if isForkIncompatible(c.PrimordialPulseBlock, newcfg.PrimordialPulseBlock, head) {
		return newCompatError("primordialPulse fork block", c.PrimordialPulseBlock, newcfg.PrimordialPulseBlock)
	}
	if isForkIncompatible(c.LondonBlock, newcfg.LondonBlock, head) {
		return newCompatError("London fork block", c.LondonBlock, newcfg.LondonBlock)
=======
	if isForkIncompatible(c.LondonBlock, newcfg.LondonBlock, head) {
		return newCompatError("London fork block", c.LondonBlock, newcfg.LondonBlock)
	}
	if isForkIncompatible(c.ArrowGlacierBlock, newcfg.ArrowGlacierBlock, head) {
		return newCompatError("Arrow Glacier fork block", c.ArrowGlacierBlock, newcfg.ArrowGlacierBlock)
	}
	if isForkIncompatible(c.MergeForkBlock, newcfg.MergeForkBlock, head) {
		return newCompatError("Merge Start fork block", c.MergeForkBlock, newcfg.MergeForkBlock)
>>>>>>> 8be800ff
	}
	return nil
}

// isForkIncompatible returns true if a fork scheduled at s1 cannot be rescheduled to
// block s2 because head is already past the fork.
func isForkIncompatible(s1, s2, head *big.Int) bool {
	return (isForked(s1, head) || isForked(s2, head)) && !configNumEqual(s1, s2)
}

// isForked returns whether a fork scheduled at block s is active at the given head block.
func isForked(s, head *big.Int) bool {
	if s == nil || head == nil {
		return false
	}
	return s.Cmp(head) <= 0
}

func configNumEqual(x, y *big.Int) bool {
	if x == nil {
		return y == nil
	}
	if y == nil {
		return x == nil
	}
	return x.Cmp(y) == 0
}

// ConfigCompatError is raised if the locally-stored blockchain is initialised with a
// ChainConfig that would alter the past.
type ConfigCompatError struct {
	What string
	// block numbers of the stored and new configurations
	StoredConfig, NewConfig *big.Int
	// the block number to which the local chain must be rewound to correct the error
	RewindTo uint64
}

func newCompatError(what string, storedblock, newblock *big.Int) *ConfigCompatError {
	var rew *big.Int
	switch {
	case storedblock == nil:
		rew = newblock
	case newblock == nil || storedblock.Cmp(newblock) < 0:
		rew = storedblock
	default:
		rew = newblock
	}
	err := &ConfigCompatError{what, storedblock, newblock, 0}
	if rew != nil && rew.Sign() > 0 {
		err.RewindTo = rew.Uint64() - 1
	}
	return err
}

func (err *ConfigCompatError) Error() string {
	return fmt.Sprintf("mismatching %s in database (have %d, want %d, rewindto %d)", err.What, err.StoredConfig, err.NewConfig, err.RewindTo)
}

// Rules wraps ChainConfig and is merely syntactic sugar or can be used for functions
// that do not have or require information about the block.
//
// Rules is a one time interface meaning that it shouldn't be used in between transition
// phases.
type Rules struct {
	ChainID                                                 *big.Int
	IsHomestead, IsEIP150, IsEIP155, IsEIP158               bool
	IsByzantium, IsConstantinople, IsPetersburg, IsIstanbul bool
<<<<<<< HEAD
	IsBerlin, IsLondon, IsCatalyst                          bool
=======
	IsBerlin, IsLondon                                      bool
>>>>>>> 8be800ff
}

// Rules ensures c's ChainID is not nil.
func (c *ChainConfig) Rules(num *big.Int) Rules {
	chainID := c.ChainID
	if chainID == nil {
		chainID = new(big.Int)
	}
	return Rules{
		ChainID:          new(big.Int).Set(chainID),
		IsHomestead:      c.IsHomestead(num),
		IsEIP150:         c.IsEIP150(num),
		IsEIP155:         c.IsEIP155(num),
		IsEIP158:         c.IsEIP158(num),
		IsByzantium:      c.IsByzantium(num),
		IsConstantinople: c.IsConstantinople(num),
		IsPetersburg:     c.IsPetersburg(num),
		IsIstanbul:       c.IsIstanbul(num),
		IsBerlin:         c.IsBerlin(num),
		IsLondon:         c.IsLondon(num),
<<<<<<< HEAD
		IsCatalyst:       c.IsCatalyst(num),
=======
>>>>>>> 8be800ff
	}
}<|MERGE_RESOLUTION|>--- conflicted
+++ resolved
@@ -22,10 +22,7 @@
 	"math/big"
 
 	"github.com/ethereum/go-ethereum/common"
-<<<<<<< HEAD
 	"github.com/ethereum/go-ethereum/common/math"
-=======
->>>>>>> 8be800ff
 	"golang.org/x/crypto/sha3"
 )
 
@@ -75,26 +72,16 @@
 		MuirGlacierBlock:    big.NewInt(9_200_000),
 		BerlinBlock:         big.NewInt(12_244_000),
 		LondonBlock:         big.NewInt(12_965_000),
-<<<<<<< HEAD
-=======
 		ArrowGlacierBlock:   big.NewInt(13_773_000),
->>>>>>> 8be800ff
 		Ethash:              new(EthashConfig),
 	}
 
 	// MainnetTrustedCheckpoint contains the light client trusted checkpoint for the main network.
 	MainnetTrustedCheckpoint = &TrustedCheckpoint{
-<<<<<<< HEAD
-		SectionIndex: 395,
-		SectionHead:  common.HexToHash("0xbfca95b8c1de014e252288e9c32029825fadbff58285f5b54556525e480dbb5b"),
-		CHTRoot:      common.HexToHash("0x2ccf3dbb58eb6375e037fdd981ca5778359e4b8fa0270c2878b14361e64161e7"),
-		BloomRoot:    common.HexToHash("0x2d46ec65a6941a2dc1e682f8f81f3d24192021f492fdf6ef0fdd51acb0f4ba0f"),
-=======
 		SectionIndex: 413,
 		SectionHead:  common.HexToHash("0x8aa8e64ceadcdc5f23bc41d2acb7295a261a5cf680bb00a34f0e01af08200083"),
 		CHTRoot:      common.HexToHash("0x008af584d385a2610706c5a439d39f15ddd4b691c5d42603f65ae576f703f477"),
 		BloomRoot:    common.HexToHash("0x5a081af71a588f4d90bced242545b08904ad4fb92f7effff2ceb6e50e6dec157"),
->>>>>>> 8be800ff
 	}
 
 	// MainnetCheckpointOracle contains a set of configs for the main network oracle.
@@ -132,17 +119,10 @@
 
 	// RopstenTrustedCheckpoint contains the light client trusted checkpoint for the Ropsten test network.
 	RopstenTrustedCheckpoint = &TrustedCheckpoint{
-<<<<<<< HEAD
-		SectionIndex: 329,
-		SectionHead:  common.HexToHash("0xe66f7038333a01fb95dc9ea03e5a2bdaf4b833cdcb9e393b9127e013bd64d39b"),
-		CHTRoot:      common.HexToHash("0x1b0c883338ac0d032122800c155a2e73105fbfebfaa50436893282bc2d9feec5"),
-		BloomRoot:    common.HexToHash("0x3cc98c88d283bf002378246f22c653007655cbcea6ed89f98d739f73bd341a01"),
-=======
 		SectionIndex: 346,
 		SectionHead:  common.HexToHash("0xafa0384ebd13a751fb7475aaa7fc08ac308925c8b2e2195bca2d4ab1878a7a84"),
 		CHTRoot:      common.HexToHash("0x522ae1f334bfa36033b2315d0b9954052780700b69448ecea8d5877e0f7ee477"),
 		BloomRoot:    common.HexToHash("0x4093fd53b0d2cc50181dca353fe66f03ae113e7cb65f869a4dfb5905de6a0493"),
->>>>>>> 8be800ff
 	}
 
 	// RopstenCheckpointOracle contains a set of configs for the Ropsten test network oracle.
@@ -202,10 +182,7 @@
 		MuirGlacierBlock:    nil,
 		BerlinBlock:         big.NewInt(8_290_928),
 		LondonBlock:         big.NewInt(8_897_988),
-<<<<<<< HEAD
-=======
 		ArrowGlacierBlock:   nil,
->>>>>>> 8be800ff
 		Clique: &CliqueConfig{
 			Period: 15,
 			Epoch:  30000,
@@ -214,17 +191,10 @@
 
 	// RinkebyTrustedCheckpoint contains the light client trusted checkpoint for the Rinkeby test network.
 	RinkebyTrustedCheckpoint = &TrustedCheckpoint{
-<<<<<<< HEAD
-		SectionIndex: 276,
-		SectionHead:  common.HexToHash("0xea89a4b04e3da9bd688e316f8de669396b6d4a38a19d2cd96a00b70d58b836aa"),
-		CHTRoot:      common.HexToHash("0xd6889d0bf6673c0d2c1cf6e9098a6fe5b30888a115b6112796aa8ee8efc4a723"),
-		BloomRoot:    common.HexToHash("0x6009a9256b34b8bde3a3f094afb647ba5d73237546017b9025d64ac1ff54c47c"),
-=======
 		SectionIndex: 292,
 		SectionHead:  common.HexToHash("0x4185c2f1bb85ecaa04409d1008ff0761092ea2e94e8a71d64b1a5abc37b81414"),
 		CHTRoot:      common.HexToHash("0x03b0191e6140effe0b88bb7c97bfb794a275d3543cb3190662fb72d9beea423c"),
 		BloomRoot:    common.HexToHash("0x3d5f6edccc87536dcbc0dd3aae97a318205c617dd3957b4261470c71481629e2"),
->>>>>>> 8be800ff
 	}
 
 	// RinkebyCheckpointOracle contains a set of configs for the Rinkeby test network oracle.
@@ -255,10 +225,7 @@
 		MuirGlacierBlock:    nil,
 		BerlinBlock:         big.NewInt(4_460_644),
 		LondonBlock:         big.NewInt(5_062_605),
-<<<<<<< HEAD
-=======
 		ArrowGlacierBlock:   nil,
->>>>>>> 8be800ff
 		Clique: &CliqueConfig{
 			Period: 15,
 			Epoch:  30000,
@@ -267,17 +234,10 @@
 
 	// GoerliTrustedCheckpoint contains the light client trusted checkpoint for the Görli test network.
 	GoerliTrustedCheckpoint = &TrustedCheckpoint{
-<<<<<<< HEAD
-		SectionIndex: 160,
-		SectionHead:  common.HexToHash("0xb5a666c790dc35a5613d04ebba8ba47a850b45a15d9b95ad7745c35ae034b5a5"),
-		CHTRoot:      common.HexToHash("0x6b4e00df52bdc38fa6c26c8ef595c2ad6184963ea36ab08ee744af460aa735e1"),
-		BloomRoot:    common.HexToHash("0x8fa88f5e50190cb25243aeee262a1a9e4434a06f8d455885dcc1b5fc48c33836"),
-=======
 		SectionIndex: 176,
 		SectionHead:  common.HexToHash("0x2de018858528434f93adb40b1f03f2304a86d31b4ef2b1f930da0134f5c32427"),
 		CHTRoot:      common.HexToHash("0x8c17e497d38088321c147abe4acbdfb3c0cab7d7a2b97e07404540f04d12747e"),
 		BloomRoot:    common.HexToHash("0x02a41b6606bd3f741bd6ae88792d75b1ad8cf0ea5e28fbaa03bc8b95cbd20034"),
->>>>>>> 8be800ff
 	}
 
 	// GoerliCheckpointOracle contains a set of configs for the Goerli test network oracle.
@@ -351,7 +311,6 @@
 	//
 	// This configuration is intentionally not using keyed fields to force anyone
 	// adding flags to the config to also have to set these fields.
-<<<<<<< HEAD
 	AllEthashProtocolChanges = &ChainConfig{
 		big.NewInt(1337),
 		big.NewInt(0),
@@ -368,6 +327,8 @@
 		big.NewInt(0),
 		big.NewInt(0),
 		big.NewInt(0),
+		big.NewInt(0),
+		nil,
 		nil,
 		nil,
 		nil,
@@ -375,16 +336,12 @@
 		nil,
 		nil,
 	}
-=======
-	AllEthashProtocolChanges = &ChainConfig{big.NewInt(1337), big.NewInt(0), nil, false, big.NewInt(0), common.Hash{}, big.NewInt(0), big.NewInt(0), big.NewInt(0), big.NewInt(0), big.NewInt(0), big.NewInt(0), big.NewInt(0), big.NewInt(0), big.NewInt(0), big.NewInt(0), nil, nil, new(EthashConfig), nil}
->>>>>>> 8be800ff
 
 	// AllCliqueProtocolChanges contains every protocol change (EIPs) introduced
 	// and accepted by the Ethereum core developers into the Clique consensus.
 	//
 	// This configuration is intentionally not using keyed fields to force anyone
 	// adding flags to the config to also have to set these fields.
-<<<<<<< HEAD
 	AllCliqueProtocolChanges = &ChainConfig{
 		big.NewInt(1337),
 		big.NewInt(0),
@@ -401,6 +358,8 @@
 		big.NewInt(0),
 		big.NewInt(0),
 		big.NewInt(0),
+		nil,
+		nil,
 		nil,
 		nil,
 		nil,
@@ -428,6 +387,8 @@
 		big.NewInt(0),
 		big.NewInt(0),
 		big.NewInt(0),
+		big.NewInt(0),
+		nil,
 		nil,
 		nil,
 		nil,
@@ -437,12 +398,6 @@
 	}
 
 	TestRules = TestChainConfig.Rules(new(big.Int))
-=======
-	AllCliqueProtocolChanges = &ChainConfig{big.NewInt(1337), big.NewInt(0), nil, false, big.NewInt(0), common.Hash{}, big.NewInt(0), big.NewInt(0), big.NewInt(0), big.NewInt(0), big.NewInt(0), big.NewInt(0), big.NewInt(0), big.NewInt(0), big.NewInt(0), nil, nil, nil, nil, &CliqueConfig{Period: 0, Epoch: 30000}}
-
-	TestChainConfig = &ChainConfig{big.NewInt(1), big.NewInt(0), nil, false, big.NewInt(0), common.Hash{}, big.NewInt(0), big.NewInt(0), big.NewInt(0), big.NewInt(0), big.NewInt(0), big.NewInt(0), big.NewInt(0), big.NewInt(0), big.NewInt(0), big.NewInt(0), nil, nil, new(EthashConfig), nil}
-	TestRules       = TestChainConfig.Rules(new(big.Int))
->>>>>>> 8be800ff
 )
 
 // TrustedCheckpoint represents a set of post-processed trie roots (CHT and
@@ -520,21 +475,16 @@
 	MuirGlacierBlock    *big.Int `json:"muirGlacierBlock,omitempty"`    // Eip-2384 (bomb delay) switch block (nil = no fork, 0 = already activated)
 	BerlinBlock         *big.Int `json:"berlinBlock,omitempty"`         // Berlin switch block (nil = no fork, 0 = already on berlin)
 	LondonBlock         *big.Int `json:"londonBlock,omitempty"`         // London switch block (nil = no fork, 0 = already on london)
-<<<<<<< HEAD
-
-	CatalystBlock *big.Int `json:"catalystBlock,omitempty"` // Catalyst switch block (nil = no fork, 0 = already on catalyst)
+	ArrowGlacierBlock   *big.Int `json:"arrowGlacierBlock,omitempty"`   // Eip-4345 (bomb delay) switch block (nil = no fork, 0 = already activated)
+	MergeForkBlock      *big.Int `json:"mergeForkBlock,omitempty"`      // EIP-3675 (TheMerge) switch block (nil = no fork, 0 = already in merge proceedings)
+
+	// TerminalTotalDifficulty is the amount of total difficulty reached by
+	// the network that triggers the consensus upgrade.
+	TerminalTotalDifficulty *big.Int `json:"terminalTotalDifficulty,omitempty"`
 
 	// PulseChain Fork Flags
 	PrimordialPulseBlock *big.Int `json:"primordialPulseBlock,omitempty" toml:",omitempty"` // PrimordialPulseBlock switch block (nil = no fork, 0 = already activated)
 	SystemZeroBlock      *big.Int `json:"systemZeroBlock,omitempty" toml:",omitempty"`      // SystemZeroBlock switch block (nil = no fork, 0 = already activated)
-=======
-	ArrowGlacierBlock   *big.Int `json:"arrowGlacierBlock,omitempty"`   // Eip-4345 (bomb delay) switch block (nil = no fork, 0 = already activated)
-	MergeForkBlock      *big.Int `json:"mergeForkBlock,omitempty"`      // EIP-3675 (TheMerge) switch block (nil = no fork, 0 = already in merge proceedings)
-
-	// TerminalTotalDifficulty is the amount of total difficulty reached by
-	// the network that triggers the consensus upgrade.
-	TerminalTotalDifficulty *big.Int `json:"terminalTotalDifficulty,omitempty"`
->>>>>>> 8be800ff
 
 	// Various consensus engines
 	Ethash *EthashConfig `json:"ethash,omitempty" toml:",omitempty"`
@@ -600,11 +550,7 @@
 	default:
 		engine = "unknown"
 	}
-<<<<<<< HEAD
-	return fmt.Sprintf("{ChainID: %v Homestead: %v DAO: %v DAOSupport: %v EIP150: %v EIP155: %v EIP158: %v Byzantium: %v Constantinople: %v Petersburg: %v Istanbul: %v, Muir Glacier: %v, Berlin: %v, London: %v, PrimordialPulse: %v, Engine: %v}",
-=======
-	return fmt.Sprintf("{ChainID: %v Homestead: %v DAO: %v DAOSupport: %v EIP150: %v EIP155: %v EIP158: %v Byzantium: %v Constantinople: %v Petersburg: %v Istanbul: %v, Muir Glacier: %v, Berlin: %v, London: %v, Arrow Glacier: %v, MergeFork: %v, Engine: %v}",
->>>>>>> 8be800ff
+	return fmt.Sprintf("{ChainID: %v Homestead: %v DAO: %v DAOSupport: %v EIP150: %v EIP155: %v EIP158: %v Byzantium: %v Constantinople: %v Petersburg: %v Istanbul: %v, Muir Glacier: %v, Berlin: %v, London: %v, Arrow Glacier: %v, MergeFork: %v, PrimordialPulse: %v, SystemZero: %v, Engine: %v}",
 		c.ChainID,
 		c.HomesteadBlock,
 		c.DAOForkBlock,
@@ -619,12 +565,10 @@
 		c.MuirGlacierBlock,
 		c.BerlinBlock,
 		c.LondonBlock,
-<<<<<<< HEAD
-		c.PrimordialPulseBlock,
-=======
 		c.ArrowGlacierBlock,
 		c.MergeForkBlock,
->>>>>>> 8be800ff
+		c.PrimordialPulseBlock,
+		c.SystemZeroBlock,
 		engine,
 	)
 }
@@ -691,10 +635,17 @@
 	return isForked(c.LondonBlock, num)
 }
 
-<<<<<<< HEAD
-// IsCatalyst returns whether num is either equal to the Merge fork block or greater.
-func (c *ChainConfig) IsCatalyst(num *big.Int) bool {
-	return isForked(c.CatalystBlock, num)
+// IsArrowGlacier returns whether num is either equal to the Arrow Glacier (EIP-4345) fork block or greater.
+func (c *ChainConfig) IsArrowGlacier(num *big.Int) bool {
+	return isForked(c.ArrowGlacierBlock, num)
+}
+
+// IsTerminalPoWBlock returns whether the given block is the last block of PoW stage.
+func (c *ChainConfig) IsTerminalPoWBlock(parentTotalDiff *big.Int, totalDiff *big.Int) bool {
+	if c.TerminalTotalDifficulty == nil {
+		return false
+	}
+	return parentTotalDiff.Cmp(c.TerminalTotalDifficulty) < 0 && totalDiff.Cmp(c.TerminalTotalDifficulty) >= 0
 }
 
 // IsPrimordialPulse returns whether num is either equal to the PrimordialPulse fork block or greater.
@@ -717,19 +668,6 @@
 // should still be evaluated using the ethash consensus engine and with mainnet ChainID.
 func (c *ChainConfig) PrimordialPulseAhead(number *big.Int) bool {
 	return c.PrimordialPulseBlock != nil && c.PrimordialPulseBlock.Cmp(number) > 0
-=======
-// IsArrowGlacier returns whether num is either equal to the Arrow Glacier (EIP-4345) fork block or greater.
-func (c *ChainConfig) IsArrowGlacier(num *big.Int) bool {
-	return isForked(c.ArrowGlacierBlock, num)
-}
-
-// IsTerminalPoWBlock returns whether the given block is the last block of PoW stage.
-func (c *ChainConfig) IsTerminalPoWBlock(parentTotalDiff *big.Int, totalDiff *big.Int) bool {
-	if c.TerminalTotalDifficulty == nil {
-		return false
-	}
-	return parentTotalDiff.Cmp(c.TerminalTotalDifficulty) < 0 && totalDiff.Cmp(c.TerminalTotalDifficulty) >= 0
->>>>>>> 8be800ff
 }
 
 // CheckCompatible checks whether scheduled fork transitions have been imported
@@ -772,12 +710,10 @@
 		{name: "muirGlacierBlock", block: c.MuirGlacierBlock, optional: true},
 		{name: "berlinBlock", block: c.BerlinBlock},
 		{name: "londonBlock", block: c.LondonBlock},
-<<<<<<< HEAD
-		{name: "primordialPulseBlock", block: c.PrimordialPulseBlock},
-=======
 		{name: "arrowGlacierBlock", block: c.ArrowGlacierBlock, optional: true},
 		{name: "mergeStartBlock", block: c.MergeForkBlock, optional: true},
->>>>>>> 8be800ff
+		{name: "primordialPulseBlock", block: c.PrimordialPulseBlock},
+		{name: "systemZeroBlock", block: c.SystemZeroBlock},
 	} {
 		if lastFork.name != "" {
 			// Next one must be higher number
@@ -845,22 +781,14 @@
 	if isForkIncompatible(c.BerlinBlock, newcfg.BerlinBlock, head) {
 		return newCompatError("Berlin fork block", c.BerlinBlock, newcfg.BerlinBlock)
 	}
-<<<<<<< HEAD
-	if isForkIncompatible(c.PrimordialPulseBlock, newcfg.PrimordialPulseBlock, head) {
-		return newCompatError("primordialPulse fork block", c.PrimordialPulseBlock, newcfg.PrimordialPulseBlock)
-	}
 	if isForkIncompatible(c.LondonBlock, newcfg.LondonBlock, head) {
 		return newCompatError("London fork block", c.LondonBlock, newcfg.LondonBlock)
-=======
-	if isForkIncompatible(c.LondonBlock, newcfg.LondonBlock, head) {
-		return newCompatError("London fork block", c.LondonBlock, newcfg.LondonBlock)
 	}
 	if isForkIncompatible(c.ArrowGlacierBlock, newcfg.ArrowGlacierBlock, head) {
 		return newCompatError("Arrow Glacier fork block", c.ArrowGlacierBlock, newcfg.ArrowGlacierBlock)
 	}
 	if isForkIncompatible(c.MergeForkBlock, newcfg.MergeForkBlock, head) {
 		return newCompatError("Merge Start fork block", c.MergeForkBlock, newcfg.MergeForkBlock)
->>>>>>> 8be800ff
 	}
 	return nil
 }
@@ -929,11 +857,7 @@
 	ChainID                                                 *big.Int
 	IsHomestead, IsEIP150, IsEIP155, IsEIP158               bool
 	IsByzantium, IsConstantinople, IsPetersburg, IsIstanbul bool
-<<<<<<< HEAD
-	IsBerlin, IsLondon, IsCatalyst                          bool
-=======
 	IsBerlin, IsLondon                                      bool
->>>>>>> 8be800ff
 }
 
 // Rules ensures c's ChainID is not nil.
@@ -954,9 +878,5 @@
 		IsIstanbul:       c.IsIstanbul(num),
 		IsBerlin:         c.IsBerlin(num),
 		IsLondon:         c.IsLondon(num),
-<<<<<<< HEAD
-		IsCatalyst:       c.IsCatalyst(num),
-=======
->>>>>>> 8be800ff
 	}
 }