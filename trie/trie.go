// Copyright 2014 The go-ethereum Authors
// This file is part of the go-ethereum library.
//
// The go-ethereum library is free software: you can redistribute it and/or modify
// it under the terms of the GNU Lesser General Public License as published by
// the Free Software Foundation, either version 3 of the License, or
// (at your option) any later version.
//
// The go-ethereum library is distributed in the hope that it will be useful,
// but WITHOUT ANY WARRANTY; without even the implied warranty of
// MERCHANTABILITY or FITNESS FOR A PARTICULAR PURPOSE. See the
// GNU Lesser General Public License for more details.
//
// You should have received a copy of the GNU Lesser General Public License
// along with the go-ethereum library. If not, see <http://www.gnu.org/licenses/>.

// Package trie implements Merkle Patricia Tries.
package trie

import (
	"bytes"
	"errors"
	"fmt"
	"sync"

	"github.com/ethereum/go-ethereum/common"
	"github.com/ethereum/go-ethereum/core/types"
	"github.com/ethereum/go-ethereum/crypto"
	"github.com/ethereum/go-ethereum/log"
	"github.com/ethereum/go-ethereum/rlp"
)

var (
	// emptyRoot is the known root hash of an empty trie.
	emptyRoot = common.HexToHash("56e81f171bcc55a6ff8345e692c0f86e5b48e01b996cadc001622fb5e363b421")

	// emptyState is the known hash of an empty state trie entry.
	emptyState = crypto.Keccak256Hash(nil)
)

// LeafCallback is a callback type invoked when a trie operation reaches a leaf
// node.
//
// The paths is a path tuple identifying a particular trie node either in a single
// trie (account) or a layered trie (account -> storage). Each path in the tuple
// is in the raw format(32 bytes).
//
// The hexpath is a composite hexary path identifying the trie node. All the key
// bytes are converted to the hexary nibbles and composited with the parent path
// if the trie node is in a layered trie.
//
// It's used by state sync and commit to allow handling external references
// between account and storage tries. And also it's used in the state healing
// for extracting the raw states(leaf nodes) with corresponding paths.
type LeafCallback func(paths [][]byte, hexpath []byte, leaf []byte, parent common.Hash) error

// Trie is a Merkle Patricia Trie.
// The zero value is an empty trie with no database.
// Use New to create a trie that sits on top of a database.
//
// Trie is not safe for concurrent use.
type Trie struct {
	db   *Database
	root node
	// Keep track of the number leafs which have been inserted since the last
	// hashing operation. This number will not directly map to the number of
	// actually unhashed nodes
	unhashed int
}

// newFlag returns the cache flag value for a newly created node.
func (t *Trie) newFlag() nodeFlag {
	return nodeFlag{dirty: true}
}

// New creates a trie with an existing root node from db.
//
// If root is the zero hash or the sha3 hash of an empty string, the
// trie is initially empty and does not require a database. Otherwise,
// New will panic if db is nil and returns a MissingNodeError if root does
// not exist in the database. Accessing the trie loads nodes from db on demand.
func New(root common.Hash, db *Database) (*Trie, error) {
	if db == nil {
		panic("trie.New called without a database")
	}
	trie := &Trie{
		db: db,
	}
	if root != (common.Hash{}) && root != emptyRoot {
		rootnode, err := trie.resolveHash(root[:], nil)
		if err != nil {
			return nil, err
		}
		trie.root = rootnode
	}
	return trie, nil
}

// NodeIterator returns an iterator that returns nodes of the trie. Iteration starts at
// the key after the given start key.
func (t *Trie) NodeIterator(start []byte) NodeIterator {
	return newNodeIterator(t, start)
}

// Get returns the value for key stored in the trie.
// The value bytes must not be modified by the caller.
func (t *Trie) Get(key []byte) []byte {
	res, err := t.TryGet(key)
	if err != nil {
		log.Error(fmt.Sprintf("Unhandled trie error: %v", err))
	}
	return res
}

// TryGet returns the value for key stored in the trie.
// The value bytes must not be modified by the caller.
// If a node was not found in the database, a MissingNodeError is returned.
func (t *Trie) TryGet(key []byte) ([]byte, error) {
	value, newroot, didResolve, err := t.tryGet(t.root, keybytesToHex(key), 0)
	if err == nil && didResolve {
		t.root = newroot
	}
	return value, err
}

func (t *Trie) tryGet(origNode node, key []byte, pos int) (value []byte, newnode node, didResolve bool, err error) {
	switch n := (origNode).(type) {
	case nil:
		return nil, nil, false, nil
	case valueNode:
		return n, n, false, nil
	case *shortNode:
		if len(key)-pos < len(n.Key) || !bytes.Equal(n.Key, key[pos:pos+len(n.Key)]) {
			// key not found in trie
			return nil, n, false, nil
		}
		value, newnode, didResolve, err = t.tryGet(n.Val, key, pos+len(n.Key))
		if err == nil && didResolve {
			n = n.copy()
			n.Val = newnode
		}
		return value, n, didResolve, err
	case *fullNode:
		value, newnode, didResolve, err = t.tryGet(n.Children[key[pos]], key, pos+1)
		if err == nil && didResolve {
			n = n.copy()
			n.Children[key[pos]] = newnode
		}
		return value, n, didResolve, err
	case hashNode:
		child, err := t.resolveHash(n, key[:pos])
		if err != nil {
			return nil, n, true, err
		}
		value, newnode, _, err := t.tryGet(child, key, pos)
		return value, newnode, true, err
	default:
		panic(fmt.Sprintf("%T: invalid node: %v", origNode, origNode))
	}
}

// TryGetNode attempts to retrieve a trie node by compact-encoded path. It is not
// possible to use keybyte-encoding as the path might contain odd nibbles.
func (t *Trie) TryGetNode(path []byte) ([]byte, int, error) {
	item, newroot, resolved, err := t.tryGetNode(t.root, compactToHex(path), 0)
	if err != nil {
		return nil, resolved, err
	}
	if resolved > 0 {
		t.root = newroot
	}
	if item == nil {
		return nil, resolved, nil
	}
	return item, resolved, err
}

func (t *Trie) tryGetNode(origNode node, path []byte, pos int) (item []byte, newnode node, resolved int, err error) {
<<<<<<< HEAD
=======
	// If non-existent path requested, abort
	if origNode == nil {
		return nil, nil, 0, nil
	}
>>>>>>> 8be800ff
	// If we reached the requested path, return the current node
	if pos >= len(path) {
		// Although we most probably have the original node expanded, encoding
		// that into consensus form can be nasty (needs to cascade down) and
		// time consuming. Instead, just pull the hash up from disk directly.
		var hash hashNode
		if node, ok := origNode.(hashNode); ok {
			hash = node
		} else {
			hash, _ = origNode.cache()
		}
		if hash == nil {
			return nil, origNode, 0, errors.New("non-consensus node")
		}
		blob, err := t.db.Node(common.BytesToHash(hash))
		return blob, origNode, 1, err
	}
	// Path still needs to be traversed, descend into children
	switch n := (origNode).(type) {
<<<<<<< HEAD
	case nil:
		// Non-existent path requested, abort
		return nil, nil, 0, nil

=======
>>>>>>> 8be800ff
	case valueNode:
		// Path prematurely ended, abort
		return nil, nil, 0, nil

	case *shortNode:
		if len(path)-pos < len(n.Key) || !bytes.Equal(n.Key, path[pos:pos+len(n.Key)]) {
			// Path branches off from short node
			return nil, n, 0, nil
		}
		item, newnode, resolved, err = t.tryGetNode(n.Val, path, pos+len(n.Key))
		if err == nil && resolved > 0 {
			n = n.copy()
			n.Val = newnode
		}
		return item, n, resolved, err

	case *fullNode:
		item, newnode, resolved, err = t.tryGetNode(n.Children[path[pos]], path, pos+1)
		if err == nil && resolved > 0 {
			n = n.copy()
			n.Children[path[pos]] = newnode
		}
		return item, n, resolved, err

	case hashNode:
		child, err := t.resolveHash(n, path[:pos])
		if err != nil {
			return nil, n, 1, err
		}
		item, newnode, resolved, err := t.tryGetNode(child, path, pos)
		return item, newnode, resolved + 1, err

	default:
		panic(fmt.Sprintf("%T: invalid node: %v", origNode, origNode))
	}
}

// Update associates key with value in the trie. Subsequent calls to
// Get will return value. If value has length zero, any existing value
// is deleted from the trie and calls to Get will return nil.
//
// The value bytes must not be modified by the caller while they are
// stored in the trie.
func (t *Trie) Update(key, value []byte) {
	if err := t.TryUpdate(key, value); err != nil {
		log.Error(fmt.Sprintf("Unhandled trie error: %v", err))
	}
}

func (t *Trie) TryUpdateAccount(key []byte, acc *types.StateAccount) error {
	data, err := rlp.EncodeToBytes(acc)
	if err != nil {
		return fmt.Errorf("can't encode object at %x: %w", key[:], err)
	}
	return t.TryUpdate(key, data)
}

// TryUpdate associates key with value in the trie. Subsequent calls to
// Get will return value. If value has length zero, any existing value
// is deleted from the trie and calls to Get will return nil.
//
// The value bytes must not be modified by the caller while they are
// stored in the trie.
//
// If a node was not found in the database, a MissingNodeError is returned.
func (t *Trie) TryUpdate(key, value []byte) error {
	t.unhashed++
	k := keybytesToHex(key)
	if len(value) != 0 {
		_, n, err := t.insert(t.root, nil, k, valueNode(value))
		if err != nil {
			return err
		}
		t.root = n
	} else {
		_, n, err := t.delete(t.root, nil, k)
		if err != nil {
			return err
		}
		t.root = n
	}
	return nil
}

func (t *Trie) insert(n node, prefix, key []byte, value node) (bool, node, error) {
	if len(key) == 0 {
		if v, ok := n.(valueNode); ok {
			return !bytes.Equal(v, value.(valueNode)), value, nil
		}
		return true, value, nil
	}
	switch n := n.(type) {
	case *shortNode:
		matchlen := prefixLen(key, n.Key)
		// If the whole key matches, keep this short node as is
		// and only update the value.
		if matchlen == len(n.Key) {
			dirty, nn, err := t.insert(n.Val, append(prefix, key[:matchlen]...), key[matchlen:], value)
			if !dirty || err != nil {
				return false, n, err
			}
			return true, &shortNode{n.Key, nn, t.newFlag()}, nil
		}
		// Otherwise branch out at the index where they differ.
		branch := &fullNode{flags: t.newFlag()}
		var err error
		_, branch.Children[n.Key[matchlen]], err = t.insert(nil, append(prefix, n.Key[:matchlen+1]...), n.Key[matchlen+1:], n.Val)
		if err != nil {
			return false, nil, err
		}
		_, branch.Children[key[matchlen]], err = t.insert(nil, append(prefix, key[:matchlen+1]...), key[matchlen+1:], value)
		if err != nil {
			return false, nil, err
		}
		// Replace this shortNode with the branch if it occurs at index 0.
		if matchlen == 0 {
			return true, branch, nil
		}
		// Otherwise, replace it with a short node leading up to the branch.
		return true, &shortNode{key[:matchlen], branch, t.newFlag()}, nil

	case *fullNode:
		dirty, nn, err := t.insert(n.Children[key[0]], append(prefix, key[0]), key[1:], value)
		if !dirty || err != nil {
			return false, n, err
		}
		n = n.copy()
		n.flags = t.newFlag()
		n.Children[key[0]] = nn
		return true, n, nil

	case nil:
		return true, &shortNode{key, value, t.newFlag()}, nil

	case hashNode:
		// We've hit a part of the trie that isn't loaded yet. Load
		// the node and insert into it. This leaves all child nodes on
		// the path to the value in the trie.
		rn, err := t.resolveHash(n, prefix)
		if err != nil {
			return false, nil, err
		}
		dirty, nn, err := t.insert(rn, prefix, key, value)
		if !dirty || err != nil {
			return false, rn, err
		}
		return true, nn, nil

	default:
		panic(fmt.Sprintf("%T: invalid node: %v", n, n))
	}
}

// Delete removes any existing value for key from the trie.
func (t *Trie) Delete(key []byte) {
	if err := t.TryDelete(key); err != nil {
		log.Error(fmt.Sprintf("Unhandled trie error: %v", err))
	}
}

// TryDelete removes any existing value for key from the trie.
// If a node was not found in the database, a MissingNodeError is returned.
func (t *Trie) TryDelete(key []byte) error {
	t.unhashed++
	k := keybytesToHex(key)
	_, n, err := t.delete(t.root, nil, k)
	if err != nil {
		return err
	}
	t.root = n
	return nil
}

// delete returns the new root of the trie with key deleted.
// It reduces the trie to minimal form by simplifying
// nodes on the way up after deleting recursively.
func (t *Trie) delete(n node, prefix, key []byte) (bool, node, error) {
	switch n := n.(type) {
	case *shortNode:
		matchlen := prefixLen(key, n.Key)
		if matchlen < len(n.Key) {
			return false, n, nil // don't replace n on mismatch
		}
		if matchlen == len(key) {
			return true, nil, nil // remove n entirely for whole matches
		}
		// The key is longer than n.Key. Remove the remaining suffix
		// from the subtrie. Child can never be nil here since the
		// subtrie must contain at least two other values with keys
		// longer than n.Key.
		dirty, child, err := t.delete(n.Val, append(prefix, key[:len(n.Key)]...), key[len(n.Key):])
		if !dirty || err != nil {
			return false, n, err
		}
		switch child := child.(type) {
		case *shortNode:
			// Deleting from the subtrie reduced it to another
			// short node. Merge the nodes to avoid creating a
			// shortNode{..., shortNode{...}}. Use concat (which
			// always creates a new slice) instead of append to
			// avoid modifying n.Key since it might be shared with
			// other nodes.
			return true, &shortNode{concat(n.Key, child.Key...), child.Val, t.newFlag()}, nil
		default:
			return true, &shortNode{n.Key, child, t.newFlag()}, nil
		}

	case *fullNode:
		dirty, nn, err := t.delete(n.Children[key[0]], append(prefix, key[0]), key[1:])
		if !dirty || err != nil {
			return false, n, err
		}
		n = n.copy()
		n.flags = t.newFlag()
		n.Children[key[0]] = nn

		// Because n is a full node, it must've contained at least two children
		// before the delete operation. If the new child value is non-nil, n still
		// has at least two children after the deletion, and cannot be reduced to
		// a short node.
		if nn != nil {
			return true, n, nil
		}
		// Reduction:
		// Check how many non-nil entries are left after deleting and
		// reduce the full node to a short node if only one entry is
		// left. Since n must've contained at least two children
		// before deletion (otherwise it would not be a full node) n
		// can never be reduced to nil.
		//
		// When the loop is done, pos contains the index of the single
		// value that is left in n or -2 if n contains at least two
		// values.
		pos := -1
		for i, cld := range &n.Children {
			if cld != nil {
				if pos == -1 {
					pos = i
				} else {
					pos = -2
					break
				}
			}
		}
		if pos >= 0 {
			if pos != 16 {
				// If the remaining entry is a short node, it replaces
				// n and its key gets the missing nibble tacked to the
				// front. This avoids creating an invalid
				// shortNode{..., shortNode{...}}.  Since the entry
				// might not be loaded yet, resolve it just for this
				// check.
				cnode, err := t.resolve(n.Children[pos], prefix)
				if err != nil {
					return false, nil, err
				}
				if cnode, ok := cnode.(*shortNode); ok {
					k := append([]byte{byte(pos)}, cnode.Key...)
					return true, &shortNode{k, cnode.Val, t.newFlag()}, nil
				}
			}
			// Otherwise, n is replaced by a one-nibble short node
			// containing the child.
			return true, &shortNode{[]byte{byte(pos)}, n.Children[pos], t.newFlag()}, nil
		}
		// n still contains at least two values and cannot be reduced.
		return true, n, nil

	case valueNode:
		return true, nil, nil

	case nil:
		return false, nil, nil

	case hashNode:
		// We've hit a part of the trie that isn't loaded yet. Load
		// the node and delete from it. This leaves all child nodes on
		// the path to the value in the trie.
		rn, err := t.resolveHash(n, prefix)
		if err != nil {
			return false, nil, err
		}
		dirty, nn, err := t.delete(rn, prefix, key)
		if !dirty || err != nil {
			return false, rn, err
		}
		return true, nn, nil

	default:
		panic(fmt.Sprintf("%T: invalid node: %v (%v)", n, n, key))
	}
}

func concat(s1 []byte, s2 ...byte) []byte {
	r := make([]byte, len(s1)+len(s2))
	copy(r, s1)
	copy(r[len(s1):], s2)
	return r
}

func (t *Trie) resolve(n node, prefix []byte) (node, error) {
	if n, ok := n.(hashNode); ok {
		return t.resolveHash(n, prefix)
	}
	return n, nil
}

func (t *Trie) resolveHash(n hashNode, prefix []byte) (node, error) {
	hash := common.BytesToHash(n)
	if node := t.db.node(hash); node != nil {
		return node, nil
	}
	return nil, &MissingNodeError{NodeHash: hash, Path: prefix}
}

// Hash returns the root hash of the trie. It does not write to the
// database and can be used even if the trie doesn't have one.
func (t *Trie) Hash() common.Hash {
	hash, cached, _ := t.hashRoot()
	t.root = cached
	return common.BytesToHash(hash.(hashNode))
}

// Commit writes all nodes to the trie's memory database, tracking the internal
// and external (for account tries) references.
func (t *Trie) Commit(onleaf LeafCallback) (common.Hash, int, error) {
	if t.db == nil {
		panic("commit called on trie with nil database")
	}
	if t.root == nil {
		return emptyRoot, 0, nil
	}
	// Derive the hash for all dirty nodes first. We hold the assumption
	// in the following procedure that all nodes are hashed.
	rootHash := t.Hash()
	h := newCommitter()
	defer returnCommitterToPool(h)

	// Do a quick check if we really need to commit, before we spin
	// up goroutines. This can happen e.g. if we load a trie for reading storage
	// values, but don't write to it.
	if _, dirty := t.root.cache(); !dirty {
<<<<<<< HEAD
		return rootHash, nil
=======
		return rootHash, 0, nil
>>>>>>> 8be800ff
	}
	var wg sync.WaitGroup
	if onleaf != nil {
		h.onleaf = onleaf
		h.leafCh = make(chan *leaf, leafChanSize)
		wg.Add(1)
		go func() {
			defer wg.Done()
			h.commitLoop(t.db)
		}()
	}
	newRoot, committed, err := h.Commit(t.root, t.db)
	if onleaf != nil {
		// The leafch is created in newCommitter if there was an onleaf callback
		// provided. The commitLoop only _reads_ from it, and the commit
		// operation was the sole writer. Therefore, it's safe to close this
		// channel here.
		close(h.leafCh)
		wg.Wait()
	}
	if err != nil {
		return common.Hash{}, 0, err
	}
	t.root = newRoot
	return rootHash, committed, nil
}

// hashRoot calculates the root hash of the given trie
func (t *Trie) hashRoot() (node, node, error) {
	if t.root == nil {
		return hashNode(emptyRoot.Bytes()), nil, nil
	}
	// If the number of changes is below 100, we let one thread handle it
	h := newHasher(t.unhashed >= 100)
	defer returnHasherToPool(h)
	hashed, cached := h.hash(t.root, true)
	t.unhashed = 0
	return hashed, cached, nil
}

// Reset drops the referenced root node and cleans all internal state.
func (t *Trie) Reset() {
	t.root = nil
	t.unhashed = 0
}<|MERGE_RESOLUTION|>--- conflicted
+++ resolved
@@ -176,13 +176,10 @@
 }
 
 func (t *Trie) tryGetNode(origNode node, path []byte, pos int) (item []byte, newnode node, resolved int, err error) {
-<<<<<<< HEAD
-=======
 	// If non-existent path requested, abort
 	if origNode == nil {
 		return nil, nil, 0, nil
 	}
->>>>>>> 8be800ff
 	// If we reached the requested path, return the current node
 	if pos >= len(path) {
 		// Although we most probably have the original node expanded, encoding
@@ -202,13 +199,6 @@
 	}
 	// Path still needs to be traversed, descend into children
 	switch n := (origNode).(type) {
-<<<<<<< HEAD
-	case nil:
-		// Non-existent path requested, abort
-		return nil, nil, 0, nil
-
-=======
->>>>>>> 8be800ff
 	case valueNode:
 		// Path prematurely ended, abort
 		return nil, nil, 0, nil
@@ -551,11 +541,7 @@
 	// up goroutines. This can happen e.g. if we load a trie for reading storage
 	// values, but don't write to it.
 	if _, dirty := t.root.cache(); !dirty {
-<<<<<<< HEAD
-		return rootHash, nil
-=======
 		return rootHash, 0, nil
->>>>>>> 8be800ff
 	}
 	var wg sync.WaitGroup
 	if onleaf != nil {
