--- conflicted
+++ resolved
@@ -813,8 +813,6 @@
 	}
 }
 
-<<<<<<< HEAD
-=======
 // TestEmptyValueRangeProof tests normal range proof with both edge proofs
 // as the existent proof, but with an extra empty value included, which is a
 // noop technically, but practically should be rejected.
@@ -894,7 +892,6 @@
 	}
 }
 
->>>>>>> 8be800ff
 // mutateByte changes one byte in b.
 func mutateByte(b []byte) {
 	for r := mrand.Intn(len(b)); ; {
