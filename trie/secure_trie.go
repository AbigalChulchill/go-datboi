--- conflicted
+++ resolved
@@ -87,8 +87,6 @@
 	return t.trie.TryGetNode(path)
 }
 
-<<<<<<< HEAD
-=======
 // TryUpdate account will abstract the write of an account to the
 // secure trie.
 func (t *SecureTrie) TryUpdateAccount(key []byte, acc *types.StateAccount) error {
@@ -104,7 +102,6 @@
 	return nil
 }
 
->>>>>>> 8be800ff
 // Update associates key with value in the trie. Subsequent calls to
 // Get will return value. If value has length zero, any existing value
 // is deleted from the trie and calls to Get will return nil.
