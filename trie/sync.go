--- conflicted
+++ resolved
@@ -128,10 +128,6 @@
 	codeReqs map[common.Hash]*request // Pending requests pertaining to a code hash
 	queue    *prque.Prque             // Priority queue with the pending requests
 	fetches  map[int]int              // Number of active fetches per trie node depth
-<<<<<<< HEAD
-	bloom    *SyncBloom               // Bloom filter for fast state existence checks
-=======
->>>>>>> 8be800ff
 }
 
 // NewSync creates a new trie data download scheduler.
@@ -143,10 +139,6 @@
 		codeReqs: make(map[common.Hash]*request),
 		queue:    prque.New(nil),
 		fetches:  make(map[int]int),
-<<<<<<< HEAD
-		bloom:    bloom,
-=======
->>>>>>> 8be800ff
 	}
 	ts.AddSubTrie(root, nil, common.Hash{}, callback)
 	return ts
@@ -161,24 +153,11 @@
 	if s.membatch.hasNode(root) {
 		return
 	}
-<<<<<<< HEAD
-	if s.bloom == nil || s.bloom.Contains(root[:]) {
-		// Bloom filter says this might be a duplicate, double check.
-		// If database says yes, then at least the trie node is present
-		// and we hold the assumption that it's NOT legacy contract code.
-		blob := rawdb.ReadTrieNode(s.database, root)
-		if len(blob) > 0 {
-			return
-		}
-		// False positive, bump fault meter
-		bloomFaultMeter.Mark(1)
-=======
 	// If database says this is a duplicate, then at least the trie node is
 	// present, and we hold the assumption that it's NOT legacy contract code.
 	blob := rawdb.ReadTrieNode(s.database, root)
 	if len(blob) > 0 {
 		return
->>>>>>> 8be800ff
 	}
 	// Assemble the new sub-trie sync request
 	req := &request{
@@ -209,20 +188,6 @@
 	if s.membatch.hasCode(hash) {
 		return
 	}
-<<<<<<< HEAD
-	if s.bloom == nil || s.bloom.Contains(hash[:]) {
-		// Bloom filter says this might be a duplicate, double check.
-		// If database says yes, the blob is present for sure.
-		// Note we only check the existence with new code scheme, fast
-		// sync is expected to run with a fresh new node. Even there
-		// exists the code with legacy format, fetch and store with
-		// new scheme anyway.
-		if blob := rawdb.ReadCodeWithPrefix(s.database, hash); len(blob) > 0 {
-			return
-		}
-		// False positive, bump fault meter
-		bloomFaultMeter.Mark(1)
-=======
 	// If database says duplicate, the blob is present for sure.
 	// Note we only check the existence with new code scheme, fast
 	// sync is expected to run with a fresh new node. Even there
@@ -230,7 +195,6 @@
 	// new scheme anyway.
 	if blob := rawdb.ReadCodeWithPrefix(s.database, hash); len(blob) > 0 {
 		return
->>>>>>> 8be800ff
 	}
 	// Assemble the new sub-trie sync request
 	req := &request{
@@ -260,11 +224,7 @@
 		codeHashes []common.Hash
 	)
 	for !s.queue.Empty() && (max == 0 || len(nodeHashes)+len(codeHashes) < max) {
-<<<<<<< HEAD
-		// Retrieve th enext item in line
-=======
 		// Retrieve the next item in line
->>>>>>> 8be800ff
 		item, prio := s.queue.Peek()
 
 		// If we have too many already-pending tasks for this depth, throttle
@@ -341,21 +301,9 @@
 	// Dump the membatch into a database dbw
 	for key, value := range s.membatch.nodes {
 		rawdb.WriteTrieNode(dbw, key, value)
-<<<<<<< HEAD
-		if s.bloom != nil {
-			s.bloom.Add(key[:])
-		}
 	}
 	for key, value := range s.membatch.codes {
 		rawdb.WriteCode(dbw, key, value)
-		if s.bloom != nil {
-			s.bloom.Add(key[:])
-		}
-=======
-	}
-	for key, value := range s.membatch.codes {
-		rawdb.WriteCode(dbw, key, value)
->>>>>>> 8be800ff
 	}
 	// Drop the membatch data and return
 	s.membatch = newSyncMemBatch()
@@ -451,22 +399,10 @@
 			if s.membatch.hasNode(hash) {
 				continue
 			}
-<<<<<<< HEAD
-			if s.bloom == nil || s.bloom.Contains(node) {
-				// Bloom filter says this might be a duplicate, double check.
-				// If database says yes, then at least the trie node is present
-				// and we hold the assumption that it's NOT legacy contract code.
-				if blob := rawdb.ReadTrieNode(s.database, hash); len(blob) > 0 {
-					continue
-				}
-				// False positive, bump fault meter
-				bloomFaultMeter.Mark(1)
-=======
 			// If database says duplicate, then at least the trie node is present
 			// and we hold the assumption that it's NOT legacy contract code.
 			if blob := rawdb.ReadTrieNode(s.database, hash); len(blob) > 0 {
 				continue
->>>>>>> 8be800ff
 			}
 			// Locally unknown node, schedule for retrieval
 			requests = append(requests, &request{
