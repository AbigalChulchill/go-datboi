// Copyright 2019 The go-ethereum Authors
// This file is part of the go-ethereum library.
//
// The go-ethereum library is free software: you can redistribute it and/or modify
// it under the terms of the GNU Lesser General Public License as published by
// the Free Software Foundation, either version 3 of the License, or
// (at your option) any later version.
//
// The go-ethereum library is distributed in the hope that it will be useful,
// but WITHOUT ANY WARRANTY; without even the implied warranty of
// MERCHANTABILITY or FITNESS FOR A PARTICULAR PURPOSE. See the
// GNU Lesser General Public License for more details.
//
// You should have received a copy of the GNU Lesser General Public License
// along with the go-ethereum library. If not, see <http://www.gnu.org/licenses/>.

package trie

import (
	"errors"
	"fmt"
	"sync"

	"github.com/ethereum/go-ethereum/common"
	"github.com/ethereum/go-ethereum/crypto"
	"golang.org/x/crypto/sha3"
)

// leafChanSize is the size of the leafCh. It's a pretty arbitrary number, to allow
// some parallelism but not incur too much memory overhead.
const leafChanSize = 200

// leaf represents a trie leaf value
type leaf struct {
	size int         // size of the rlp data (estimate)
	hash common.Hash // hash of rlp data
	node node        // the node to commit
}

// committer is a type used for the trie Commit operation. A committer has some
// internal preallocated temp space, and also a callback that is invoked when
// leaves are committed. The leafs are passed through the `leafCh`,  to allow
// some level of parallelism.
// By 'some level' of parallelism, it's still the case that all leaves will be
// processed sequentially - onleaf will never be called in parallel or out of order.
type committer struct {
	tmp sliceBuffer
	sha crypto.KeccakState

	onleaf LeafCallback
	leafCh chan *leaf
}

// committers live in a global sync.Pool
var committerPool = sync.Pool{
	New: func() interface{} {
		return &committer{
			tmp: make(sliceBuffer, 0, 550), // cap is as large as a full fullNode.
			sha: sha3.NewLegacyKeccak256().(crypto.KeccakState),
		}
	},
}

// newCommitter creates a new committer or picks one from the pool.
func newCommitter() *committer {
	return committerPool.Get().(*committer)
}

func returnCommitterToPool(h *committer) {
	h.onleaf = nil
	h.leafCh = nil
	committerPool.Put(h)
}

<<<<<<< HEAD
// commit collapses a node down into a hash node and inserts it into the database
func (c *committer) Commit(n node, db *Database) (hashNode, error) {
=======
// Commit collapses a node down into a hash node and inserts it into the database
func (c *committer) Commit(n node, db *Database) (hashNode, int, error) {
>>>>>>> 8be800ff
	if db == nil {
		return nil, 0, errors.New("no db provided")
	}
<<<<<<< HEAD
	h, err := c.commit(n, db)
=======
	h, committed, err := c.commit(n, db)
>>>>>>> 8be800ff
	if err != nil {
		return nil, 0, err
	}
	return h.(hashNode), committed, nil
}

// commit collapses a node down into a hash node and inserts it into the database
<<<<<<< HEAD
func (c *committer) commit(n node, db *Database) (node, error) {
=======
func (c *committer) commit(n node, db *Database) (node, int, error) {
>>>>>>> 8be800ff
	// if this path is clean, use available cached data
	hash, dirty := n.cache()
	if hash != nil && !dirty {
		return hash, 0, nil
	}
	// Commit children, then parent, and remove remove the dirty flag.
	switch cn := n.(type) {
	case *shortNode:
		// Commit child
		collapsed := cn.copy()

<<<<<<< HEAD
		// If the child is fullnode, recursively commit.
		// Otherwise it can only be hashNode or valueNode.
		if _, ok := cn.Val.(*fullNode); ok {
			childV, err := c.commit(cn.Val, db)
			if err != nil {
				return nil, err
			}
			collapsed.Val = childV
=======
		// If the child is fullNode, recursively commit,
		// otherwise it can only be hashNode or valueNode.
		var childCommitted int
		if _, ok := cn.Val.(*fullNode); ok {
			childV, committed, err := c.commit(cn.Val, db)
			if err != nil {
				return nil, 0, err
			}
			collapsed.Val, childCommitted = childV, committed
>>>>>>> 8be800ff
		}
		// The key needs to be copied, since we're delivering it to database
		collapsed.Key = hexToCompact(cn.Key)
		hashedNode := c.store(collapsed, db)
		if hn, ok := hashedNode.(hashNode); ok {
<<<<<<< HEAD
			return hn, nil
		}
		return collapsed, nil
	case *fullNode:
		hashedKids, err := c.commitChildren(cn, db)
=======
			return hn, childCommitted + 1, nil
		}
		return collapsed, childCommitted, nil
	case *fullNode:
		hashedKids, childCommitted, err := c.commitChildren(cn, db)
>>>>>>> 8be800ff
		if err != nil {
			return nil, 0, err
		}
		collapsed := cn.copy()
		collapsed.Children = hashedKids

		hashedNode := c.store(collapsed, db)
		if hn, ok := hashedNode.(hashNode); ok {
<<<<<<< HEAD
			return hn, nil
		}
		return collapsed, nil
	case hashNode:
		return cn, nil
=======
			return hn, childCommitted + 1, nil
		}
		return collapsed, childCommitted, nil
	case hashNode:
		return cn, 0, nil
>>>>>>> 8be800ff
	default:
		// nil, valuenode shouldn't be committed
		panic(fmt.Sprintf("%T: invalid node: %v", n, n))
	}
}

// commitChildren commits the children of the given fullnode
<<<<<<< HEAD
func (c *committer) commitChildren(n *fullNode, db *Database) ([17]node, error) {
	var children [17]node
=======
func (c *committer) commitChildren(n *fullNode, db *Database) ([17]node, int, error) {
	var (
		committed int
		children  [17]node
	)
>>>>>>> 8be800ff
	for i := 0; i < 16; i++ {
		child := n.Children[i]
		if child == nil {
			continue
		}
		// If it's the hashed child, save the hash value directly.
		// Note: it's impossible that the child in range [0, 15]
<<<<<<< HEAD
		// is a valuenode.
=======
		// is a valueNode.
>>>>>>> 8be800ff
		if hn, ok := child.(hashNode); ok {
			children[i] = hn
			continue
		}
		// Commit the child recursively and store the "hashed" value.
		// Note the returned node can be some embedded nodes, so it's
<<<<<<< HEAD
		// possible the type is not hashnode.
		hashed, err := c.commit(child, db)
		if err != nil {
			return children, err
		}
		children[i] = hashed
=======
		// possible the type is not hashNode.
		hashed, childCommitted, err := c.commit(child, db)
		if err != nil {
			return children, 0, err
		}
		children[i] = hashed
		committed += childCommitted
>>>>>>> 8be800ff
	}
	// For the 17th child, it's possible the type is valuenode.
	if n.Children[16] != nil {
		children[16] = n.Children[16]
	}
<<<<<<< HEAD
	return children, nil
=======
	return children, committed, nil
>>>>>>> 8be800ff
}

// store hashes the node n and if we have a storage layer specified, it writes
// the key/value pair to it and tracks any node->child references as well as any
// node->external trie references.
func (c *committer) store(n node, db *Database) node {
	// Larger nodes are replaced by their hash and stored in the database.
	var (
		hash, _ = n.cache()
		size    int
	)
	if hash == nil {
		// This was not generated - must be a small node stored in the parent.
<<<<<<< HEAD
		// In theory we should apply the leafCall here if it's not nil(embedded
=======
		// In theory, we should apply the leafCall here if it's not nil(embedded
>>>>>>> 8be800ff
		// node usually contains value). But small value(less than 32bytes) is
		// not our target.
		return n
	} else {
		// We have the hash already, estimate the RLP encoding-size of the node.
		// The size is used for mem tracking, does not need to be exact
		size = estimateSize(n)
	}
	// If we're using channel-based leaf-reporting, send to channel.
	// The leaf channel will be active only when there an active leaf-callback
	if c.leafCh != nil {
		c.leafCh <- &leaf{
			size: size,
			hash: common.BytesToHash(hash),
			node: n,
		}
	} else if db != nil {
		// No leaf-callback used, but there's still a database. Do serial
		// insertion
		db.lock.Lock()
		db.insert(common.BytesToHash(hash), size, n)
		db.lock.Unlock()
	}
	return hash
}

// commitLoop does the actual insert + leaf callback for nodes.
func (c *committer) commitLoop(db *Database) {
	for item := range c.leafCh {
		var (
			hash = item.hash
			size = item.size
			n    = item.node
		)
		// We are pooling the trie nodes into an intermediate memory cache
		db.lock.Lock()
		db.insert(hash, size, n)
		db.lock.Unlock()

		if c.onleaf != nil {
			switch n := n.(type) {
			case *shortNode:
				if child, ok := n.Val.(valueNode); ok {
					c.onleaf(nil, nil, child, hash)
				}
			case *fullNode:
				// For children in range [0, 15], it's impossible
<<<<<<< HEAD
				// to contain valuenode. Only check the 17th child.
=======
				// to contain valueNode. Only check the 17th child.
>>>>>>> 8be800ff
				if n.Children[16] != nil {
					c.onleaf(nil, nil, n.Children[16].(valueNode), hash)
				}
			}
		}
	}
}

func (c *committer) makeHashNode(data []byte) hashNode {
	n := make(hashNode, c.sha.Size())
	c.sha.Reset()
	c.sha.Write(data)
	c.sha.Read(n)
	return n
}

// estimateSize estimates the size of an rlp-encoded node, without actually
// rlp-encoding it (zero allocs). This method has been experimentally tried, and with a trie
// with 1000 leafs, the only errors above 1% are on small shortnodes, where this
// method overestimates by 2 or 3 bytes (e.g. 37 instead of 35)
func estimateSize(n node) int {
	switch n := n.(type) {
	case *shortNode:
		// A short node contains a compacted key, and a value.
		return 3 + len(n.Key) + estimateSize(n.Val)
	case *fullNode:
		// A full node contains up to 16 hashes (some nils), and a key
		s := 3
		for i := 0; i < 16; i++ {
			if child := n.Children[i]; child != nil {
				s += estimateSize(child)
			} else {
				s++
			}
		}
		return s
	case valueNode:
		return 1 + len(n)
	case hashNode:
		return 1 + len(n)
	default:
		panic(fmt.Sprintf("node type %T", n))
	}
}<|MERGE_RESOLUTION|>--- conflicted
+++ resolved
@@ -72,21 +72,12 @@
 	committerPool.Put(h)
 }
 
-<<<<<<< HEAD
-// commit collapses a node down into a hash node and inserts it into the database
-func (c *committer) Commit(n node, db *Database) (hashNode, error) {
-=======
 // Commit collapses a node down into a hash node and inserts it into the database
 func (c *committer) Commit(n node, db *Database) (hashNode, int, error) {
->>>>>>> 8be800ff
 	if db == nil {
 		return nil, 0, errors.New("no db provided")
 	}
-<<<<<<< HEAD
-	h, err := c.commit(n, db)
-=======
 	h, committed, err := c.commit(n, db)
->>>>>>> 8be800ff
 	if err != nil {
 		return nil, 0, err
 	}
@@ -94,11 +85,7 @@
 }
 
 // commit collapses a node down into a hash node and inserts it into the database
-<<<<<<< HEAD
-func (c *committer) commit(n node, db *Database) (node, error) {
-=======
 func (c *committer) commit(n node, db *Database) (node, int, error) {
->>>>>>> 8be800ff
 	// if this path is clean, use available cached data
 	hash, dirty := n.cache()
 	if hash != nil && !dirty {
@@ -110,16 +97,6 @@
 		// Commit child
 		collapsed := cn.copy()
 
-<<<<<<< HEAD
-		// If the child is fullnode, recursively commit.
-		// Otherwise it can only be hashNode or valueNode.
-		if _, ok := cn.Val.(*fullNode); ok {
-			childV, err := c.commit(cn.Val, db)
-			if err != nil {
-				return nil, err
-			}
-			collapsed.Val = childV
-=======
 		// If the child is fullNode, recursively commit,
 		// otherwise it can only be hashNode or valueNode.
 		var childCommitted int
@@ -129,25 +106,16 @@
 				return nil, 0, err
 			}
 			collapsed.Val, childCommitted = childV, committed
->>>>>>> 8be800ff
 		}
 		// The key needs to be copied, since we're delivering it to database
 		collapsed.Key = hexToCompact(cn.Key)
 		hashedNode := c.store(collapsed, db)
 		if hn, ok := hashedNode.(hashNode); ok {
-<<<<<<< HEAD
-			return hn, nil
-		}
-		return collapsed, nil
-	case *fullNode:
-		hashedKids, err := c.commitChildren(cn, db)
-=======
 			return hn, childCommitted + 1, nil
 		}
 		return collapsed, childCommitted, nil
 	case *fullNode:
 		hashedKids, childCommitted, err := c.commitChildren(cn, db)
->>>>>>> 8be800ff
 		if err != nil {
 			return nil, 0, err
 		}
@@ -156,19 +124,11 @@
 
 		hashedNode := c.store(collapsed, db)
 		if hn, ok := hashedNode.(hashNode); ok {
-<<<<<<< HEAD
-			return hn, nil
-		}
-		return collapsed, nil
-	case hashNode:
-		return cn, nil
-=======
 			return hn, childCommitted + 1, nil
 		}
 		return collapsed, childCommitted, nil
 	case hashNode:
 		return cn, 0, nil
->>>>>>> 8be800ff
 	default:
 		// nil, valuenode shouldn't be committed
 		panic(fmt.Sprintf("%T: invalid node: %v", n, n))
@@ -176,16 +136,11 @@
 }
 
 // commitChildren commits the children of the given fullnode
-<<<<<<< HEAD
-func (c *committer) commitChildren(n *fullNode, db *Database) ([17]node, error) {
-	var children [17]node
-=======
 func (c *committer) commitChildren(n *fullNode, db *Database) ([17]node, int, error) {
 	var (
 		committed int
 		children  [17]node
 	)
->>>>>>> 8be800ff
 	for i := 0; i < 16; i++ {
 		child := n.Children[i]
 		if child == nil {
@@ -193,25 +148,13 @@
 		}
 		// If it's the hashed child, save the hash value directly.
 		// Note: it's impossible that the child in range [0, 15]
-<<<<<<< HEAD
-		// is a valuenode.
-=======
 		// is a valueNode.
->>>>>>> 8be800ff
 		if hn, ok := child.(hashNode); ok {
 			children[i] = hn
 			continue
 		}
 		// Commit the child recursively and store the "hashed" value.
 		// Note the returned node can be some embedded nodes, so it's
-<<<<<<< HEAD
-		// possible the type is not hashnode.
-		hashed, err := c.commit(child, db)
-		if err != nil {
-			return children, err
-		}
-		children[i] = hashed
-=======
 		// possible the type is not hashNode.
 		hashed, childCommitted, err := c.commit(child, db)
 		if err != nil {
@@ -219,17 +162,12 @@
 		}
 		children[i] = hashed
 		committed += childCommitted
->>>>>>> 8be800ff
 	}
 	// For the 17th child, it's possible the type is valuenode.
 	if n.Children[16] != nil {
 		children[16] = n.Children[16]
 	}
-<<<<<<< HEAD
-	return children, nil
-=======
 	return children, committed, nil
->>>>>>> 8be800ff
 }
 
 // store hashes the node n and if we have a storage layer specified, it writes
@@ -243,11 +181,7 @@
 	)
 	if hash == nil {
 		// This was not generated - must be a small node stored in the parent.
-<<<<<<< HEAD
-		// In theory we should apply the leafCall here if it's not nil(embedded
-=======
 		// In theory, we should apply the leafCall here if it's not nil(embedded
->>>>>>> 8be800ff
 		// node usually contains value). But small value(less than 32bytes) is
 		// not our target.
 		return n
@@ -295,11 +229,7 @@
 				}
 			case *fullNode:
 				// For children in range [0, 15], it's impossible
-<<<<<<< HEAD
-				// to contain valuenode. Only check the 17th child.
-=======
 				// to contain valueNode. Only check the 17th child.
->>>>>>> 8be800ff
 				if n.Children[16] != nil {
 					c.onleaf(nil, nil, n.Children[16].(valueNode), hash)
 				}
