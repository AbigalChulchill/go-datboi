// Copyright 2015 The go-ethereum Authors
// This file is part of the go-ethereum library.
//
// The go-ethereum library is free software: you can redistribute it and/or modify
// it under the terms of the GNU Lesser General Public License as published by
// the Free Software Foundation, either version 3 of the License, or
// (at your option) any later version.
//
// The go-ethereum library is distributed in the hope that it will be useful,
// but WITHOUT ANY WARRANTY; without even the implied warranty of
// MERCHANTABILITY or FITNESS FOR A PARTICULAR PURPOSE. See the
// GNU Lesser General Public License for more details.
//
// You should have received a copy of the GNU Lesser General Public License
// along with the go-ethereum library. If not, see <http://www.gnu.org/licenses/>.

package trie

import (
	"bytes"
	"errors"
	"fmt"

	"github.com/ethereum/go-ethereum/common"
	"github.com/ethereum/go-ethereum/ethdb"
	"github.com/ethereum/go-ethereum/ethdb/memorydb"
	"github.com/ethereum/go-ethereum/log"
	"github.com/ethereum/go-ethereum/rlp"
)

// Prove constructs a merkle proof for key. The result contains all encoded nodes
// on the path to the value at key. The value itself is also included in the last
// node and can be retrieved by verifying the proof.
//
// If the trie does not contain a value for key, the returned proof contains all
// nodes of the longest existing prefix of the key (at least the root node), ending
// with the node that proves the absence of the key.
func (t *Trie) Prove(key []byte, fromLevel uint, proofDb ethdb.KeyValueWriter) error {
	// Collect all nodes on the path to key.
	key = keybytesToHex(key)
	var nodes []node
	tn := t.root
	for len(key) > 0 && tn != nil {
		switch n := tn.(type) {
		case *shortNode:
			if len(key) < len(n.Key) || !bytes.Equal(n.Key, key[:len(n.Key)]) {
				// The trie doesn't contain the key.
				tn = nil
			} else {
				tn = n.Val
				key = key[len(n.Key):]
			}
			nodes = append(nodes, n)
		case *fullNode:
			tn = n.Children[key[0]]
			key = key[1:]
			nodes = append(nodes, n)
		case hashNode:
			var err error
			tn, err = t.resolveHash(n, nil)
			if err != nil {
				log.Error(fmt.Sprintf("Unhandled trie error: %v", err))
				return err
			}
		default:
			panic(fmt.Sprintf("%T: invalid node: %v", tn, tn))
		}
	}
	hasher := newHasher(false)
	defer returnHasherToPool(hasher)

	for i, n := range nodes {
		if fromLevel > 0 {
			fromLevel--
			continue
		}
		var hn node
		n, hn = hasher.proofHash(n)
		if hash, ok := hn.(hashNode); ok || i == 0 {
			// If the node's database encoding is a hash (or is the
			// root node), it becomes a proof element.
			enc, _ := rlp.EncodeToBytes(n)
			if !ok {
				hash = hasher.hashData(enc)
			}
			proofDb.Put(hash, enc)
		}
	}
	return nil
}

// Prove constructs a merkle proof for key. The result contains all encoded nodes
// on the path to the value at key. The value itself is also included in the last
// node and can be retrieved by verifying the proof.
//
// If the trie does not contain a value for key, the returned proof contains all
// nodes of the longest existing prefix of the key (at least the root node), ending
// with the node that proves the absence of the key.
func (t *SecureTrie) Prove(key []byte, fromLevel uint, proofDb ethdb.KeyValueWriter) error {
	return t.trie.Prove(key, fromLevel, proofDb)
}

// VerifyProof checks merkle proofs. The given proof must contain the value for
// key in a trie with the given root hash. VerifyProof returns an error if the
// proof contains invalid trie nodes or the wrong value.
func VerifyProof(rootHash common.Hash, key []byte, proofDb ethdb.KeyValueReader) (value []byte, err error) {
	key = keybytesToHex(key)
	wantHash := rootHash
	for i := 0; ; i++ {
		buf, _ := proofDb.Get(wantHash[:])
		if buf == nil {
			return nil, fmt.Errorf("proof node %d (hash %064x) missing", i, wantHash)
		}
		n, err := decodeNode(wantHash[:], buf)
		if err != nil {
			return nil, fmt.Errorf("bad proof node %d: %v", i, err)
		}
		keyrest, cld := get(n, key, true)
		switch cld := cld.(type) {
		case nil:
			// The trie doesn't contain the key.
			return nil, nil
		case hashNode:
			key = keyrest
			copy(wantHash[:], cld)
		case valueNode:
			return cld, nil
		}
	}
}

// proofToPath converts a merkle proof to trie node path. The main purpose of
// this function is recovering a node path from the merkle proof stream. All
// necessary nodes will be resolved and leave the remaining as hashnode.
//
// The given edge proof is allowed to be an existent or non-existent proof.
func proofToPath(rootHash common.Hash, root node, key []byte, proofDb ethdb.KeyValueReader, allowNonExistent bool) (node, []byte, error) {
	// resolveNode retrieves and resolves trie node from merkle proof stream
	resolveNode := func(hash common.Hash) (node, error) {
		buf, _ := proofDb.Get(hash[:])
		if buf == nil {
			return nil, fmt.Errorf("proof node (hash %064x) missing", hash)
		}
		n, err := decodeNode(hash[:], buf)
		if err != nil {
			return nil, fmt.Errorf("bad proof node %v", err)
		}
		return n, err
	}
	// If the root node is empty, resolve it first.
	// Root node must be included in the proof.
	if root == nil {
		n, err := resolveNode(rootHash)
		if err != nil {
			return nil, nil, err
		}
		root = n
	}
	var (
		err           error
		child, parent node
		keyrest       []byte
		valnode       []byte
	)
	key, parent = keybytesToHex(key), root
	for {
		keyrest, child = get(parent, key, false)
		switch cld := child.(type) {
		case nil:
			// The trie doesn't contain the key. It's possible
			// the proof is a non-existing proof, but at least
			// we can prove all resolved nodes are correct, it's
			// enough for us to prove range.
			if allowNonExistent {
				return root, nil, nil
			}
			return nil, nil, errors.New("the node is not contained in trie")
		case *shortNode:
			key, parent = keyrest, child // Already resolved
			continue
		case *fullNode:
			key, parent = keyrest, child // Already resolved
			continue
		case hashNode:
			child, err = resolveNode(common.BytesToHash(cld))
			if err != nil {
				return nil, nil, err
			}
		case valueNode:
			valnode = cld
		}
		// Link the parent and child.
		switch pnode := parent.(type) {
		case *shortNode:
			pnode.Val = child
		case *fullNode:
			pnode.Children[key[0]] = child
		default:
			panic(fmt.Sprintf("%T: invalid node: %v", pnode, pnode))
		}
		if len(valnode) > 0 {
			return root, valnode, nil // The whole path is resolved
		}
		key, parent = keyrest, child
	}
}

// unsetInternal removes all internal node references(hashnode, embedded node).
// It should be called after a trie is constructed with two edge paths. Also
// the given boundary keys must be the one used to construct the edge paths.
//
// It's the key step for range proof. All visited nodes should be marked dirty
// since the node content might be modified. Besides it can happen that some
// fullnodes only have one child which is disallowed. But if the proof is valid,
// the missing children will be filled, otherwise it will be thrown anyway.
//
// Note we have the assumption here the given boundary keys are different
// and right is larger than left.
func unsetInternal(n node, left []byte, right []byte) (bool, error) {
	left, right = keybytesToHex(left), keybytesToHex(right)

	// Step down to the fork point. There are two scenarios can happen:
	// - the fork point is a shortnode: either the key of left proof or
	//   right proof doesn't match with shortnode's key.
	// - the fork point is a fullnode: both two edge proofs are allowed
	//   to point to a non-existent key.
	var (
		pos    = 0
		parent node

		// fork indicator, 0 means no fork, -1 means proof is less, 1 means proof is greater
		shortForkLeft, shortForkRight int
	)
findFork:
	for {
		switch rn := (n).(type) {
		case *shortNode:
			rn.flags = nodeFlag{dirty: true}

			// If either the key of left proof or right proof doesn't match with
			// shortnode, stop here and the forkpoint is the shortnode.
			if len(left)-pos < len(rn.Key) {
				shortForkLeft = bytes.Compare(left[pos:], rn.Key)
			} else {
				shortForkLeft = bytes.Compare(left[pos:pos+len(rn.Key)], rn.Key)
			}
			if len(right)-pos < len(rn.Key) {
				shortForkRight = bytes.Compare(right[pos:], rn.Key)
			} else {
				shortForkRight = bytes.Compare(right[pos:pos+len(rn.Key)], rn.Key)
			}
			if shortForkLeft != 0 || shortForkRight != 0 {
				break findFork
			}
			parent = n
			n, pos = rn.Val, pos+len(rn.Key)
		case *fullNode:
			rn.flags = nodeFlag{dirty: true}

			// If either the node pointed by left proof or right proof is nil,
			// stop here and the forkpoint is the fullnode.
			leftnode, rightnode := rn.Children[left[pos]], rn.Children[right[pos]]
			if leftnode == nil || rightnode == nil || leftnode != rightnode {
				break findFork
			}
			parent = n
			n, pos = rn.Children[left[pos]], pos+1
		default:
			panic(fmt.Sprintf("%T: invalid node: %v", n, n))
		}
	}
	switch rn := n.(type) {
	case *shortNode:
		// There can have these five scenarios:
		// - both proofs are less than the trie path => no valid range
		// - both proofs are greater than the trie path => no valid range
		// - left proof is less and right proof is greater => valid range, unset the shortnode entirely
		// - left proof points to the shortnode, but right proof is greater
		// - right proof points to the shortnode, but left proof is less
		if shortForkLeft == -1 && shortForkRight == -1 {
			return false, errors.New("empty range")
		}
		if shortForkLeft == 1 && shortForkRight == 1 {
			return false, errors.New("empty range")
		}
		if shortForkLeft != 0 && shortForkRight != 0 {
			// The fork point is root node, unset the entire trie
			if parent == nil {
				return true, nil
			}
			parent.(*fullNode).Children[left[pos-1]] = nil
			return false, nil
		}
		// Only one proof points to non-existent key.
		if shortForkRight != 0 {
			if _, ok := rn.Val.(valueNode); ok {
				// The fork point is root node, unset the entire trie
				if parent == nil {
					return true, nil
				}
				parent.(*fullNode).Children[left[pos-1]] = nil
				return false, nil
			}
			return false, unset(rn, rn.Val, left[pos:], len(rn.Key), false)
		}
		if shortForkLeft != 0 {
			if _, ok := rn.Val.(valueNode); ok {
				// The fork point is root node, unset the entire trie
				if parent == nil {
					return true, nil
				}
				parent.(*fullNode).Children[right[pos-1]] = nil
				return false, nil
			}
			return false, unset(rn, rn.Val, right[pos:], len(rn.Key), true)
		}
		return false, nil
	case *fullNode:
		// unset all internal nodes in the forkpoint
		for i := left[pos] + 1; i < right[pos]; i++ {
			rn.Children[i] = nil
		}
		if err := unset(rn, rn.Children[left[pos]], left[pos:], 1, false); err != nil {
			return false, err
		}
		if err := unset(rn, rn.Children[right[pos]], right[pos:], 1, true); err != nil {
			return false, err
		}
		return false, nil
	default:
		panic(fmt.Sprintf("%T: invalid node: %v", n, n))
	}
}

// unset removes all internal node references either the left most or right most.
// It can meet these scenarios:
//
// - The given path is existent in the trie, unset the associated nodes with the
//   specific direction
// - The given path is non-existent in the trie
//   - the fork point is a fullnode, the corresponding child pointed by path
//     is nil, return
//   - the fork point is a shortnode, the shortnode is included in the range,
//     keep the entire branch and return.
//   - the fork point is a shortnode, the shortnode is excluded in the range,
//     unset the entire branch.
func unset(parent node, child node, key []byte, pos int, removeLeft bool) error {
	switch cld := child.(type) {
	case *fullNode:
		if removeLeft {
			for i := 0; i < int(key[pos]); i++ {
				cld.Children[i] = nil
			}
			cld.flags = nodeFlag{dirty: true}
		} else {
			for i := key[pos] + 1; i < 16; i++ {
				cld.Children[i] = nil
			}
			cld.flags = nodeFlag{dirty: true}
		}
		return unset(cld, cld.Children[key[pos]], key, pos+1, removeLeft)
	case *shortNode:
		if len(key[pos:]) < len(cld.Key) || !bytes.Equal(cld.Key, key[pos:pos+len(cld.Key)]) {
			// Find the fork point, it's an non-existent branch.
			if removeLeft {
				if bytes.Compare(cld.Key, key[pos:]) < 0 {
					// The key of fork shortnode is less than the path
					// (it belongs to the range), unset the entrie
					// branch. The parent must be a fullnode.
					fn := parent.(*fullNode)
					fn.Children[key[pos-1]] = nil
				} else {
					// The key of fork shortnode is greater than the
					// path(it doesn't belong to the range), keep
					// it with the cached hash available.
				}
			} else {
				if bytes.Compare(cld.Key, key[pos:]) > 0 {
					// The key of fork shortnode is greater than the
					// path(it belongs to the range), unset the entrie
					// branch. The parent must be a fullnode.
					fn := parent.(*fullNode)
					fn.Children[key[pos-1]] = nil
				} else {
					// The key of fork shortnode is less than the
					// path(it doesn't belong to the range), keep
					// it with the cached hash available.
				}
			}
			return nil
		}
		if _, ok := cld.Val.(valueNode); ok {
			fn := parent.(*fullNode)
			fn.Children[key[pos-1]] = nil
			return nil
		}
		cld.flags = nodeFlag{dirty: true}
		return unset(cld, cld.Val, key, pos+len(cld.Key), removeLeft)
	case nil:
		// If the node is nil, then it's a child of the fork point
		// fullnode(it's a non-existent branch).
		return nil
	default:
		panic("it shouldn't happen") // hashNode, valueNode
	}
}

// hasRightElement returns the indicator whether there exists more elements
// in the right side of the given path. The given path can point to an existent
// key or a non-existent one. This function has the assumption that the whole
// path should already be resolved.
func hasRightElement(node node, key []byte) bool {
	pos, key := 0, keybytesToHex(key)
	for node != nil {
		switch rn := node.(type) {
		case *fullNode:
			for i := key[pos] + 1; i < 16; i++ {
				if rn.Children[i] != nil {
					return true
				}
			}
			node, pos = rn.Children[key[pos]], pos+1
		case *shortNode:
			if len(key)-pos < len(rn.Key) || !bytes.Equal(rn.Key, key[pos:pos+len(rn.Key)]) {
				return bytes.Compare(rn.Key, key[pos:]) > 0
			}
			node, pos = rn.Val, pos+len(rn.Key)
		case valueNode:
			return false // We have resolved the whole path
		default:
			panic(fmt.Sprintf("%T: invalid node: %v", node, node)) // hashnode
		}
	}
	return false
}

// VerifyRangeProof checks whether the given leaf nodes and edge proof
// can prove the given trie leaves range is matched with the specific root.
// Besides, the range should be consecutive (no gap inside) and monotonic
// increasing.
//
// Note the given proof actually contains two edge proofs. Both of them can
// be non-existent proofs. For example the first proof is for a non-existent
// key 0x03, the last proof is for a non-existent key 0x10. The given batch
// leaves are [0x04, 0x05, .. 0x09]. It's still feasible to prove the given
// batch is valid.
//
// The firstKey is paired with firstProof, not necessarily the same as keys[0]
// (unless firstProof is an existent proof). Similarly, lastKey and lastProof
// are paired.
//
// Expect the normal case, this function can also be used to verify the following
// range proofs:
//
// - All elements proof. In this case the proof can be nil, but the range should
//   be all the leaves in the trie.
//
// - One element proof. In this case no matter the edge proof is a non-existent
//   proof or not, we can always verify the correctness of the proof.
//
// - Zero element proof. In this case a single non-existent proof is enough to prove.
//   Besides, if there are still some other leaves available on the right side, then
//   an error will be returned.
//
// Except returning the error to indicate the proof is valid or not, the function will
// also return a flag to indicate whether there exists more accounts/slots in the trie.
//
// Note: This method does not verify that the proof is of minimal form. If the input
// proofs are 'bloated' with neighbour leaves or random data, aside from the 'useful'
// data, then the proof will still be accepted.
func VerifyRangeProof(rootHash common.Hash, firstKey []byte, lastKey []byte, keys [][]byte, values [][]byte, proof ethdb.KeyValueReader) (bool, error) {
	if len(keys) != len(values) {
		return false, fmt.Errorf("inconsistent proof data, keys: %d, values: %d", len(keys), len(values))
	}
<<<<<<< HEAD
	// Ensure the received batch is monotonic increasing.
=======
	// Ensure the received batch is monotonic increasing and contains no deletions
>>>>>>> 8be800ff
	for i := 0; i < len(keys)-1; i++ {
		if bytes.Compare(keys[i], keys[i+1]) >= 0 {
			return false, errors.New("range is not monotonically increasing")
		}
	}
<<<<<<< HEAD
=======
	for _, value := range values {
		if len(value) == 0 {
			return false, errors.New("range contains deletion")
		}
	}
>>>>>>> 8be800ff
	// Special case, there is no edge proof at all. The given range is expected
	// to be the whole leaf-set in the trie.
	if proof == nil {
		tr := NewStackTrie(nil)
		for index, key := range keys {
			tr.TryUpdate(key, values[index])
		}
		if have, want := tr.Hash(), rootHash; have != want {
			return false, fmt.Errorf("invalid proof, want hash %x, got %x", want, have)
		}
		return false, nil // No more elements
	}
	// Special case, there is a provided edge proof but zero key/value
	// pairs, ensure there are no more accounts / slots in the trie.
	if len(keys) == 0 {
		root, val, err := proofToPath(rootHash, nil, firstKey, proof, true)
		if err != nil {
			return false, err
		}
		if val != nil || hasRightElement(root, firstKey) {
			return false, errors.New("more entries available")
		}
		return hasRightElement(root, firstKey), nil
	}
	// Special case, there is only one element and two edge keys are same.
	// In this case, we can't construct two edge paths. So handle it here.
	if len(keys) == 1 && bytes.Equal(firstKey, lastKey) {
		root, val, err := proofToPath(rootHash, nil, firstKey, proof, false)
		if err != nil {
			return false, err
		}
		if !bytes.Equal(firstKey, keys[0]) {
			return false, errors.New("correct proof but invalid key")
		}
		if !bytes.Equal(val, values[0]) {
			return false, errors.New("correct proof but invalid data")
		}
		return hasRightElement(root, firstKey), nil
	}
	// Ok, in all other cases, we require two edge paths available.
	// First check the validity of edge keys.
	if bytes.Compare(firstKey, lastKey) >= 0 {
		return false, errors.New("invalid edge keys")
	}
	// todo(rjl493456442) different length edge keys should be supported
	if len(firstKey) != len(lastKey) {
		return false, errors.New("inconsistent edge keys")
	}
	// Convert the edge proofs to edge trie paths. Then we can
	// have the same tree architecture with the original one.
	// For the first edge proof, non-existent proof is allowed.
	root, _, err := proofToPath(rootHash, nil, firstKey, proof, true)
	if err != nil {
		return false, err
	}
	// Pass the root node here, the second path will be merged
	// with the first one. For the last edge proof, non-existent
	// proof is also allowed.
	root, _, err = proofToPath(rootHash, root, lastKey, proof, true)
	if err != nil {
		return false, err
	}
	// Remove all internal references. All the removed parts should
	// be re-filled(or re-constructed) by the given leaves range.
	empty, err := unsetInternal(root, firstKey, lastKey)
	if err != nil {
		return false, err
	}
	// Rebuild the trie with the leaf stream, the shape of trie
	// should be same with the original one.
	tr := &Trie{root: root, db: NewDatabase(memorydb.New())}
	if empty {
		tr.root = nil
	}
	for index, key := range keys {
		tr.TryUpdate(key, values[index])
	}
	if tr.Hash() != rootHash {
		return false, fmt.Errorf("invalid proof, want hash %x, got %x", rootHash, tr.Hash())
	}
	return hasRightElement(root, keys[len(keys)-1]), nil
}

// get returns the child of the given node. Return nil if the
// node with specified key doesn't exist at all.
//
// There is an additional flag `skipResolved`. If it's set then
// all resolved nodes won't be returned.
func get(tn node, key []byte, skipResolved bool) ([]byte, node) {
	for {
		switch n := tn.(type) {
		case *shortNode:
			if len(key) < len(n.Key) || !bytes.Equal(n.Key, key[:len(n.Key)]) {
				return nil, nil
			}
			tn = n.Val
			key = key[len(n.Key):]
			if !skipResolved {
				return key, tn
			}
		case *fullNode:
			tn = n.Children[key[0]]
			key = key[1:]
			if !skipResolved {
				return key, tn
			}
		case hashNode:
			return key, n
		case nil:
			return key, nil
		case valueNode:
			return nil, n
		default:
			panic(fmt.Sprintf("%T: invalid node: %v", tn, tn))
		}
	}
}<|MERGE_RESOLUTION|>--- conflicted
+++ resolved
@@ -472,24 +472,17 @@
 	if len(keys) != len(values) {
 		return false, fmt.Errorf("inconsistent proof data, keys: %d, values: %d", len(keys), len(values))
 	}
-<<<<<<< HEAD
-	// Ensure the received batch is monotonic increasing.
-=======
 	// Ensure the received batch is monotonic increasing and contains no deletions
->>>>>>> 8be800ff
 	for i := 0; i < len(keys)-1; i++ {
 		if bytes.Compare(keys[i], keys[i+1]) >= 0 {
 			return false, errors.New("range is not monotonically increasing")
 		}
 	}
-<<<<<<< HEAD
-=======
 	for _, value := range values {
 		if len(value) == 0 {
 			return false, errors.New("range contains deletion")
 		}
 	}
->>>>>>> 8be800ff
 	// Special case, there is no edge proof at all. The given range is expected
 	// to be the whole leaf-set in the trie.
 	if proof == nil {
