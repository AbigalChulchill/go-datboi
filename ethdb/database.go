// Copyright 2014 The go-ethereum Authors
// This file is part of the go-ethereum library.
//
// The go-ethereum library is free software: you can redistribute it and/or modify
// it under the terms of the GNU Lesser General Public License as published by
// the Free Software Foundation, either version 3 of the License, or
// (at your option) any later version.
//
// The go-ethereum library is distributed in the hope that it will be useful,
// but WITHOUT ANY WARRANTY; without even the implied warranty of
// MERCHANTABILITY or FITNESS FOR A PARTICULAR PURPOSE. See the
// GNU Lesser General Public License for more details.
//
// You should have received a copy of the GNU Lesser General Public License
// along with the go-ethereum library. If not, see <http://www.gnu.org/licenses/>.

// Package ethdb defines the interfaces for an Ethereum data store.
package ethdb

import "io"

// KeyValueReader wraps the Has and Get method of a backing data store.
type KeyValueReader interface {
	// Has retrieves if a key is present in the key-value data store.
	Has(key []byte) (bool, error)

	// Get retrieves the given key if it's present in the key-value data store.
	Get(key []byte) ([]byte, error)
}

// KeyValueWriter wraps the Put method of a backing data store.
type KeyValueWriter interface {
	// Put inserts the given value into the key-value data store.
	Put(key []byte, value []byte) error

	// Delete removes the key from the key-value data store.
	Delete(key []byte) error
}

// Stater wraps the Stat method of a backing data store.
type Stater interface {
	// Stat returns a particular internal stat of the database.
	Stat(property string) (string, error)
}

// Compacter wraps the Compact method of a backing data store.
type Compacter interface {
	// Compact flattens the underlying data store for the given key range. In essence,
	// deleted and overwritten versions are discarded, and the data is rearranged to
	// reduce the cost of operations needed to access them.
	//
	// A nil start is treated as a key before all keys in the data store; a nil limit
	// is treated as a key after all keys in the data store. If both is nil then it
	// will compact entire data store.
	Compact(start []byte, limit []byte) error
}

// KeyValueStore contains all the methods required to allow handling different
// key-value data stores backing the high level database.
type KeyValueStore interface {
	KeyValueReader
	KeyValueWriter
	Batcher
	Iteratee
	Stater
	Compacter
	io.Closer
}

// AncientReader contains the methods required to read from immutable ancient data.
type AncientReader interface {
	// HasAncient returns an indicator whether the specified data exists in the
	// ancient store.
	HasAncient(kind string, number uint64) (bool, error)

	// Ancient retrieves an ancient binary blob from the append-only immutable files.
	Ancient(kind string, number uint64) ([]byte, error)

<<<<<<< HEAD
	// ReadAncients retrieves multiple items in sequence, starting from the index 'start'.
=======
	// AncientRange retrieves multiple items in sequence, starting from the index 'start'.
>>>>>>> 8be800ff
	// It will return
	//  - at most 'count' items,
	//  - at least 1 item (even if exceeding the maxBytes), but will otherwise
	//   return as many items as fit into maxBytes.
<<<<<<< HEAD
	ReadAncients(kind string, start, count, maxBytes uint64) ([][]byte, error)
=======
	AncientRange(kind string, start, count, maxBytes uint64) ([][]byte, error)
>>>>>>> 8be800ff

	// Ancients returns the ancient item numbers in the ancient store.
	Ancients() (uint64, error)

	// AncientSize returns the ancient size of the specified category.
	AncientSize(kind string) (uint64, error)
}

// AncientBatchReader is the interface for 'batched' or 'atomic' reading.
type AncientBatchReader interface {
	AncientReader

	// ReadAncients runs the given read operation while ensuring that no writes take place
	// on the underlying freezer.
	ReadAncients(fn func(AncientReader) error) (err error)
}

// AncientWriter contains the methods required to write to immutable ancient data.
type AncientWriter interface {
	// ModifyAncients runs a write operation on the ancient store.
	// If the function returns an error, any changes to the underlying store are reverted.
	// The integer return value is the total size of the written data.
	ModifyAncients(func(AncientWriteOp) error) (int64, error)

	// TruncateAncients discards all but the first n ancient data from the ancient store.
	TruncateAncients(n uint64) error

	// Sync flushes all in-memory ancient store data to disk.
	Sync() error
}

// AncientWriteOp is given to the function argument of ModifyAncients.
type AncientWriteOp interface {
	// Append adds an RLP-encoded item.
	Append(kind string, number uint64, item interface{}) error

	// AppendRaw adds an item without RLP-encoding it.
	AppendRaw(kind string, number uint64, item []byte) error
}

// Reader contains the methods required to read data from both key-value as well as
// immutable ancient data.
type Reader interface {
	KeyValueReader
	AncientBatchReader
}

// Writer contains the methods required to write data to both key-value as well as
// immutable ancient data.
type Writer interface {
	KeyValueWriter
	AncientWriter
}

// AncientStore contains all the methods required to allow handling different
// ancient data stores backing immutable chain data store.
type AncientStore interface {
	AncientBatchReader
	AncientWriter
	io.Closer
}

// Database contains all the methods required by the high level database to not
// only access the key-value data store but also the chain freezer.
type Database interface {
	Reader
	Writer
	Batcher
	Iteratee
	Stater
	Compacter
	io.Closer
}<|MERGE_RESOLUTION|>--- conflicted
+++ resolved
@@ -76,20 +76,12 @@
 	// Ancient retrieves an ancient binary blob from the append-only immutable files.
 	Ancient(kind string, number uint64) ([]byte, error)
 
-<<<<<<< HEAD
-	// ReadAncients retrieves multiple items in sequence, starting from the index 'start'.
-=======
 	// AncientRange retrieves multiple items in sequence, starting from the index 'start'.
->>>>>>> 8be800ff
 	// It will return
 	//  - at most 'count' items,
 	//  - at least 1 item (even if exceeding the maxBytes), but will otherwise
 	//   return as many items as fit into maxBytes.
-<<<<<<< HEAD
-	ReadAncients(kind string, start, count, maxBytes uint64) ([][]byte, error)
-=======
 	AncientRange(kind string, start, count, maxBytes uint64) ([][]byte, error)
->>>>>>> 8be800ff
 
 	// Ancients returns the ancient item numbers in the ancient store.
 	Ancients() (uint64, error)
