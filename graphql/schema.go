// Copyright 2019 The go-ethereum Authors
// This file is part of the go-ethereum library.
//
// The go-ethereum library is free software: you can redistribute it and/or modify
// it under the terms of the GNU Lesser General Public License as published by
// the Free Software Foundation, either version 3 of the License, or
// (at your option) any later version.
//
// The go-ethereum library is distributed in the hope that it will be useful,
// but WITHOUT ANY WARRANTY; without even the implied warranty of
// MERCHANTABILITY or FITNESS FOR A PARTICULAR PURPOSE. See the
// GNU Lesser General Public License for more details.
//
// You should have received a copy of the GNU Lesser General Public License
// along with the go-ethereum library. If not, see <http://www.gnu.org/licenses/>.

package graphql

const schema string = `
    # Bytes32 is a 32 byte binary string, represented as 0x-prefixed hexadecimal.
    scalar Bytes32
    # Address is a 20 byte Ethereum address, represented as 0x-prefixed hexadecimal.
    scalar Address
    # Bytes is an arbitrary length binary string, represented as 0x-prefixed hexadecimal.
    # An empty byte string is represented as '0x'. Byte strings must have an even number of hexadecimal nybbles.
    scalar Bytes
    # BigInt is a large integer. Input is accepted as either a JSON number or as a string.
    # Strings may be either decimal or 0x-prefixed hexadecimal. Output values are all
    # 0x-prefixed hexadecimal.
    scalar BigInt
    # Long is a 64 bit unsigned integer.
    scalar Long

    schema {
        query: Query
        mutation: Mutation
    }

    # Account is an Ethereum account at a particular block.
    type Account {
        # Address is the address owning the account.
        address: Address!
        # Balance is the balance of the account, in wei.
        balance: BigInt!
        # TransactionCount is the number of transactions sent from this account,
        # or in the case of a contract, the number of contracts created. Otherwise
        # known as the nonce.
        transactionCount: Long!
        # Code contains the smart contract code for this account, if the account
        # is a (non-self-destructed) contract.
        code: Bytes!
        # Storage provides access to the storage of a contract account, indexed
        # by its 32 byte slot identifier.
        storage(slot: Bytes32!): Bytes32!
    }

    # Log is an Ethereum event log.
    type Log {
        # Index is the index of this log in the block.
        index: Int!
        # Account is the account which generated this log - this will always
        # be a contract account.
        account(block: Long): Account!
        # Topics is a list of 0-4 indexed topics for the log.
        topics: [Bytes32!]!
        # Data is unindexed data for this log.
        data: Bytes!
        # Transaction is the transaction that generated this log entry.
        transaction: Transaction!
    }

    #EIP-2718 
    type AccessTuple{
        address: Address!
<<<<<<< HEAD
        storageKeys : [Bytes32!]
=======
        storageKeys : [Bytes32!]!
>>>>>>> 8be800ff
    }

    # Transaction is an Ethereum transaction.
    type Transaction {
        # Hash is the hash of this transaction.
        hash: Bytes32!
        # Nonce is the nonce of the account this transaction was generated with.
        nonce: Long!
        # Index is the index of this transaction in the parent block. This will
        # be null if the transaction has not yet been mined.
        index: Int
        # From is the account that sent this transaction - this will always be
        # an externally owned account.
        from(block: Long): Account!
        # To is the account the transaction was sent to. This is null for
        # contract-creating transactions.
        to(block: Long): Account
        # Value is the value, in wei, sent along with this transaction.
        value: BigInt!
        # GasPrice is the price offered to miners for gas, in wei per unit.
        gasPrice: BigInt!
        # MaxFeePerGas is the maximum fee per gas offered to include a transaction, in wei. 
		maxFeePerGas: BigInt
        # MaxPriorityFeePerGas is the maximum miner tip per gas offered to include a transaction, in wei. 
		maxPriorityFeePerGas: BigInt
        # Gas is the maximum amount of gas this transaction can consume.
        gas: Long!
        # InputData is the data supplied to the target of the transaction.
        inputData: Bytes!
        # Block is the block this transaction was mined in. This will be null if
        # the transaction has not yet been mined.
        block: Block

        # Status is the return status of the transaction. This will be 1 if the
        # transaction succeeded, or 0 if it failed (due to a revert, or due to
        # running out of gas). If the transaction has not yet been mined, this
        # field will be null.
        status: Long
        # GasUsed is the amount of gas that was used processing this transaction.
        # If the transaction has not yet been mined, this field will be null.
        gasUsed: Long
        # CumulativeGasUsed is the total gas used in the block up to and including
        # this transaction. If the transaction has not yet been mined, this field
        # will be null.
        cumulativeGasUsed: Long
        # EffectiveGasPrice is actual value per gas deducted from the sender's
        # account. Before EIP-1559, this is equal to the transaction's gas price.
        # After EIP-1559, it is baseFeePerGas + min(maxFeePerGas - baseFeePerGas,
        # maxPriorityFeePerGas). Legacy transactions and EIP-2930 transactions are
        # coerced into the EIP-1559 format by setting both maxFeePerGas and
        # maxPriorityFeePerGas as the transaction's gas price.
        effectiveGasPrice: BigInt
        # CreatedContract is the account that was created by a contract creation
        # transaction. If the transaction was not a contract creation transaction,
        # or it has not yet been mined, this field will be null.
        createdContract(block: Long): Account
        # Logs is a list of log entries emitted by this transaction. If the
        # transaction has not yet been mined, this field will be null.
        logs: [Log!]
        r: BigInt!
        s: BigInt!
        v: BigInt!
        #Envelope transaction support
        type: Int
        accessList: [AccessTuple!]
    }

    # BlockFilterCriteria encapsulates log filter criteria for a filter applied
    # to a single block.
    input BlockFilterCriteria {
        # Addresses is list of addresses that are of interest. If this list is
        # empty, results will not be filtered by address.
        addresses: [Address!]
        # Topics list restricts matches to particular event topics. Each event has a list
      # of topics. Topics matches a prefix of that list. An empty element array matches any
      # topic. Non-empty elements represent an alternative that matches any of the
      # contained topics.
      #
      # Examples:
      #  - [] or nil          matches any topic list
      #  - [[A]]              matches topic A in first position
      #  - [[], [B]]          matches any topic in first position, B in second position
      #  - [[A], [B]]         matches topic A in first position, B in second position
      #  - [[A, B]], [C, D]]  matches topic (A OR B) in first position, (C OR D) in second position
        topics: [[Bytes32!]!]
    }

    # Block is an Ethereum block.
    type Block {
        # Number is the number of this block, starting at 0 for the genesis block.
        number: Long!
        # Hash is the block hash of this block.
        hash: Bytes32!
        # Parent is the parent block of this block.
        parent: Block
        # Nonce is the block nonce, an 8 byte sequence determined by the miner.
        nonce: Bytes!
        # TransactionsRoot is the keccak256 hash of the root of the trie of transactions in this block.
        transactionsRoot: Bytes32!
        # TransactionCount is the number of transactions in this block. if
        # transactions are not available for this block, this field will be null.
        transactionCount: Int
        # StateRoot is the keccak256 hash of the state trie after this block was processed.
        stateRoot: Bytes32!
        # ReceiptsRoot is the keccak256 hash of the trie of transaction receipts in this block.
        receiptsRoot: Bytes32!
        # Miner is the account that mined this block.
        miner(block: Long): Account!
        # ExtraData is an arbitrary data field supplied by the miner.
        extraData: Bytes!
        # GasLimit is the maximum amount of gas that was available to transactions in this block.
        gasLimit: Long!
        # GasUsed is the amount of gas that was used executing transactions in this block.
        gasUsed: Long!
        # BaseFeePerGas is the fee perunit of gas burned by the protocol in this block.
		baseFeePerGas: BigInt
        # Timestamp is the unix timestamp at which this block was mined.
        timestamp: Long!
        # LogsBloom is a bloom filter that can be used to check if a block may
        # contain log entries matching a filter.
        logsBloom: Bytes!
        # MixHash is the hash that was used as an input to the PoW process.
        mixHash: Bytes32!
        # Difficulty is a measure of the difficulty of mining this block.
        difficulty: BigInt!
        # TotalDifficulty is the sum of all difficulty values up to and including
        # this block.
        totalDifficulty: BigInt!
        # OmmerCount is the number of ommers (AKA uncles) associated with this
        # block. If ommers are unavailable, this field will be null.
        ommerCount: Int
        # Ommers is a list of ommer (AKA uncle) blocks associated with this block.
        # If ommers are unavailable, this field will be null. Depending on your
        # node, the transactions, transactionAt, transactionCount, ommers,
        # ommerCount and ommerAt fields may not be available on any ommer blocks.
        ommers: [Block]
        # OmmerAt returns the ommer (AKA uncle) at the specified index. If ommers
        # are unavailable, or the index is out of bounds, this field will be null.
        ommerAt(index: Int!): Block
        # OmmerHash is the keccak256 hash of all the ommers (AKA uncles)
        # associated with this block.
        ommerHash: Bytes32!
        # Transactions is a list of transactions associated with this block. If
        # transactions are unavailable for this block, this field will be null.
        transactions: [Transaction!]
        # TransactionAt returns the transaction at the specified index. If
        # transactions are unavailable for this block, or if the index is out of
        # bounds, this field will be null.
        transactionAt(index: Int!): Transaction
        # Logs returns a filtered set of logs from this block.
        logs(filter: BlockFilterCriteria!): [Log!]!
        # Account fetches an Ethereum account at the current block's state.
        account(address: Address!): Account!
        # Call executes a local call operation at the current block's state.
        call(data: CallData!): CallResult
        # EstimateGas estimates the amount of gas that will be required for
        # successful execution of a transaction at the current block's state.
        estimateGas(data: CallData!): Long!
    }

    # CallData represents the data associated with a local contract call.
    # All fields are optional.
    input CallData {
        # From is the address making the call.
        from: Address
        # To is the address the call is sent to.
        to: Address
        # Gas is the amount of gas sent with the call.
        gas: Long
        # GasPrice is the price, in wei, offered for each unit of gas.
        gasPrice: BigInt
        # MaxFeePerGas is the maximum fee per gas offered, in wei. 
		maxFeePerGas: BigInt
        # MaxPriorityFeePerGas is the maximum miner tip per gas offered, in wei. 
		maxPriorityFeePerGas: BigInt
        # Value is the value, in wei, sent along with the call.
        value: BigInt
        # Data is the data sent to the callee.
        data: Bytes
    }

    # CallResult is the result of a local call operation.
    type CallResult {
        # Data is the return data of the called contract.
        data: Bytes!
        # GasUsed is the amount of gas used by the call, after any refunds.
        gasUsed: Long!
        # Status is the result of the call - 1 for success or 0 for failure.
        status: Long!
    }

    # FilterCriteria encapsulates log filter criteria for searching log entries.
    input FilterCriteria {
        # FromBlock is the block at which to start searching, inclusive. Defaults
        # to the latest block if not supplied.
        fromBlock: Long
        # ToBlock is the block at which to stop searching, inclusive. Defaults
        # to the latest block if not supplied.
        toBlock: Long
        # Addresses is a list of addresses that are of interest. If this list is
        # empty, results will not be filtered by address.
        addresses: [Address!]
        # Topics list restricts matches to particular event topics. Each event has a list
      # of topics. Topics matches a prefix of that list. An empty element array matches any
      # topic. Non-empty elements represent an alternative that matches any of the
      # contained topics.
      #
      # Examples:
      #  - [] or nil          matches any topic list
      #  - [[A]]              matches topic A in first position
      #  - [[], [B]]          matches any topic in first position, B in second position
      #  - [[A], [B]]         matches topic A in first position, B in second position
      #  - [[A, B]], [C, D]]  matches topic (A OR B) in first position, (C OR D) in second position
        topics: [[Bytes32!]!]
    }

    # SyncState contains the current synchronisation state of the client.
    type SyncState{
        # StartingBlock is the block number at which synchronisation started.
        startingBlock: Long!
        # CurrentBlock is the point at which synchronisation has presently reached.
        currentBlock: Long!
        # HighestBlock is the latest known block number.
        highestBlock: Long!
    }

    # Pending represents the current pending state.
    type Pending {
      # TransactionCount is the number of transactions in the pending state.
      transactionCount: Int!
      # Transactions is a list of transactions in the current pending state.
      transactions: [Transaction!]
      # Account fetches an Ethereum account for the pending state.
      account(address: Address!): Account!
      # Call executes a local call operation for the pending state.
      call(data: CallData!): CallResult
      # EstimateGas estimates the amount of gas that will be required for
      # successful execution of a transaction for the pending state.
      estimateGas(data: CallData!): Long!
    }

    type Query {
        # Block fetches an Ethereum block by number or by hash. If neither is
        # supplied, the most recent known block is returned.
        block(number: Long, hash: Bytes32): Block
        # Blocks returns all the blocks between two numbers, inclusive. If
        # to is not supplied, it defaults to the most recent known block.
        blocks(from: Long, to: Long): [Block!]!
        # Pending returns the current pending state.
        pending: Pending!
        # Transaction returns a transaction specified by its hash.
        transaction(hash: Bytes32!): Transaction
        # Logs returns log entries matching the provided filter.
        logs(filter: FilterCriteria!): [Log!]!
        # GasPrice returns the node's estimate of a gas price sufficient to
        # ensure a transaction is mined in a timely fashion.
        gasPrice: BigInt!
        # MaxPriorityFeePerGas returns the node's estimate of a gas tip sufficient
        # to ensure a transaction is mined in a timely fashion.
        maxPriorityFeePerGas: BigInt!
        # Syncing returns information on the current synchronisation state.
        syncing: SyncState
        # ChainID returns the current chain ID for transaction replay protection.
        chainID: BigInt!
    }

    type Mutation {
        # SendRawTransaction sends an RLP-encoded transaction to the network.
        sendRawTransaction(data: Bytes!): Bytes32!
    }
`<|MERGE_RESOLUTION|>--- conflicted
+++ resolved
@@ -72,11 +72,7 @@
     #EIP-2718 
     type AccessTuple{
         address: Address!
-<<<<<<< HEAD
-        storageKeys : [Bytes32!]
-=======
         storageKeys : [Bytes32!]!
->>>>>>> 8be800ff
     }
 
     # Transaction is an Ethereum transaction.
