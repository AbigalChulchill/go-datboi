--- conflicted
+++ resolved
@@ -23,10 +23,6 @@
 	"fmt"
 	"math/big"
 	"strconv"
-<<<<<<< HEAD
-	"time"
-=======
->>>>>>> 8be800ff
 
 	"github.com/ethereum/go-ethereum"
 	"github.com/ethereum/go-ethereum/common"
@@ -161,22 +157,14 @@
 // AccessTuple represents EIP-2930
 type AccessTuple struct {
 	address     common.Address
-<<<<<<< HEAD
-	storageKeys *[]common.Hash
-=======
 	storageKeys []common.Hash
->>>>>>> 8be800ff
 }
 
 func (at *AccessTuple) Address(ctx context.Context) common.Address {
 	return at.address
 }
 
-<<<<<<< HEAD
-func (at *AccessTuple) StorageKeys(ctx context.Context) *[]common.Hash {
-=======
 func (at *AccessTuple) StorageKeys(ctx context.Context) []common.Hash {
->>>>>>> 8be800ff
 	return at.storageKeys
 }
 
@@ -384,12 +372,9 @@
 	if err != nil || receipt == nil {
 		return nil, err
 	}
-<<<<<<< HEAD
-=======
 	if len(receipt.PostState) != 0 {
 		return nil, nil
 	}
->>>>>>> 8be800ff
 	ret := Long(receipt.Status)
 	return &ret, nil
 }
@@ -459,11 +444,7 @@
 	for _, al := range accessList {
 		ret = append(ret, &AccessTuple{
 			address:     al.Address,
-<<<<<<< HEAD
-			storageKeys: &al.StorageKeys,
-=======
 			storageKeys: al.StorageKeys,
->>>>>>> 8be800ff
 		})
 	}
 	return &ret, nil
@@ -972,11 +953,7 @@
 			return nil, err
 		}
 	}
-<<<<<<< HEAD
-	result, err := ethapi.DoCall(ctx, b.backend, args.Data, *b.numberOrHash, nil, 5*time.Second, b.backend.RPCGasCap())
-=======
 	result, err := ethapi.DoCall(ctx, b.backend, args.Data, *b.numberOrHash, nil, b.backend.RPCEVMTimeout(), b.backend.RPCGasCap())
->>>>>>> 8be800ff
 	if err != nil {
 		return nil, err
 	}
@@ -1046,11 +1023,7 @@
 	Data ethapi.TransactionArgs
 }) (*CallResult, error) {
 	pendingBlockNr := rpc.BlockNumberOrHashWithNumber(rpc.PendingBlockNumber)
-<<<<<<< HEAD
-	result, err := ethapi.DoCall(ctx, p.backend, args.Data, pendingBlockNr, nil, 5*time.Second, p.backend.RPCGasCap())
-=======
 	result, err := ethapi.DoCall(ctx, p.backend, args.Data, pendingBlockNr, nil, p.backend.RPCEVMTimeout(), p.backend.RPCGasCap())
->>>>>>> 8be800ff
 	if err != nil {
 		return nil, err
 	}
