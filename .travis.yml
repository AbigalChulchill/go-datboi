language: go
go_import_path: github.com/ethereum/go-ethereum
sudo: false
jobs:
  allow_failures:
    - stage: build
      os: osx
      go: 1.17.x
      env:
        - azure-osx
        - azure-ios
        - cocoapods-ios

  include:
    # This builder only tests code linters on latest version of Go
    - stage: lint
      os: linux
      dist: bionic
      go: 1.17.x
      env:
        - lint
      git:
        submodules: false # avoid cloning ethereum/tests
      script:
        - go run build/ci.go lint

    # These builders create the Docker sub-images for multi-arch push and each
    # will attempt to push the multi-arch image if they are the last builder
    - stage: build
      if: type = push
      os: linux
      arch: amd64
      dist: bionic
      go: 1.17.x
      env:
        - docker
      services:
        - docker
      git:
        submodules: false # avoid cloning ethereum/tests
      before_install:
        - export DOCKER_CLI_EXPERIMENTAL=enabled
      script:
        - go run build/ci.go docker -image -manifest amd64,arm64 -upload ethereum/client-go

    - stage: build
      if: type = push
      os: linux
      arch: arm64
      dist: bionic
      go: 1.17.x
      env:
        - docker
      services:
        - docker
      git:
        submodules: false # avoid cloning ethereum/tests
      before_install:
        - export DOCKER_CLI_EXPERIMENTAL=enabled
      script:
        - go run build/ci.go docker -image -manifest amd64,arm64 -upload ethereum/client-go

    # This builder does the Ubuntu PPA upload
    - stage: build
      if: type = push
      os: linux
      dist: bionic
      go: 1.17.x
      env:
        - ubuntu-ppa
        - GO111MODULE=on
      git:
        submodules: false # avoid cloning ethereum/tests
      addons:
        apt:
          packages:
            - devscripts
            - debhelper
            - dput
            - fakeroot
            - python-bzrlib
            - python-paramiko
      script:
        - echo '|1|7SiYPr9xl3uctzovOTj4gMwAC1M=|t6ReES75Bo/PxlOPJ6/GsGbTrM0= ssh-rsa AAAAB3NzaC1yc2EAAAABIwAAAQEA0aKz5UTUndYgIGG7dQBV+HaeuEZJ2xPHo2DS2iSKvUL4xNMSAY4UguNW+pX56nAQmZKIZZ8MaEvSj6zMEDiq6HFfn5JcTlM80UwlnyKe8B8p7Nk06PPQLrnmQt5fh0HmEcZx+JU9TZsfCHPnX7MNz4ELfZE6cFsclClrKim3BHUIGq//t93DllB+h4O9LHjEUsQ1Sr63irDLSutkLJD6RXchjROXkNirlcNVHH/jwLWR5RcYilNX7S5bIkK8NlWPjsn/8Ua5O7I9/YoE97PpO6i73DTGLh5H9JN/SITwCKBkgSDWUt61uPK3Y11Gty7o2lWsBjhBUm2Y38CBsoGmBw==' >> ~/.ssh/known_hosts
        - go run build/ci.go debsrc -upload ethereum/ethereum -sftp-user geth-ci -signer "Go Ethereum Linux Builder <geth-ci@ethereum.org>"

    # This builder does the Linux Azure uploads
    - stage: build
      if: type = push
      os: linux
      dist: bionic
      sudo: required
      go: 1.17.x
      env:
        - azure-linux
        - GO111MODULE=on
      git:
        submodules: false # avoid cloning ethereum/tests
      addons:
        apt:
          packages:
            - gcc-multilib
      script:
        # Build for the primary platforms that Trusty can manage
        - go run build/ci.go install -dlgo
        - go run build/ci.go archive -type tar -signer LINUX_SIGNING_KEY -signify SIGNIFY_KEY -upload gethstore/builds
        - go run build/ci.go install -dlgo -arch 386
        - go run build/ci.go archive -arch 386 -type tar -signer LINUX_SIGNING_KEY -signify SIGNIFY_KEY -upload gethstore/builds

        # Switch over GCC to cross compilation (breaks 386, hence why do it here only)
        - sudo -E apt-get -yq --no-install-suggests --no-install-recommends --force-yes install gcc-arm-linux-gnueabi libc6-dev-armel-cross gcc-arm-linux-gnueabihf libc6-dev-armhf-cross gcc-aarch64-linux-gnu libc6-dev-arm64-cross
        - sudo ln -s /usr/include/asm-generic /usr/include/asm

        - GOARM=5 go run build/ci.go install -dlgo -arch arm -cc arm-linux-gnueabi-gcc
        - GOARM=5 go run build/ci.go archive -arch arm -type tar -signer LINUX_SIGNING_KEY -signify SIGNIFY_KEY -upload gethstore/builds
        - GOARM=6 go run build/ci.go install -dlgo -arch arm -cc arm-linux-gnueabi-gcc
        - GOARM=6 go run build/ci.go archive -arch arm -type tar -signer LINUX_SIGNING_KEY -signify SIGNIFY_KEY -upload gethstore/builds
        - GOARM=7 go run build/ci.go install -dlgo -arch arm -cc arm-linux-gnueabihf-gcc
        - GOARM=7 go run build/ci.go archive -arch arm -type tar -signer LINUX_SIGNING_KEY -signify SIGNIFY_KEY -upload gethstore/builds
        - go run build/ci.go install -dlgo -arch arm64 -cc aarch64-linux-gnu-gcc
        - go run build/ci.go archive -arch arm64 -type tar -signer LINUX_SIGNING_KEY -signify SIGNIFY_KEY -upload gethstore/builds
<<<<<<< HEAD

    # This builder does the Linux Azure MIPS xgo uploads
    - stage: build
      if: type = push
      os: linux
      dist: bionic
      services:
        - docker
      go: 1.17.x
      env:
        - azure-linux-mips
        - GO111MODULE=on
      git:
        submodules: false # avoid cloning ethereum/tests
      script:
        - go run build/ci.go xgo --alltools -- --targets=linux/mips --ldflags '-extldflags "-static"' -v
        - for bin in build/bin/*-linux-mips; do mv -f "${bin}" "${bin/-linux-mips/}"; done
        - go run build/ci.go archive -arch mips -type tar -signer LINUX_SIGNING_KEY -signify SIGNIFY_KEY -upload gethstore/builds

        - go run build/ci.go xgo --alltools -- --targets=linux/mipsle --ldflags '-extldflags "-static"' -v
        - for bin in build/bin/*-linux-mipsle; do mv -f "${bin}" "${bin/-linux-mipsle/}"; done
        - go run build/ci.go archive -arch mipsle -type tar -signer LINUX_SIGNING_KEY -signify SIGNIFY_KEY -upload gethstore/builds

        - go run build/ci.go xgo --alltools -- --targets=linux/mips64 --ldflags '-extldflags "-static"' -v
        - for bin in build/bin/*-linux-mips64; do mv -f "${bin}" "${bin/-linux-mips64/}"; done
        - go run build/ci.go archive -arch mips64 -type tar -signer LINUX_SIGNING_KEY signify SIGNIFY_KEY -upload gethstore/builds

        - go run build/ci.go xgo --alltools -- --targets=linux/mips64le --ldflags '-extldflags "-static"' -v
        - for bin in build/bin/*-linux-mips64le; do mv -f "${bin}" "${bin/-linux-mips64le/}"; done
        - go run build/ci.go archive -arch mips64le -type tar -signer LINUX_SIGNING_KEY -signify SIGNIFY_KEY -upload gethstore/builds
=======
>>>>>>> 8be800ff

    # This builder does the Android Maven and Azure uploads
    - stage: build
      if: type = push
      os: linux
      dist: bionic
      addons:
        apt:
          packages:
            - openjdk-8-jdk
      env:
        - azure-android
        - maven-android
        - GO111MODULE=on
      git:
        submodules: false # avoid cloning ethereum/tests
      before_install:
        # Install Android and it's dependencies manually, Travis is stale
        - export JAVA_HOME=/usr/lib/jvm/java-8-openjdk-amd64
        - curl https://dl.google.com/android/repository/commandlinetools-linux-6858069_latest.zip -o android.zip
        - unzip -q android.zip -d $HOME/sdk && rm android.zip
        - mv $HOME/sdk/cmdline-tools $HOME/sdk/latest && mkdir $HOME/sdk/cmdline-tools && mv $HOME/sdk/latest $HOME/sdk/cmdline-tools
        - export PATH=$PATH:$HOME/sdk/cmdline-tools/latest/bin
        - export ANDROID_HOME=$HOME/sdk

        - yes | sdkmanager --licenses >/dev/null
        - sdkmanager "platform-tools" "platforms;android-15" "platforms;android-19" "platforms;android-24" "ndk-bundle"

        # Install Go to allow building with
        - curl https://dl.google.com/go/go1.16.linux-amd64.tar.gz | tar -xz
        - export PATH=`pwd`/go/bin:$PATH
        - export GOROOT=`pwd`/go
        - export GOPATH=$HOME/go
      script:
        # Build the Android archive and upload it to Maven Central and Azure
        - mkdir -p $GOPATH/src/github.com/ethereum
        - ln -s `pwd` $GOPATH/src/github.com/ethereum/go-ethereum
        - go run build/ci.go aar -signer ANDROID_SIGNING_KEY -signify SIGNIFY_KEY  -deploy https://oss.sonatype.org -upload gethstore/builds

    # This builder does the OSX Azure, iOS CocoaPods and iOS Azure uploads
    - stage: build
      if: type = push
      os: osx
      go: 1.17.x
      env:
        - azure-osx
        - azure-ios
        - cocoapods-ios
        - GO111MODULE=on
      git:
        submodules: false # avoid cloning ethereum/tests
      script:
        - go run build/ci.go install -dlgo
        - go run build/ci.go archive -type tar -signer OSX_SIGNING_KEY -signify SIGNIFY_KEY -upload gethstore/builds

        # Build the iOS framework and upload it to CocoaPods and Azure
        - gem uninstall cocoapods -a -x
        - gem install cocoapods

        - mv ~/.cocoapods/repos/master ~/.cocoapods/repos/master.bak
        - sed -i '.bak' 's/repo.join/!repo.join/g' $(dirname `gem which cocoapods`)/cocoapods/sources_manager.rb
        - if [ "$TRAVIS_PULL_REQUEST" = "false" ]; then git clone --depth=1 https://github.com/CocoaPods/Specs.git ~/.cocoapods/repos/master && pod setup --verbose; fi

        - xctool -version
        - xcrun simctl list

        # Workaround for https://github.com/golang/go/issues/23749
        - export CGO_CFLAGS_ALLOW='-fmodules|-fblocks|-fobjc-arc'
        - go run build/ci.go xcode -signer IOS_SIGNING_KEY -signify SIGNIFY_KEY -deploy trunk -upload gethstore/builds

    # These builders run the tests
    - stage: build
      os: linux
      arch: amd64
      dist: bionic
      go: 1.17.x
      env:
        - GO111MODULE=on
      script:
        - go run build/ci.go test -coverage $TEST_PACKAGES

    - stage: build
      if: type = pull_request
      os: linux
      arch: arm64
      dist: bionic
      go: 1.17.x
      env:
        - GO111MODULE=on
      script:
        - go run build/ci.go test -coverage $TEST_PACKAGES

    - stage: build
      os: linux
      dist: bionic
      go: 1.16.x
      env:
        - GO111MODULE=on
      script:
        - go run build/ci.go test -coverage $TEST_PACKAGES

    # This builder does the Azure archive purges to avoid accumulating junk
    - stage: build
      if: type = cron
      os: linux
      dist: bionic
      go: 1.17.x
      env:
        - azure-purge
        - GO111MODULE=on
      git:
        submodules: false # avoid cloning ethereum/tests
      script:
        - go run build/ci.go purge -store gethstore/builds -days 14

    # This builder executes race tests
    - stage: build
      if: type = cron
      os: linux
      dist: bionic
      go: 1.17.x
      env:
        - GO111MODULE=on
      script:
        - go run build/ci.go test  -race -coverage $TEST_PACKAGES
<|MERGE_RESOLUTION|>--- conflicted
+++ resolved
@@ -119,39 +119,6 @@
         - GOARM=7 go run build/ci.go archive -arch arm -type tar -signer LINUX_SIGNING_KEY -signify SIGNIFY_KEY -upload gethstore/builds
         - go run build/ci.go install -dlgo -arch arm64 -cc aarch64-linux-gnu-gcc
         - go run build/ci.go archive -arch arm64 -type tar -signer LINUX_SIGNING_KEY -signify SIGNIFY_KEY -upload gethstore/builds
-<<<<<<< HEAD
-
-    # This builder does the Linux Azure MIPS xgo uploads
-    - stage: build
-      if: type = push
-      os: linux
-      dist: bionic
-      services:
-        - docker
-      go: 1.17.x
-      env:
-        - azure-linux-mips
-        - GO111MODULE=on
-      git:
-        submodules: false # avoid cloning ethereum/tests
-      script:
-        - go run build/ci.go xgo --alltools -- --targets=linux/mips --ldflags '-extldflags "-static"' -v
-        - for bin in build/bin/*-linux-mips; do mv -f "${bin}" "${bin/-linux-mips/}"; done
-        - go run build/ci.go archive -arch mips -type tar -signer LINUX_SIGNING_KEY -signify SIGNIFY_KEY -upload gethstore/builds
-
-        - go run build/ci.go xgo --alltools -- --targets=linux/mipsle --ldflags '-extldflags "-static"' -v
-        - for bin in build/bin/*-linux-mipsle; do mv -f "${bin}" "${bin/-linux-mipsle/}"; done
-        - go run build/ci.go archive -arch mipsle -type tar -signer LINUX_SIGNING_KEY -signify SIGNIFY_KEY -upload gethstore/builds
-
-        - go run build/ci.go xgo --alltools -- --targets=linux/mips64 --ldflags '-extldflags "-static"' -v
-        - for bin in build/bin/*-linux-mips64; do mv -f "${bin}" "${bin/-linux-mips64/}"; done
-        - go run build/ci.go archive -arch mips64 -type tar -signer LINUX_SIGNING_KEY signify SIGNIFY_KEY -upload gethstore/builds
-
-        - go run build/ci.go xgo --alltools -- --targets=linux/mips64le --ldflags '-extldflags "-static"' -v
-        - for bin in build/bin/*-linux-mips64le; do mv -f "${bin}" "${bin/-linux-mips64le/}"; done
-        - go run build/ci.go archive -arch mips64le -type tar -signer LINUX_SIGNING_KEY -signify SIGNIFY_KEY -upload gethstore/builds
-=======
->>>>>>> 8be800ff
 
     # This builder does the Android Maven and Azure uploads
     - stage: build
