// Copyright 2017 The go-ethereum Authors
// This file is part of the go-ethereum library.
//
// The go-ethereum library is free software: you can redistribute it and/or modify
// it under the terms of the GNU Lesser General Public License as published by
// the Free Software Foundation, either version 3 of the License, or
// (at your option) any later version.
//
// The go-ethereum library is distributed in the hope that it will be useful,
// but WITHOUT ANY WARRANTY; without even the implied warranty of
// MERCHANTABILITY or FITNESS FOR A PARTICULAR PURPOSE. See the
// GNU Lesser General Public License for more details.
//
// You should have received a copy of the GNU Lesser General Public License
// along with the go-ethereum library. If not, see <http://www.gnu.org/licenses/>.

package tracers

import (
	"math/big"
	"testing"

	"github.com/ethereum/go-ethereum/common"
	"github.com/ethereum/go-ethereum/common/hexutil"
	"github.com/ethereum/go-ethereum/core"
	"github.com/ethereum/go-ethereum/core/rawdb"
	"github.com/ethereum/go-ethereum/core/types"
	"github.com/ethereum/go-ethereum/core/vm"
	"github.com/ethereum/go-ethereum/crypto"
	"github.com/ethereum/go-ethereum/eth/tracers/logger"
	"github.com/ethereum/go-ethereum/params"
	"github.com/ethereum/go-ethereum/tests"
)

// callTrace is the result of a callTracer run.
type callTrace struct {
	Type    string          `json:"type"`
	From    common.Address  `json:"from"`
	To      common.Address  `json:"to"`
	Input   hexutil.Bytes   `json:"input"`
	Output  hexutil.Bytes   `json:"output"`
	Gas     *hexutil.Uint64 `json:"gas,omitempty"`
	GasUsed *hexutil.Uint64 `json:"gasUsed,omitempty"`
	Value   *hexutil.Big    `json:"value,omitempty"`
	Error   string          `json:"error,omitempty"`
	Calls   []callTrace     `json:"calls,omitempty"`
}

func BenchmarkTransactionTrace(b *testing.B) {
	key, _ := crypto.HexToECDSA("b71c71a67e1177ad4e901695e1b4b9ee17ae16c6668d313eac2f96dbcda3f291")
	from := crypto.PubkeyToAddress(key.PublicKey)
	gas := uint64(1000000) // 1M gas
	to := common.HexToAddress("0x00000000000000000000000000000000deadbeef")
	signer := types.LatestSignerForChainID(big.NewInt(1337))
	tx, err := types.SignNewTx(key, signer,
		&types.LegacyTx{
			Nonce:    1,
			GasPrice: big.NewInt(500),
			Gas:      gas,
			To:       &to,
		})
	if err != nil {
		b.Fatal(err)
	}
	txContext := vm.TxContext{
		Origin:   from,
		GasPrice: tx.GasPrice(),
	}
<<<<<<< HEAD
	/**
		This comes from one of the test-vectors on the Skinny Create2 - EIP

	    address 0x00000000000000000000000000000000deadbeef
	    salt 0x00000000000000000000000000000000000000000000000000000000cafebabe
	    init_code 0xdeadbeef
	    gas (assuming no mem expansion): 32006
	    result: 0x60f3f640a8508fC6a86d45DF051962668E1e8AC7
	*/
	origin, _ := signer.Sender(tx)
	txContext := vm.TxContext{
		Origin:   origin,
		GasPrice: big.NewInt(1),
	}
=======
>>>>>>> 8be800ff
	context := vm.BlockContext{
		CanTransfer: core.CanTransfer,
		Transfer:    core.Transfer,
		Coinbase:    common.Address{},
<<<<<<< HEAD
		BlockNumber: new(big.Int).SetUint64(8000000),
		Time:        new(big.Int).SetUint64(5),
		Difficulty:  big.NewInt(0x30000),
		GasLimit:    uint64(6000000),
=======
		BlockNumber: new(big.Int).SetUint64(uint64(5)),
		Time:        new(big.Int).SetUint64(uint64(5)),
		Difficulty:  big.NewInt(0xffffffff),
		GasLimit:    gas,
		BaseFee:     big.NewInt(8),
>>>>>>> 8be800ff
	}
	alloc := core.GenesisAlloc{}
	// The code pushes 'deadbeef' into memory, then the other params, and calls CREATE2, then returns
	// the address
	loop := []byte{
		byte(vm.JUMPDEST), //  [ count ]
		byte(vm.PUSH1), 0, // jumpdestination
		byte(vm.JUMP),
	}
	alloc[common.HexToAddress("0x00000000000000000000000000000000deadbeef")] = core.GenesisAccount{
		Nonce:   1,
		Code:    loop,
		Balance: big.NewInt(1),
	}
	alloc[from] = core.GenesisAccount{
		Nonce:   1,
		Code:    []byte{},
		Balance: big.NewInt(500000000000000),
	}
	_, statedb := tests.MakePreState(rawdb.NewMemoryDatabase(), alloc, false)
<<<<<<< HEAD

	// Create the tracer, the EVM environment and run it
	tracer, err := New("prestateTracer", new(Context))
=======
	// Create the tracer, the EVM environment and run it
	tracer := logger.NewStructLogger(&logger.Config{
		Debug: false,
		//DisableStorage: true,
		//EnableMemory: false,
		//EnableReturnData: false,
	})
	evm := vm.NewEVM(context, txContext, statedb, params.AllEthashProtocolChanges, vm.Config{Debug: true, Tracer: tracer})
	msg, err := tx.AsMessage(signer, nil)
>>>>>>> 8be800ff
	if err != nil {
		b.Fatalf("failed to prepare transaction for tracing: %v", err)
	}
<<<<<<< HEAD
	evm := vm.NewEVM(context, txContext, statedb, params.MainnetChainConfig, vm.Config{Debug: true, Tracer: tracer})

	msg, err := tx.AsMessage(signer, nil)
	if err != nil {
		t.Fatalf("failed to prepare transaction for tracing: %v", err)
	}
	st := core.NewStateTransition(evm, msg, new(core.GasPool).AddGas(tx.Gas()))
	if _, err = st.TransitionDb(); err != nil {
		t.Fatalf("failed to execute transaction: %v", err)
	}
	// Retrieve the trace result and compare against the etalon
	res, err := tracer.GetResult()
	if err != nil {
		t.Fatalf("failed to retrieve trace result: %v", err)
	}
	ret := make(map[string]interface{})
	if err := json.Unmarshal(res, &ret); err != nil {
		t.Fatalf("failed to unmarshal trace result: %v", err)
	}
	if _, has := ret["0x60f3f640a8508fc6a86d45df051962668e1e8ac7"]; !has {
		t.Fatalf("Expected 0x60f3f640a8508fc6a86d45df051962668e1e8ac7 in result")
	}
}

// Iterates over all the input-output datasets in the tracer test harness and
// runs the JavaScript tracers against them.
func TestCallTracer(t *testing.T) {
	files, err := ioutil.ReadDir("testdata")
	if err != nil {
		t.Fatalf("failed to retrieve tracer test suite: %v", err)
	}
	for _, file := range files {
		if !strings.HasPrefix(file.Name(), "call_tracer_") {
			continue
		}
		file := file // capture range variable
		t.Run(camel(strings.TrimSuffix(strings.TrimPrefix(file.Name(), "call_tracer_"), ".json")), func(t *testing.T) {
			t.Parallel()

			// Call tracer test found, read if from disk
			blob, err := ioutil.ReadFile(filepath.Join("testdata", file.Name()))
			if err != nil {
				t.Fatalf("failed to read testcase: %v", err)
			}
			test := new(callTracerTest)
			if err := json.Unmarshal(blob, test); err != nil {
				t.Fatalf("failed to parse testcase: %v", err)
			}
			// Configure a blockchain with the given prestate
			tx := new(types.Transaction)
			if err := rlp.DecodeBytes(common.FromHex(test.Input), tx); err != nil {
				t.Fatalf("failed to parse testcase input: %v", err)
			}
			signer := types.MakeSigner(test.Genesis.Config, new(big.Int).SetUint64(uint64(test.Context.Number)))
			origin, _ := signer.Sender(tx)
			txContext := vm.TxContext{
				Origin:   origin,
				GasPrice: tx.GasPrice(),
			}
			context := vm.BlockContext{
				CanTransfer: core.CanTransfer,
				Transfer:    core.Transfer,
				Coinbase:    test.Context.Miner,
				BlockNumber: new(big.Int).SetUint64(uint64(test.Context.Number)),
				Time:        new(big.Int).SetUint64(uint64(test.Context.Time)),
				Difficulty:  (*big.Int)(test.Context.Difficulty),
				GasLimit:    uint64(test.Context.GasLimit),
			}
			_, statedb := tests.MakePreState(rawdb.NewMemoryDatabase(), test.Genesis.Alloc, false)

			// Create the tracer, the EVM environment and run it
			tracer, err := New("callTracer", new(Context))
			if err != nil {
				t.Fatalf("failed to create call tracer: %v", err)
			}
			evm := vm.NewEVM(context, txContext, statedb, test.Genesis.Config, vm.Config{Debug: true, Tracer: tracer})

			msg, err := tx.AsMessage(signer, nil)
			if err != nil {
				t.Fatalf("failed to prepare transaction for tracing: %v", err)
			}
			st := core.NewStateTransition(evm, msg, new(core.GasPool).AddGas(tx.Gas()))
			if _, err = st.TransitionDb(); err != nil {
				t.Fatalf("failed to execute transaction: %v", err)
			}
			// Retrieve the trace result and compare against the etalon
			res, err := tracer.GetResult()
			if err != nil {
				t.Fatalf("failed to retrieve trace result: %v", err)
			}
			ret := new(callTrace)
			if err := json.Unmarshal(res, ret); err != nil {
				t.Fatalf("failed to unmarshal trace result: %v", err)
			}

			if !jsonEqual(ret, test.Result) {
				// uncomment this for easier debugging
				//have, _ := json.MarshalIndent(ret, "", " ")
				//want, _ := json.MarshalIndent(test.Result, "", " ")
				//t.Fatalf("trace mismatch: \nhave %+v\nwant %+v", string(have), string(want))
				t.Fatalf("trace mismatch: \nhave %+v\nwant %+v", ret, test.Result)
			}
		})
=======
	b.ResetTimer()
	b.ReportAllocs()

	for i := 0; i < b.N; i++ {
		snap := statedb.Snapshot()
		st := core.NewStateTransition(evm, msg, new(core.GasPool).AddGas(tx.Gas()))
		_, err = st.TransitionDb()
		if err != nil {
			b.Fatal(err)
		}
		statedb.RevertToSnapshot(snap)
		if have, want := len(tracer.StructLogs()), 244752; have != want {
			b.Fatalf("trace wrong, want %d steps, have %d", want, have)
		}
		tracer.Reset()
>>>>>>> 8be800ff
	}
}

// jsonEqual is similar to reflect.DeepEqual, but does a 'bounce' via json prior to
// comparison
func jsonEqual(x, y interface{}) bool {
	xTrace := new(callTrace)
	yTrace := new(callTrace)
	if xj, err := json.Marshal(x); err == nil {
		json.Unmarshal(xj, xTrace)
	} else {
		return false
	}
	if yj, err := json.Marshal(y); err == nil {
		json.Unmarshal(yj, yTrace)
	} else {
		return false
	}
	return reflect.DeepEqual(xTrace, yTrace)
}

func BenchmarkTransactionTrace(b *testing.B) {
	key, _ := crypto.HexToECDSA("b71c71a67e1177ad4e901695e1b4b9ee17ae16c6668d313eac2f96dbcda3f291")
	from := crypto.PubkeyToAddress(key.PublicKey)
	gas := uint64(1000000) // 1M gas
	to := common.HexToAddress("0x00000000000000000000000000000000deadbeef")
	signer := types.LatestSignerForChainID(big.NewInt(1337))
	tx, err := types.SignNewTx(key, signer,
		&types.LegacyTx{
			Nonce:    1,
			GasPrice: big.NewInt(500),
			Gas:      gas,
			To:       &to,
		})
	if err != nil {
		b.Fatal(err)
	}
	txContext := vm.TxContext{
		Origin:   from,
		GasPrice: tx.GasPrice(),
	}
	context := vm.BlockContext{
		CanTransfer: core.CanTransfer,
		Transfer:    core.Transfer,
		Coinbase:    common.Address{},
		BlockNumber: new(big.Int).SetUint64(uint64(5)),
		Time:        new(big.Int).SetUint64(uint64(5)),
		Difficulty:  big.NewInt(0xffffffff),
		GasLimit:    gas,
	}
	alloc := core.GenesisAlloc{}
	// The code pushes 'deadbeef' into memory, then the other params, and calls CREATE2, then returns
	// the address
	loop := []byte{
		byte(vm.JUMPDEST), //  [ count ]
		byte(vm.PUSH1), 0, // jumpdestination
		byte(vm.JUMP),
	}
	alloc[common.HexToAddress("0x00000000000000000000000000000000deadbeef")] = core.GenesisAccount{
		Nonce:   1,
		Code:    loop,
		Balance: big.NewInt(1),
	}
	alloc[from] = core.GenesisAccount{
		Nonce:   1,
		Code:    []byte{},
		Balance: big.NewInt(500000000000000),
	}
	_, statedb := tests.MakePreState(rawdb.NewMemoryDatabase(), alloc, false)
	// Create the tracer, the EVM environment and run it
	tracer := vm.NewStructLogger(&vm.LogConfig{
		Debug: false,
		//DisableStorage: true,
		//DisableMemory: true,
		//DisableReturnData: true,
	})
	evm := vm.NewEVM(context, txContext, statedb, params.AllEthashProtocolChanges, vm.Config{Debug: true, Tracer: tracer})
	msg, err := tx.AsMessage(signer, nil)
	if err != nil {
		b.Fatalf("failed to prepare transaction for tracing: %v", err)
	}
	b.ResetTimer()
	b.ReportAllocs()

	for i := 0; i < b.N; i++ {
		snap := statedb.Snapshot()
		st := core.NewStateTransition(evm, msg, new(core.GasPool).AddGas(tx.Gas()))
		_, err = st.TransitionDb()
		if err != nil {
			b.Fatal(err)
		}
		statedb.RevertToSnapshot(snap)
		if have, want := len(tracer.StructLogs()), 244752; have != want {
			b.Fatalf("trace wrong, want %d steps, have %d", want, have)
		}
		tracer.Reset()
	}
}<|MERGE_RESOLUTION|>--- conflicted
+++ resolved
@@ -17,7 +17,9 @@
 package tracers
 
 import (
+	"encoding/json"
 	"math/big"
+	"reflect"
 	"testing"
 
 	"github.com/ethereum/go-ethereum/common"
@@ -66,39 +68,15 @@
 		Origin:   from,
 		GasPrice: tx.GasPrice(),
 	}
-<<<<<<< HEAD
-	/**
-		This comes from one of the test-vectors on the Skinny Create2 - EIP
-
-	    address 0x00000000000000000000000000000000deadbeef
-	    salt 0x00000000000000000000000000000000000000000000000000000000cafebabe
-	    init_code 0xdeadbeef
-	    gas (assuming no mem expansion): 32006
-	    result: 0x60f3f640a8508fC6a86d45DF051962668E1e8AC7
-	*/
-	origin, _ := signer.Sender(tx)
-	txContext := vm.TxContext{
-		Origin:   origin,
-		GasPrice: big.NewInt(1),
-	}
-=======
->>>>>>> 8be800ff
 	context := vm.BlockContext{
 		CanTransfer: core.CanTransfer,
 		Transfer:    core.Transfer,
 		Coinbase:    common.Address{},
-<<<<<<< HEAD
-		BlockNumber: new(big.Int).SetUint64(8000000),
-		Time:        new(big.Int).SetUint64(5),
-		Difficulty:  big.NewInt(0x30000),
-		GasLimit:    uint64(6000000),
-=======
 		BlockNumber: new(big.Int).SetUint64(uint64(5)),
 		Time:        new(big.Int).SetUint64(uint64(5)),
 		Difficulty:  big.NewInt(0xffffffff),
 		GasLimit:    gas,
 		BaseFee:     big.NewInt(8),
->>>>>>> 8be800ff
 	}
 	alloc := core.GenesisAlloc{}
 	// The code pushes 'deadbeef' into memory, then the other params, and calls CREATE2, then returns
@@ -119,11 +97,6 @@
 		Balance: big.NewInt(500000000000000),
 	}
 	_, statedb := tests.MakePreState(rawdb.NewMemoryDatabase(), alloc, false)
-<<<<<<< HEAD
-
-	// Create the tracer, the EVM environment and run it
-	tracer, err := New("prestateTracer", new(Context))
-=======
 	// Create the tracer, the EVM environment and run it
 	tracer := logger.NewStructLogger(&logger.Config{
 		Debug: false,
@@ -133,115 +106,9 @@
 	})
 	evm := vm.NewEVM(context, txContext, statedb, params.AllEthashProtocolChanges, vm.Config{Debug: true, Tracer: tracer})
 	msg, err := tx.AsMessage(signer, nil)
->>>>>>> 8be800ff
 	if err != nil {
 		b.Fatalf("failed to prepare transaction for tracing: %v", err)
 	}
-<<<<<<< HEAD
-	evm := vm.NewEVM(context, txContext, statedb, params.MainnetChainConfig, vm.Config{Debug: true, Tracer: tracer})
-
-	msg, err := tx.AsMessage(signer, nil)
-	if err != nil {
-		t.Fatalf("failed to prepare transaction for tracing: %v", err)
-	}
-	st := core.NewStateTransition(evm, msg, new(core.GasPool).AddGas(tx.Gas()))
-	if _, err = st.TransitionDb(); err != nil {
-		t.Fatalf("failed to execute transaction: %v", err)
-	}
-	// Retrieve the trace result and compare against the etalon
-	res, err := tracer.GetResult()
-	if err != nil {
-		t.Fatalf("failed to retrieve trace result: %v", err)
-	}
-	ret := make(map[string]interface{})
-	if err := json.Unmarshal(res, &ret); err != nil {
-		t.Fatalf("failed to unmarshal trace result: %v", err)
-	}
-	if _, has := ret["0x60f3f640a8508fc6a86d45df051962668e1e8ac7"]; !has {
-		t.Fatalf("Expected 0x60f3f640a8508fc6a86d45df051962668e1e8ac7 in result")
-	}
-}
-
-// Iterates over all the input-output datasets in the tracer test harness and
-// runs the JavaScript tracers against them.
-func TestCallTracer(t *testing.T) {
-	files, err := ioutil.ReadDir("testdata")
-	if err != nil {
-		t.Fatalf("failed to retrieve tracer test suite: %v", err)
-	}
-	for _, file := range files {
-		if !strings.HasPrefix(file.Name(), "call_tracer_") {
-			continue
-		}
-		file := file // capture range variable
-		t.Run(camel(strings.TrimSuffix(strings.TrimPrefix(file.Name(), "call_tracer_"), ".json")), func(t *testing.T) {
-			t.Parallel()
-
-			// Call tracer test found, read if from disk
-			blob, err := ioutil.ReadFile(filepath.Join("testdata", file.Name()))
-			if err != nil {
-				t.Fatalf("failed to read testcase: %v", err)
-			}
-			test := new(callTracerTest)
-			if err := json.Unmarshal(blob, test); err != nil {
-				t.Fatalf("failed to parse testcase: %v", err)
-			}
-			// Configure a blockchain with the given prestate
-			tx := new(types.Transaction)
-			if err := rlp.DecodeBytes(common.FromHex(test.Input), tx); err != nil {
-				t.Fatalf("failed to parse testcase input: %v", err)
-			}
-			signer := types.MakeSigner(test.Genesis.Config, new(big.Int).SetUint64(uint64(test.Context.Number)))
-			origin, _ := signer.Sender(tx)
-			txContext := vm.TxContext{
-				Origin:   origin,
-				GasPrice: tx.GasPrice(),
-			}
-			context := vm.BlockContext{
-				CanTransfer: core.CanTransfer,
-				Transfer:    core.Transfer,
-				Coinbase:    test.Context.Miner,
-				BlockNumber: new(big.Int).SetUint64(uint64(test.Context.Number)),
-				Time:        new(big.Int).SetUint64(uint64(test.Context.Time)),
-				Difficulty:  (*big.Int)(test.Context.Difficulty),
-				GasLimit:    uint64(test.Context.GasLimit),
-			}
-			_, statedb := tests.MakePreState(rawdb.NewMemoryDatabase(), test.Genesis.Alloc, false)
-
-			// Create the tracer, the EVM environment and run it
-			tracer, err := New("callTracer", new(Context))
-			if err != nil {
-				t.Fatalf("failed to create call tracer: %v", err)
-			}
-			evm := vm.NewEVM(context, txContext, statedb, test.Genesis.Config, vm.Config{Debug: true, Tracer: tracer})
-
-			msg, err := tx.AsMessage(signer, nil)
-			if err != nil {
-				t.Fatalf("failed to prepare transaction for tracing: %v", err)
-			}
-			st := core.NewStateTransition(evm, msg, new(core.GasPool).AddGas(tx.Gas()))
-			if _, err = st.TransitionDb(); err != nil {
-				t.Fatalf("failed to execute transaction: %v", err)
-			}
-			// Retrieve the trace result and compare against the etalon
-			res, err := tracer.GetResult()
-			if err != nil {
-				t.Fatalf("failed to retrieve trace result: %v", err)
-			}
-			ret := new(callTrace)
-			if err := json.Unmarshal(res, ret); err != nil {
-				t.Fatalf("failed to unmarshal trace result: %v", err)
-			}
-
-			if !jsonEqual(ret, test.Result) {
-				// uncomment this for easier debugging
-				//have, _ := json.MarshalIndent(ret, "", " ")
-				//want, _ := json.MarshalIndent(test.Result, "", " ")
-				//t.Fatalf("trace mismatch: \nhave %+v\nwant %+v", string(have), string(want))
-				t.Fatalf("trace mismatch: \nhave %+v\nwant %+v", ret, test.Result)
-			}
-		})
-=======
 	b.ResetTimer()
 	b.ReportAllocs()
 
@@ -257,7 +124,6 @@
 			b.Fatalf("trace wrong, want %d steps, have %d", want, have)
 		}
 		tracer.Reset()
->>>>>>> 8be800ff
 	}
 }
 
