// Copyright 2015 The go-ethereum Authors
// This file is part of the go-ethereum library.
//
// The go-ethereum library is free software: you can redistribute it and/or modify
// it under the terms of the GNU Lesser General Public License as published by
// the Free Software Foundation, either version 3 of the License, or
// (at your option) any later version.
//
// The go-ethereum library is distributed in the hope that it will be useful,
// but WITHOUT ANY WARRANTY; without even the implied warranty of
// MERCHANTABILITY or FITNESS FOR A PARTICULAR PURPOSE. See the
// GNU Lesser General Public License for more details.
//
// You should have received a copy of the GNU Lesser General Public License
// along with the go-ethereum library. If not, see <http://www.gnu.org/licenses/>.

package downloader

import "fmt"

// SyncMode represents the synchronisation mode of the downloader.
// It is a uint32 as it is used with atomic operations.
type SyncMode uint32

const (
	FullSync  SyncMode = iota // Synchronise the entire blockchain history from full blocks
<<<<<<< HEAD
	FastSync                  // Quickly download the headers, full sync only at the chain
=======
>>>>>>> 8be800ff
	SnapSync                  // Download the chain and the state via compact snapshots
	LightSync                 // Download only the headers and terminate afterwards
)

func (mode SyncMode) IsValid() bool {
	return mode >= FullSync && mode <= LightSync
}

// String implements the stringer interface.
func (mode SyncMode) String() string {
	switch mode {
	case FullSync:
		return "full"
<<<<<<< HEAD
	case FastSync:
		return "fast"
=======
>>>>>>> 8be800ff
	case SnapSync:
		return "snap"
	case LightSync:
		return "light"
	default:
		return "unknown"
	}
}

func (mode SyncMode) MarshalText() ([]byte, error) {
	switch mode {
	case FullSync:
		return []byte("full"), nil
<<<<<<< HEAD
	case FastSync:
		return []byte("fast"), nil
=======
>>>>>>> 8be800ff
	case SnapSync:
		return []byte("snap"), nil
	case LightSync:
		return []byte("light"), nil
	default:
		return nil, fmt.Errorf("unknown sync mode %d", mode)
	}
}

func (mode *SyncMode) UnmarshalText(text []byte) error {
	switch string(text) {
	case "full":
		*mode = FullSync
<<<<<<< HEAD
	case "fast":
		*mode = FastSync
=======
>>>>>>> 8be800ff
	case "snap":
		*mode = SnapSync
	case "light":
		*mode = LightSync
	default:
		return fmt.Errorf(`unknown sync mode %q, want "full", "snap" or "light"`, text)
	}
	return nil
}<|MERGE_RESOLUTION|>--- conflicted
+++ resolved
@@ -24,10 +24,6 @@
 
 const (
 	FullSync  SyncMode = iota // Synchronise the entire blockchain history from full blocks
-<<<<<<< HEAD
-	FastSync                  // Quickly download the headers, full sync only at the chain
-=======
->>>>>>> 8be800ff
 	SnapSync                  // Download the chain and the state via compact snapshots
 	LightSync                 // Download only the headers and terminate afterwards
 )
@@ -41,11 +37,6 @@
 	switch mode {
 	case FullSync:
 		return "full"
-<<<<<<< HEAD
-	case FastSync:
-		return "fast"
-=======
->>>>>>> 8be800ff
 	case SnapSync:
 		return "snap"
 	case LightSync:
@@ -59,11 +50,6 @@
 	switch mode {
 	case FullSync:
 		return []byte("full"), nil
-<<<<<<< HEAD
-	case FastSync:
-		return []byte("fast"), nil
-=======
->>>>>>> 8be800ff
 	case SnapSync:
 		return []byte("snap"), nil
 	case LightSync:
@@ -77,11 +63,6 @@
 	switch string(text) {
 	case "full":
 		*mode = FullSync
-<<<<<<< HEAD
-	case "fast":
-		*mode = FastSync
-=======
->>>>>>> 8be800ff
 	case "snap":
 		*mode = SnapSync
 	case "light":
