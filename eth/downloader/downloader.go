--- conflicted
+++ resolved
@@ -77,10 +77,6 @@
 	errCancelStateFetch        = errors.New("state data download canceled (requested)")
 	errCancelContentProcessing = errors.New("content processing canceled (requested)")
 	errCanceled                = errors.New("syncing canceled (requested)")
-<<<<<<< HEAD
-	errNoSyncActive            = errors.New("no sync active")
-=======
->>>>>>> 8be800ff
 	errTooOld                  = errors.New("peer's protocol version too old")
 	errNoAncestorFound         = errors.New("no common ancestor found")
 )
@@ -104,12 +100,7 @@
 	queue      *queue   // Scheduler for selecting the hashes to download
 	peers      *peerSet // Set of active peers from which download can proceed
 
-<<<<<<< HEAD
-	stateDB    ethdb.Database  // Database to state sync into (and deduplicate via)
-	stateBloom *trie.SyncBloom // Bloom filter for fast trie node and contract code existence checks
-=======
 	stateDB ethdb.Database // Database to state sync into (and deduplicate via)
->>>>>>> 8be800ff
 
 	// Statistics
 	syncStatsChainOrigin uint64       // Origin block number where syncing started at
@@ -130,16 +121,7 @@
 	ancientLimit    uint64 // The maximum block number which can be regarded as ancient data.
 
 	// Channels
-<<<<<<< HEAD
-	headerCh      chan dataPack        // Channel receiving inbound block headers
-	bodyCh        chan dataPack        // Channel receiving inbound block bodies
-	receiptCh     chan dataPack        // Channel receiving inbound receipts
-	bodyWakeCh    chan bool            // Channel to signal the block body fetcher of new tasks
-	receiptWakeCh chan bool            // Channel to signal the receipt fetcher of new tasks
-	headerProcCh  chan []*types.Header // Channel to feed the header processor new tasks
-=======
 	headerProcCh chan *headerTask // Channel to feed the header processor new tasks
->>>>>>> 8be800ff
 
 	// State sync
 	pivotHeader *types.Header // Pivot block header to dynamically push the syncing state root
@@ -148,11 +130,6 @@
 	snapSync       bool         // Whether to run state sync over the snap protocol
 	SnapSyncer     *snap.Syncer // TODO(karalabe): make private! hack for now
 	stateSyncStart chan *stateSync
-<<<<<<< HEAD
-	trackStateReq  chan *stateReq
-	stateCh        chan dataPack // Channel receiving inbound node state data
-=======
->>>>>>> 8be800ff
 
 	// Cancellation and termination
 	cancelPeer string         // Identifier of the peer currently being used as the master (cancel on drop)
@@ -239,10 +216,6 @@
 		dropPeer:       dropPeer,
 		headerProcCh:   make(chan *headerTask, 1),
 		quitCh:         make(chan struct{}),
-<<<<<<< HEAD
-		stateCh:        make(chan dataPack),
-=======
->>>>>>> 8be800ff
 		SnapSyncer:     snap.NewSyncer(stateDb),
 		stateSyncStart: make(chan *stateSync),
 	}
@@ -267,11 +240,7 @@
 	switch {
 	case d.blockchain != nil && mode == FullSync:
 		current = d.blockchain.CurrentBlock().NumberU64()
-<<<<<<< HEAD
-	case d.blockchain != nil && mode == FastSync:
-=======
 	case d.blockchain != nil && mode == SnapSync:
->>>>>>> 8be800ff
 		current = d.blockchain.CurrentFastBlock().NumberU64()
 	case d.lightchain != nil:
 		current = d.lightchain.CurrentHeader().Number.Uint64()
@@ -393,13 +362,6 @@
 	if atomic.CompareAndSwapInt32(&d.notified, 0, 1) {
 		log.Info("Block synchronisation started")
 	}
-<<<<<<< HEAD
-	// If we are already full syncing, but have a fast-sync bloom filter laying
-	// around, make sure it doesn't use memory any more. This is a special case
-	// when the user attempts to fast sync a new empty network.
-	if mode == FullSync && d.stateBloom != nil {
-		d.stateBloom.Close()
-=======
 	// If snap sync was requested, create the snap scheduler and switch to snap
 	// sync mode. Long term we could drop snap sync or merge the two together,
 	// but until snap becomes prevalent, we should support both. TODO(karalabe).
@@ -410,7 +372,6 @@
 		if snapshots := d.blockchain.Snapshots(); snapshots != nil { // Only nil in tests
 			snapshots.Disable()
 		}
->>>>>>> 8be800ff
 	}
 	// If snap sync was requested, create the snap scheduler and switch to fast
 	// sync mode. Long term we could drop fast sync or merge the two together,
@@ -481,13 +442,8 @@
 			d.mux.Post(DoneEvent{latest})
 		}
 	}()
-<<<<<<< HEAD
-	if p.version < eth.ETH65 {
-		return fmt.Errorf("%w: advertized %d < required %d", errTooOld, p.version, eth.ETH65)
-=======
 	if p.version < eth.ETH66 {
 		return fmt.Errorf("%w: advertized %d < required %d", errTooOld, p.version, eth.ETH66)
->>>>>>> 8be800ff
 	}
 	mode := d.getMode()
 
@@ -501,15 +457,9 @@
 	if err != nil {
 		return err
 	}
-<<<<<<< HEAD
-	if mode == FastSync && pivot == nil {
-		// If no pivot block was returned, the head is below the min full block
-		// threshold (i.e. new chain). In that case we won't really fast sync
-=======
 	if mode == SnapSync && pivot == nil {
 		// If no pivot block was returned, the head is below the min full block
 		// threshold (i.e. new chain). In that case we won't really snap sync
->>>>>>> 8be800ff
 		// anyway, but still need a valid pivot block to avoid some code hitting
 		// nil panics on an access.
 		pivot = d.blockchain.CurrentBlock().Header()
@@ -527,13 +477,8 @@
 	d.syncStatsChainHeight = height
 	d.syncStatsLock.Unlock()
 
-<<<<<<< HEAD
-	// Ensure our origin point is below any fast sync pivot point
-	if mode == FastSync {
-=======
 	// Ensure our origin point is below any snap sync pivot point
 	if mode == SnapSync {
->>>>>>> 8be800ff
 		if height <= uint64(fsMinFullBlocks) {
 			origin = 0
 		} else {
@@ -542,26 +487,15 @@
 				origin = pivotNumber - 1
 			}
 			// Write out the pivot into the database so a rollback beyond it will
-<<<<<<< HEAD
-			// reenable fast sync
-=======
 			// reenable snap sync
->>>>>>> 8be800ff
 			rawdb.WriteLastPivotNumber(d.stateDB, pivotNumber)
 		}
 	}
 	d.committed = 1
-<<<<<<< HEAD
-	if mode == FastSync && pivot.Number.Uint64() != 0 {
-		d.committed = 0
-	}
-	if mode == FastSync {
-=======
 	if mode == SnapSync && pivot.Number.Uint64() != 0 {
 		d.committed = 0
 	}
 	if mode == SnapSync {
->>>>>>> 8be800ff
 		// Set the ancient data limitation.
 		// If we are running snap sync, all block data older than ancientLimit will be
 		// written to the ancient store. More recent data will be written to the active
@@ -595,11 +529,7 @@
 		}
 		// Rewind the ancient store and blockchain if reorg happens.
 		if origin+1 < frozen {
-<<<<<<< HEAD
-			if err := d.lightchain.SetHead(origin + 1); err != nil {
-=======
 			if err := d.lightchain.SetHead(origin); err != nil {
->>>>>>> 8be800ff
 				return err
 			}
 		}
@@ -610,30 +540,17 @@
 		d.syncInitHook(origin, height)
 	}
 	fetchers := []func() error{
-<<<<<<< HEAD
-		func() error { return d.fetchHeaders(p, origin+1) }, // Headers are always retrieved
-		func() error { return d.fetchBodies(origin + 1) },   // Bodies are retrieved during normal and fast sync
-		func() error { return d.fetchReceipts(origin + 1) }, // Receipts are retrieved during fast sync
-		func() error { return d.processHeaders(origin+1, td) },
-	}
-	if mode == FastSync {
-=======
 		func() error { return d.fetchHeaders(p, origin+1, latest.Number.Uint64()) }, // Headers are always retrieved
 		func() error { return d.fetchBodies(origin + 1) },                           // Bodies are retrieved during normal and snap sync
 		func() error { return d.fetchReceipts(origin + 1) },                         // Receipts are retrieved during snap sync
 		func() error { return d.processHeaders(origin+1, td) },
 	}
 	if mode == SnapSync {
->>>>>>> 8be800ff
 		d.pivotLock.Lock()
 		d.pivotHeader = pivot
 		d.pivotLock.Unlock()
 
-<<<<<<< HEAD
-		fetchers = append(fetchers, func() error { return d.processFastSyncContent() })
-=======
 		fetchers = append(fetchers, func() error { return d.processSnapSyncContent() })
->>>>>>> 8be800ff
 	} else if mode == FullSync {
 		fetchers = append(fetchers, d.processFullSyncContent)
 	}
@@ -720,60 +637,6 @@
 	// Request the advertised remote head block and wait for the response
 	latest, _ := p.peer.Head()
 	fetch := 1
-<<<<<<< HEAD
-	if mode == FastSync {
-		fetch = 2 // head + pivot headers
-	}
-	go p.peer.RequestHeadersByHash(latest, fetch, fsMinFullBlocks-1, true)
-
-	ttl := d.peers.rates.TargetTimeout()
-	timeout := time.After(ttl)
-	for {
-		select {
-		case <-d.cancelCh:
-			return nil, nil, errCanceled
-
-		case packet := <-d.headerCh:
-			// Discard anything not from the origin peer
-			if packet.PeerId() != p.id {
-				log.Debug("Received headers from incorrect peer", "peer", packet.PeerId())
-				break
-			}
-			// Make sure the peer gave us at least one and at most the requested headers
-			headers := packet.(*headerPack).headers
-			if len(headers) == 0 || len(headers) > fetch {
-				return nil, nil, fmt.Errorf("%w: returned headers %d != requested %d", errBadPeer, len(headers), fetch)
-			}
-			// The first header needs to be the head, validate against the checkpoint
-			// and request. If only 1 header was returned, make sure there's no pivot
-			// or there was not one requested.
-			head := headers[0]
-			if (mode == FastSync || mode == LightSync) && head.Number.Uint64() < d.checkpoint {
-				return nil, nil, fmt.Errorf("%w: remote head %d below checkpoint %d", errUnsyncedPeer, head.Number, d.checkpoint)
-			}
-			if len(headers) == 1 {
-				if mode == FastSync && head.Number.Uint64() > uint64(fsMinFullBlocks) {
-					return nil, nil, fmt.Errorf("%w: no pivot included along head header", errBadPeer)
-				}
-				p.log.Debug("Remote head identified, no pivot", "number", head.Number, "hash", head.Hash())
-				return head, nil, nil
-			}
-			// At this point we have 2 headers in total and the first is the
-			// validated head of the chain. Check the pivot number and return,
-			pivot := headers[1]
-			if pivot.Number.Uint64() != head.Number.Uint64()-uint64(fsMinFullBlocks) {
-				return nil, nil, fmt.Errorf("%w: remote pivot %d != requested %d", errInvalidChain, pivot.Number, head.Number.Uint64()-uint64(fsMinFullBlocks))
-			}
-			return head, pivot, nil
-
-		case <-timeout:
-			p.log.Debug("Waiting for head header timed out", "elapsed", ttl)
-			return nil, nil, errTimeout
-
-		case <-d.bodyCh:
-		case <-d.receiptCh:
-			// Out of bounds delivery, ignore
-=======
 	if mode == SnapSync {
 		fetch = 2 // head + pivot headers
 	}
@@ -795,7 +658,6 @@
 	if len(headers) == 1 {
 		if mode == SnapSync && head.Number.Uint64() > uint64(fsMinFullBlocks) {
 			return nil, nil, fmt.Errorf("%w: no pivot included along head header", errBadPeer)
->>>>>>> 8be800ff
 		}
 		p.log.Debug("Remote head identified, no pivot", "number", head.Number, "hash", hashes[0])
 		return head, nil, nil
@@ -932,11 +794,7 @@
 	return ancestor, nil
 }
 
-<<<<<<< HEAD
-func (d *Downloader) findAncestorSpanSearch(p *peerConnection, mode SyncMode, remoteHeight, localHeight uint64, floor int64) (commonAncestor uint64, err error) {
-=======
 func (d *Downloader) findAncestorSpanSearch(p *peerConnection, mode SyncMode, remoteHeight, localHeight uint64, floor int64) (uint64, error) {
->>>>>>> 8be800ff
 	from, count, skip, max := calculateRequestSpan(remoteHeight, localHeight)
 
 	p.log.Trace("Span searching for common ancestor", "count", count, "from", from, "skip", skip)
@@ -947,69 +805,6 @@
 	// Wait for the remote response to the head fetch
 	number, hash := uint64(0), common.Hash{}
 
-<<<<<<< HEAD
-	ttl := d.peers.rates.TargetTimeout()
-	timeout := time.After(ttl)
-
-	for finished := false; !finished; {
-		select {
-		case <-d.cancelCh:
-			return 0, errCanceled
-
-		case packet := <-d.headerCh:
-			// Discard anything not from the origin peer
-			if packet.PeerId() != p.id {
-				log.Debug("Received headers from incorrect peer", "peer", packet.PeerId())
-				break
-			}
-			// Make sure the peer actually gave something valid
-			headers := packet.(*headerPack).headers
-			if len(headers) == 0 {
-				p.log.Warn("Empty head header set")
-				return 0, errEmptyHeaderSet
-			}
-			// Make sure the peer's reply conforms to the request
-			for i, header := range headers {
-				expectNumber := from + int64(i)*int64(skip+1)
-				if number := header.Number.Int64(); number != expectNumber {
-					p.log.Warn("Head headers broke chain ordering", "index", i, "requested", expectNumber, "received", number)
-					return 0, fmt.Errorf("%w: %v", errInvalidChain, errors.New("head headers broke chain ordering"))
-				}
-			}
-			// Check if a common ancestor was found
-			finished = true
-			for i := len(headers) - 1; i >= 0; i-- {
-				// Skip any headers that underflow/overflow our requested set
-				if headers[i].Number.Int64() < from || headers[i].Number.Uint64() > max {
-					continue
-				}
-				// Otherwise check if we already know the header or not
-				h := headers[i].Hash()
-				n := headers[i].Number.Uint64()
-
-				var known bool
-				switch mode {
-				case FullSync:
-					known = d.blockchain.HasBlock(h, n)
-				case FastSync:
-					known = d.blockchain.HasFastBlock(h, n)
-				default:
-					known = d.lightchain.HasHeader(h, n)
-				}
-				if known {
-					number, hash = n, h
-					break
-				}
-			}
-
-		case <-timeout:
-			p.log.Debug("Waiting for head header timed out", "elapsed", ttl)
-			return 0, errTimeout
-
-		case <-d.bodyCh:
-		case <-d.receiptCh:
-			// Out of bounds delivery, ignore
-=======
 	// Make sure the peer actually gave something valid
 	if len(headers) == 0 {
 		p.log.Warn("Empty head header set")
@@ -1045,7 +840,6 @@
 		if known {
 			number, hash = n, h
 			break
->>>>>>> 8be800ff
 		}
 	}
 	// If the head fetch already found an ancestor, return
@@ -1060,11 +854,7 @@
 	return 0, errNoAncestorFound
 }
 
-<<<<<<< HEAD
-func (d *Downloader) findAncestorBinarySearch(p *peerConnection, mode SyncMode, remoteHeight uint64, floor int64) (commonAncestor uint64, err error) {
-=======
 func (d *Downloader) findAncestorBinarySearch(p *peerConnection, mode SyncMode, remoteHeight uint64, floor int64) (uint64, error) {
->>>>>>> 8be800ff
 	hash := common.Hash{}
 
 	// Ancestor not found, we need to binary search over our chain
@@ -1078,66 +868,6 @@
 		// Split our chain interval in two, and request the hash to cross check
 		check := (start + end) / 2
 
-<<<<<<< HEAD
-		ttl := d.peers.rates.TargetTimeout()
-		timeout := time.After(ttl)
-
-		go p.peer.RequestHeadersByNumber(check, 1, 0, false)
-
-		// Wait until a reply arrives to this request
-		for arrived := false; !arrived; {
-			select {
-			case <-d.cancelCh:
-				return 0, errCanceled
-
-			case packet := <-d.headerCh:
-				// Discard anything not from the origin peer
-				if packet.PeerId() != p.id {
-					log.Debug("Received headers from incorrect peer", "peer", packet.PeerId())
-					break
-				}
-				// Make sure the peer actually gave something valid
-				headers := packet.(*headerPack).headers
-				if len(headers) != 1 {
-					p.log.Warn("Multiple headers for single request", "headers", len(headers))
-					return 0, fmt.Errorf("%w: multiple headers (%d) for single request", errBadPeer, len(headers))
-				}
-				arrived = true
-
-				// Modify the search interval based on the response
-				h := headers[0].Hash()
-				n := headers[0].Number.Uint64()
-
-				var known bool
-				switch mode {
-				case FullSync:
-					known = d.blockchain.HasBlock(h, n)
-				case FastSync:
-					known = d.blockchain.HasFastBlock(h, n)
-				default:
-					known = d.lightchain.HasHeader(h, n)
-				}
-				if !known {
-					end = check
-					break
-				}
-				header := d.lightchain.GetHeaderByHash(h) // Independent of sync mode, header surely exists
-				if header.Number.Uint64() != check {
-					p.log.Warn("Received non requested header", "number", header.Number, "hash", header.Hash(), "request", check)
-					return 0, fmt.Errorf("%w: non-requested header (%d)", errBadPeer, header.Number)
-				}
-				start = check
-				hash = h
-
-			case <-timeout:
-				p.log.Debug("Waiting for search header timed out", "elapsed", ttl)
-				return 0, errTimeout
-
-			case <-d.bodyCh:
-			case <-d.receiptCh:
-				// Out of bounds delivery, ignore
-			}
-=======
 		headers, hashes, err := d.fetchHeadersByNumber(p, check, 1, 0, false)
 		if err != nil {
 			return 0, err
@@ -1159,7 +889,6 @@
 			known = d.blockchain.HasFastBlock(h, n)
 		default:
 			known = d.lightchain.HasHeader(h, n)
->>>>>>> 8be800ff
 		}
 		if !known {
 			end = check
@@ -1190,26 +919,6 @@
 // other peers are only accepted if they map cleanly to the skeleton. If no one
 // can fill in the skeleton - not even the origin peer - it's assumed invalid and
 // the origin is dropped.
-<<<<<<< HEAD
-func (d *Downloader) fetchHeaders(p *peerConnection, from uint64) error {
-	p.log.Debug("Directing header downloads", "origin", from)
-	defer p.log.Debug("Header download terminated")
-
-	// Create a timeout timer, and the associated header fetcher
-	skeleton := true            // Skeleton assembly phase or finishing up
-	pivoting := false           // Whether the next request is pivot verification
-	request := time.Now()       // time of the last skeleton fetch request
-	timeout := time.NewTimer(0) // timer to dump a non-responsive active peer
-	<-timeout.C                 // timeout channel should be initially empty
-	defer timeout.Stop()
-
-	var ttl time.Duration
-	getHeaders := func(from uint64) {
-		request = time.Now()
-
-		ttl = d.peers.rates.TargetTimeout()
-		timeout.Reset(ttl)
-=======
 func (d *Downloader) fetchHeaders(p *peerConnection, from uint64, head uint64) error {
 	p.log.Debug("Directing header downloads", "origin", from)
 	defer p.log.Debug("Header download terminated")
@@ -1239,7 +948,6 @@
 
 			p.log.Trace("Fetching next pivot header", "number", pivot+uint64(fsMinFullBlocks))
 			headers, hashes, err = d.fetchHeadersByNumber(p, pivot+uint64(fsMinFullBlocks), 2, fsMinFullBlocks-9, false) // move +64 when it's 2x64-8 deep
->>>>>>> 8be800ff
 
 		case skeleton:
 			p.log.Trace("Fetching skeleton headers", "count", MaxHeaderFetch, "from", from)
@@ -1249,32 +957,6 @@
 			p.log.Trace("Fetching full headers", "count", MaxHeaderFetch, "from", from)
 			headers, hashes, err = d.fetchHeadersByNumber(p, from, MaxHeaderFetch, 0, false)
 		}
-<<<<<<< HEAD
-	}
-	getNextPivot := func() {
-		pivoting = true
-		request = time.Now()
-
-		ttl = d.peers.rates.TargetTimeout()
-		timeout.Reset(ttl)
-
-		d.pivotLock.RLock()
-		pivot := d.pivotHeader.Number.Uint64()
-		d.pivotLock.RUnlock()
-
-		p.log.Trace("Fetching next pivot header", "number", pivot+uint64(fsMinFullBlocks))
-		go p.peer.RequestHeadersByNumber(pivot+uint64(fsMinFullBlocks), 2, fsMinFullBlocks-9, false) // move +64 when it's 2x64-8 deep
-	}
-	// Start pulling the header chain skeleton until all is done
-	ancestor := from
-	getHeaders(from)
-
-	mode := d.getMode()
-	for {
-		select {
-		case <-d.cancelCh:
-			return errCanceled
-=======
 		switch err {
 		case nil:
 			// Headers retrieved, continue with processing
@@ -1282,124 +964,19 @@
 		case errCanceled:
 			// Sync cancelled, no issue, propagate up
 			return err
->>>>>>> 8be800ff
 
 		default:
 			// Header retrieval either timed out, or the peer failed in some strange way
 			// (e.g. disconnect). Consider the master peer bad and drop
 			d.dropPeer(p.id)
 
-<<<<<<< HEAD
-			// If the pivot is being checked, move if it became stale and run the real retrieval
-			var pivot uint64
-
-			d.pivotLock.RLock()
-			if d.pivotHeader != nil {
-				pivot = d.pivotHeader.Number.Uint64()
-			}
-			d.pivotLock.RUnlock()
-
-			if pivoting {
-				if packet.Items() == 2 {
-					// Retrieve the headers and do some sanity checks, just in case
-					headers := packet.(*headerPack).headers
-
-					if have, want := headers[0].Number.Uint64(), pivot+uint64(fsMinFullBlocks); have != want {
-						log.Warn("Peer sent invalid next pivot", "have", have, "want", want)
-						return fmt.Errorf("%w: next pivot number %d != requested %d", errInvalidChain, have, want)
-					}
-					if have, want := headers[1].Number.Uint64(), pivot+2*uint64(fsMinFullBlocks)-8; have != want {
-						log.Warn("Peer sent invalid pivot confirmer", "have", have, "want", want)
-						return fmt.Errorf("%w: next pivot confirmer number %d != requested %d", errInvalidChain, have, want)
-					}
-					log.Warn("Pivot seemingly stale, moving", "old", pivot, "new", headers[0].Number)
-					pivot = headers[0].Number.Uint64()
-
-					d.pivotLock.Lock()
-					d.pivotHeader = headers[0]
-					d.pivotLock.Unlock()
-
-					// Write out the pivot into the database so a rollback beyond
-					// it will reenable fast sync and update the state root that
-					// the state syncer will be downloading.
-					rawdb.WriteLastPivotNumber(d.stateDB, pivot)
-				}
-				pivoting = false
-				getHeaders(from)
-				continue
-			}
-			// If the skeleton's finished, pull any remaining head headers directly from the origin
-			if skeleton && packet.Items() == 0 {
-				skeleton = false
-				getHeaders(from)
-				continue
-			}
-			// If no more headers are inbound, notify the content fetchers and return
-			if packet.Items() == 0 {
-				// Don't abort header fetches while the pivot is downloading
-				if atomic.LoadInt32(&d.committed) == 0 && pivot <= from {
-					p.log.Debug("No headers, waiting for pivot commit")
-					select {
-					case <-time.After(fsHeaderContCheck):
-						getHeaders(from)
-						continue
-					case <-d.cancelCh:
-						return errCanceled
-					}
-				}
-				// Pivot done (or not in fast sync) and no more headers, terminate the process
-				p.log.Debug("No more headers available")
-=======
 			// Finish the sync gracefully instead of dumping the gathered data though
 			for _, ch := range []chan bool{d.queue.blockWakeCh, d.queue.receiptWakeCh} {
->>>>>>> 8be800ff
 				select {
 				case ch <- false:
 				case <-d.cancelCh:
 				}
 			}
-<<<<<<< HEAD
-			headers := packet.(*headerPack).headers
-
-			// If we received a skeleton batch, resolve internals concurrently
-			if skeleton {
-				filled, proced, err := d.fillHeaderSkeleton(from, headers)
-				if err != nil {
-					p.log.Debug("Skeleton chain invalid", "err", err)
-					return fmt.Errorf("%w: %v", errInvalidChain, err)
-				}
-				headers = filled[proced:]
-				from += uint64(proced)
-			} else {
-				// If we're closing in on the chain head, but haven't yet reached it, delay
-				// the last few headers so mini reorgs on the head don't cause invalid hash
-				// chain errors.
-				if n := len(headers); n > 0 {
-					// Retrieve the current head we're at
-					var head uint64
-					if mode == LightSync {
-						head = d.lightchain.CurrentHeader().Number.Uint64()
-					} else {
-						head = d.blockchain.CurrentFastBlock().NumberU64()
-						if full := d.blockchain.CurrentBlock().NumberU64(); head < full {
-							head = full
-						}
-					}
-					// If the head is below the common ancestor, we're actually deduplicating
-					// already existing chain segments, so use the ancestor as the fake head.
-					// Otherwise we might end up delaying header deliveries pointlessly.
-					if head < ancestor {
-						head = ancestor
-					}
-					// If the head is way older than this batch, delay the last few headers
-					if head+uint64(reorgProtThreshold) < headers[n-1].Number.Uint64() {
-						delay := reorgProtHeaderDelay
-						if delay > n {
-							delay = n
-						}
-						headers = headers[:n-delay]
-					}
-=======
 			select {
 			case d.headerProcCh <- nil:
 			case <-d.cancelCh:
@@ -1424,7 +1001,6 @@
 				if have, want := headers[1].Number.Uint64(), pivot+2*uint64(fsMinFullBlocks)-8; have != want {
 					log.Warn("Peer sent invalid pivot confirmer", "have", have, "want", want)
 					return fmt.Errorf("%w: next pivot confirmer number %d != requested %d", errInvalidChain, have, want)
->>>>>>> 8be800ff
 				}
 				log.Warn("Pivot seemingly stale, moving", "old", pivot, "new", headers[0].Number)
 				pivot = headers[0].Number.Uint64()
@@ -1438,28 +1014,6 @@
 				// the state syncer will be downloading.
 				rawdb.WriteLastPivotNumber(d.stateDB, pivot)
 			}
-<<<<<<< HEAD
-			// Insert all the new headers and fetch the next batch
-			if len(headers) > 0 {
-				p.log.Trace("Scheduling new headers", "count", len(headers), "from", from)
-				select {
-				case d.headerProcCh <- headers:
-				case <-d.cancelCh:
-					return errCanceled
-				}
-				from += uint64(len(headers))
-
-				// If we're still skeleton filling fast sync, check pivot staleness
-				// before continuing to the next skeleton filling
-				if skeleton && pivot > 0 {
-					getNextPivot()
-				} else {
-					getHeaders(from)
-				}
-			} else {
-				// No headers delivered, or all of them being delayed, sleep a bit and retry
-				p.log.Trace("All headers delayed, waiting")
-=======
 			// Disable the pivot check and fetch the next batch of headers
 			pivoting = false
 			continue
@@ -1480,7 +1034,6 @@
 			// Don't abort header fetches while the pivot is downloading
 			if atomic.LoadInt32(&d.committed) == 0 && pivot <= from {
 				p.log.Debug("No headers, waiting for pivot commit")
->>>>>>> 8be800ff
 				select {
 				case <-time.After(fsHeaderContCheck):
 					continue
@@ -1558,9 +1111,6 @@
 			case <-d.cancelCh:
 				return errCanceled
 			}
-<<<<<<< HEAD
-			return fmt.Errorf("%w: header request timed out", errBadPeer)
-=======
 		}
 		// Insert any remaining new headers and fetch the next batch
 		if len(headers) > 0 {
@@ -1579,7 +1129,6 @@
 		// before continuing to the next skeleton filling
 		if skeleton && pivot > 0 {
 			pivoting = true
->>>>>>> 8be800ff
 		}
 	}
 }
@@ -1597,31 +1146,6 @@
 	log.Debug("Filling up skeleton", "from", from)
 	d.queue.ScheduleSkeleton(from, skeleton)
 
-<<<<<<< HEAD
-	var (
-		deliver = func(packet dataPack) (int, error) {
-			pack := packet.(*headerPack)
-			return d.queue.DeliverHeaders(pack.peerID, pack.headers, d.headerProcCh)
-		}
-		expire  = func() map[string]int { return d.queue.ExpireHeaders(d.peers.rates.TargetTimeout()) }
-		reserve = func(p *peerConnection, count int) (*fetchRequest, bool, bool) {
-			return d.queue.ReserveHeaders(p, count), false, false
-		}
-		fetch    = func(p *peerConnection, req *fetchRequest) error { return p.FetchHeaders(req.From, MaxHeaderFetch) }
-		capacity = func(p *peerConnection) int { return p.HeaderCapacity(d.peers.rates.TargetRoundTrip()) }
-		setIdle  = func(p *peerConnection, accepted int, deliveryTime time.Time) {
-			p.SetHeadersIdle(accepted, deliveryTime)
-		}
-	)
-	err := d.fetchParts(d.headerCh, deliver, d.queue.headerContCh, expire,
-		d.queue.PendingHeaders, d.queue.InFlightHeaders, reserve,
-		nil, fetch, d.queue.CancelHeaders, capacity, d.peers.HeaderIdlePeers, setIdle, "headers")
-
-	log.Debug("Skeleton fill terminated", "err", err)
-
-	filled, proced := d.queue.RetrieveHeaders()
-	return filled, proced, err
-=======
 	err := d.concurrentFetch((*headerQueue)(d))
 	if err != nil {
 		log.Debug("Skeleton fill failed", "err", err)
@@ -1631,7 +1155,6 @@
 		log.Debug("Skeleton fill succeeded", "filled", len(filled), "processed", proced)
 	}
 	return filled, hashes, proced, err
->>>>>>> 8be800ff
 }
 
 // fetchBodies iteratively downloads the scheduled block bodies, taking any
@@ -1639,24 +1162,7 @@
 // and also periodically checking for timeouts.
 func (d *Downloader) fetchBodies(from uint64) error {
 	log.Debug("Downloading block bodies", "origin", from)
-<<<<<<< HEAD
-
-	var (
-		deliver = func(packet dataPack) (int, error) {
-			pack := packet.(*bodyPack)
-			return d.queue.DeliverBodies(pack.peerID, pack.transactions, pack.uncles)
-		}
-		expire   = func() map[string]int { return d.queue.ExpireBodies(d.peers.rates.TargetTimeout()) }
-		fetch    = func(p *peerConnection, req *fetchRequest) error { return p.FetchBodies(req) }
-		capacity = func(p *peerConnection) int { return p.BlockCapacity(d.peers.rates.TargetRoundTrip()) }
-		setIdle  = func(p *peerConnection, accepted int, deliveryTime time.Time) { p.SetBodiesIdle(accepted, deliveryTime) }
-	)
-	err := d.fetchParts(d.bodyCh, deliver, d.bodyWakeCh, expire,
-		d.queue.PendingBlocks, d.queue.InFlightBlocks, d.queue.ReserveBodies,
-		d.bodyFetchHook, fetch, d.queue.CancelBodies, capacity, d.peers.BodyIdlePeers, setIdle, "bodies")
-=======
 	err := d.concurrentFetch((*bodyQueue)(d))
->>>>>>> 8be800ff
 
 	log.Debug("Block body download terminated", "err", err)
 	return err
@@ -1666,233 +1172,13 @@
 // available peers, reserving a chunk of receipts for each, waiting for delivery
 // and also periodically checking for timeouts.
 func (d *Downloader) fetchReceipts(from uint64) error {
-<<<<<<< HEAD
-	log.Debug("Downloading transaction receipts", "origin", from)
-
-	var (
-		deliver = func(packet dataPack) (int, error) {
-			pack := packet.(*receiptPack)
-			return d.queue.DeliverReceipts(pack.peerID, pack.receipts)
-		}
-		expire   = func() map[string]int { return d.queue.ExpireReceipts(d.peers.rates.TargetTimeout()) }
-		fetch    = func(p *peerConnection, req *fetchRequest) error { return p.FetchReceipts(req) }
-		capacity = func(p *peerConnection) int { return p.ReceiptCapacity(d.peers.rates.TargetRoundTrip()) }
-		setIdle  = func(p *peerConnection, accepted int, deliveryTime time.Time) {
-			p.SetReceiptsIdle(accepted, deliveryTime)
-		}
-	)
-	err := d.fetchParts(d.receiptCh, deliver, d.receiptWakeCh, expire,
-		d.queue.PendingReceipts, d.queue.InFlightReceipts, d.queue.ReserveReceipts,
-		d.receiptFetchHook, fetch, d.queue.CancelReceipts, capacity, d.peers.ReceiptIdlePeers, setIdle, "receipts")
-=======
 	log.Debug("Downloading receipts", "origin", from)
 	err := d.concurrentFetch((*receiptQueue)(d))
->>>>>>> 8be800ff
 
 	log.Debug("Receipt download terminated", "err", err)
 	return err
 }
 
-<<<<<<< HEAD
-// fetchParts iteratively downloads scheduled block parts, taking any available
-// peers, reserving a chunk of fetch requests for each, waiting for delivery and
-// also periodically checking for timeouts.
-//
-// As the scheduling/timeout logic mostly is the same for all downloaded data
-// types, this method is used by each for data gathering and is instrumented with
-// various callbacks to handle the slight differences between processing them.
-//
-// The instrumentation parameters:
-//  - errCancel:   error type to return if the fetch operation is cancelled (mostly makes logging nicer)
-//  - deliveryCh:  channel from which to retrieve downloaded data packets (merged from all concurrent peers)
-//  - deliver:     processing callback to deliver data packets into type specific download queues (usually within `queue`)
-//  - wakeCh:      notification channel for waking the fetcher when new tasks are available (or sync completed)
-//  - expire:      task callback method to abort requests that took too long and return the faulty peers (traffic shaping)
-//  - pending:     task callback for the number of requests still needing download (detect completion/non-completability)
-//  - inFlight:    task callback for the number of in-progress requests (wait for all active downloads to finish)
-//  - throttle:    task callback to check if the processing queue is full and activate throttling (bound memory use)
-//  - reserve:     task callback to reserve new download tasks to a particular peer (also signals partial completions)
-//  - fetchHook:   tester callback to notify of new tasks being initiated (allows testing the scheduling logic)
-//  - fetch:       network callback to actually send a particular download request to a physical remote peer
-//  - cancel:      task callback to abort an in-flight download request and allow rescheduling it (in case of lost peer)
-//  - capacity:    network callback to retrieve the estimated type-specific bandwidth capacity of a peer (traffic shaping)
-//  - idle:        network callback to retrieve the currently (type specific) idle peers that can be assigned tasks
-//  - setIdle:     network callback to set a peer back to idle and update its estimated capacity (traffic shaping)
-//  - kind:        textual label of the type being downloaded to display in log messages
-func (d *Downloader) fetchParts(deliveryCh chan dataPack, deliver func(dataPack) (int, error), wakeCh chan bool,
-	expire func() map[string]int, pending func() int, inFlight func() bool, reserve func(*peerConnection, int) (*fetchRequest, bool, bool),
-	fetchHook func([]*types.Header), fetch func(*peerConnection, *fetchRequest) error, cancel func(*fetchRequest), capacity func(*peerConnection) int,
-	idle func() ([]*peerConnection, int), setIdle func(*peerConnection, int, time.Time), kind string) error {
-
-	// Create a ticker to detect expired retrieval tasks
-	ticker := time.NewTicker(100 * time.Millisecond)
-	defer ticker.Stop()
-
-	update := make(chan struct{}, 1)
-
-	// Prepare the queue and fetch block parts until the block header fetcher's done
-	finished := false
-	for {
-		select {
-		case <-d.cancelCh:
-			return errCanceled
-
-		case packet := <-deliveryCh:
-			deliveryTime := time.Now()
-			// If the peer was previously banned and failed to deliver its pack
-			// in a reasonable time frame, ignore its message.
-			if peer := d.peers.Peer(packet.PeerId()); peer != nil {
-				// Deliver the received chunk of data and check chain validity
-				accepted, err := deliver(packet)
-				if errors.Is(err, errInvalidChain) {
-					return err
-				}
-				// Unless a peer delivered something completely else than requested (usually
-				// caused by a timed out request which came through in the end), set it to
-				// idle. If the delivery's stale, the peer should have already been idled.
-				if !errors.Is(err, errStaleDelivery) {
-					setIdle(peer, accepted, deliveryTime)
-				}
-				// Issue a log to the user to see what's going on
-				switch {
-				case err == nil && packet.Items() == 0:
-					peer.log.Trace("Requested data not delivered", "type", kind)
-				case err == nil:
-					peer.log.Trace("Delivered new batch of data", "type", kind, "count", packet.Stats())
-				default:
-					peer.log.Debug("Failed to deliver retrieved data", "type", kind, "err", err)
-				}
-			}
-			// Blocks assembled, try to update the progress
-			select {
-			case update <- struct{}{}:
-			default:
-			}
-
-		case cont := <-wakeCh:
-			// The header fetcher sent a continuation flag, check if it's done
-			if !cont {
-				finished = true
-			}
-			// Headers arrive, try to update the progress
-			select {
-			case update <- struct{}{}:
-			default:
-			}
-
-		case <-ticker.C:
-			// Sanity check update the progress
-			select {
-			case update <- struct{}{}:
-			default:
-			}
-
-		case <-update:
-			// Short circuit if we lost all our peers
-			if d.peers.Len() == 0 {
-				return errNoPeers
-			}
-			// Check for fetch request timeouts and demote the responsible peers
-			for pid, fails := range expire() {
-				if peer := d.peers.Peer(pid); peer != nil {
-					// If a lot of retrieval elements expired, we might have overestimated the remote peer or perhaps
-					// ourselves. Only reset to minimal throughput but don't drop just yet. If even the minimal times
-					// out that sync wise we need to get rid of the peer.
-					//
-					// The reason the minimum threshold is 2 is because the downloader tries to estimate the bandwidth
-					// and latency of a peer separately, which requires pushing the measures capacity a bit and seeing
-					// how response times reacts, to it always requests one more than the minimum (i.e. min 2).
-					if fails > 2 {
-						peer.log.Trace("Data delivery timed out", "type", kind)
-						setIdle(peer, 0, time.Now())
-					} else {
-						peer.log.Debug("Stalling delivery, dropping", "type", kind)
-
-						if d.dropPeer == nil {
-							// The dropPeer method is nil when `--copydb` is used for a local copy.
-							// Timeouts can occur if e.g. compaction hits at the wrong time, and can be ignored
-							peer.log.Warn("Downloader wants to drop peer, but peerdrop-function is not set", "peer", pid)
-						} else {
-							d.dropPeer(pid)
-
-							// If this peer was the master peer, abort sync immediately
-							d.cancelLock.RLock()
-							master := pid == d.cancelPeer
-							d.cancelLock.RUnlock()
-
-							if master {
-								d.cancel()
-								return errTimeout
-							}
-						}
-					}
-				}
-			}
-			// If there's nothing more to fetch, wait or terminate
-			if pending() == 0 {
-				if !inFlight() && finished {
-					log.Debug("Data fetching completed", "type", kind)
-					return nil
-				}
-				break
-			}
-			// Send a download request to all idle peers, until throttled
-			progressed, throttled, running := false, false, inFlight()
-			idles, total := idle()
-			pendCount := pending()
-			for _, peer := range idles {
-				// Short circuit if throttling activated
-				if throttled {
-					break
-				}
-				// Short circuit if there is no more available task.
-				if pendCount = pending(); pendCount == 0 {
-					break
-				}
-				// Reserve a chunk of fetches for a peer. A nil can mean either that
-				// no more headers are available, or that the peer is known not to
-				// have them.
-				request, progress, throttle := reserve(peer, capacity(peer))
-				if progress {
-					progressed = true
-				}
-				if throttle {
-					throttled = true
-					throttleCounter.Inc(1)
-				}
-				if request == nil {
-					continue
-				}
-				if request.From > 0 {
-					peer.log.Trace("Requesting new batch of data", "type", kind, "from", request.From)
-				} else {
-					peer.log.Trace("Requesting new batch of data", "type", kind, "count", len(request.Headers), "from", request.Headers[0].Number)
-				}
-				// Fetch the chunk and make sure any errors return the hashes to the queue
-				if fetchHook != nil {
-					fetchHook(request.Headers)
-				}
-				if err := fetch(peer, request); err != nil {
-					// Although we could try and make an attempt to fix this, this error really
-					// means that we've double allocated a fetch task to a peer. If that is the
-					// case, the internal state of the downloader and the queue is very wrong so
-					// better hard crash and note the error instead of silently accumulating into
-					// a much bigger issue.
-					panic(fmt.Sprintf("%v: %s fetch assignment failed", peer, kind))
-				}
-				running = true
-			}
-			// Make sure that we have peers available for fetching. If all peers have been tried
-			// and all failed throw an error
-			if !progressed && !throttled && !running && len(idles) == total && pendCount > 0 {
-				return errPeersUnavailable
-			}
-		}
-	}
-}
-
-=======
->>>>>>> 8be800ff
 // processHeaders takes batches of retrieved headers from an input channel and
 // keeps processing and scheduling them into the header chain and downloader's
 // queue until the stream ends or a failure occurs.
@@ -1921,11 +1207,7 @@
 			}
 			log.Warn("Rolled back chain segment",
 				"header", fmt.Sprintf("%d->%d", lastHeader, d.lightchain.CurrentHeader().Number),
-<<<<<<< HEAD
-				"fast", fmt.Sprintf("%d->%d", lastFastBlock, curFastBlock),
-=======
 				"snap", fmt.Sprintf("%d->%d", lastFastBlock, curFastBlock),
->>>>>>> 8be800ff
 				"block", fmt.Sprintf("%d->%d", lastBlock, curBlock), "reason", rollbackErr)
 		}
 	}()
@@ -1973,11 +1255,7 @@
 				// This check cannot be executed "as is" for full imports, since blocks may still be
 				// queued for processing when the header download completes. However, as long as the
 				// peer gave us something useful, we're already happy/progressed (above check).
-<<<<<<< HEAD
-				if mode == FastSync || mode == LightSync {
-=======
 				if mode == SnapSync || mode == LightSync {
->>>>>>> 8be800ff
 					head := d.lightchain.CurrentHeader()
 					if td.Cmp(d.lightchain.GetTd(head.Hash(), head.Number.Uint64())) > 0 {
 						return errStallingPeer
@@ -2004,18 +1282,11 @@
 				if limit > len(headers) {
 					limit = len(headers)
 				}
-<<<<<<< HEAD
-				chunk := headers[:limit]
-
-				// In case of header only syncing, validate the chunk immediately
-				if mode == FastSync || mode == LightSync {
-=======
 				chunkHeaders := headers[:limit]
 				chunkHashes := hashes[:limit]
 
 				// In case of header only syncing, validate the chunk immediately
 				if mode == SnapSync || mode == LightSync {
->>>>>>> 8be800ff
 					// If we're importing pure headers, verify based on their recentness
 					var pivot uint64
 
@@ -2029,21 +1300,6 @@
 					if chunkHeaders[len(chunkHeaders)-1].Number.Uint64()+uint64(fsHeaderForceVerify) > pivot {
 						frequency = 1
 					}
-<<<<<<< HEAD
-					if n, err := d.lightchain.InsertHeaderChain(chunk, frequency); err != nil {
-						rollbackErr = err
-
-						// If some headers were inserted, track them as uncertain
-						if (mode == FastSync || frequency > 1) && n > 0 && rollback == 0 {
-							rollback = chunk[0].Number.Uint64()
-						}
-						log.Warn("Invalid header encountered", "number", chunk[n].Number, "hash", chunk[n].Hash(), "parent", chunk[n].ParentHash, "err", err)
-						return fmt.Errorf("%w: %v", errInvalidChain, err)
-					}
-					// All verifications passed, track all headers within the alloted limits
-					if mode == FastSync {
-						head := chunk[len(chunk)-1].Number.Uint64()
-=======
 					if n, err := d.lightchain.InsertHeaderChain(chunkHeaders, frequency); err != nil {
 						rollbackErr = err
 
@@ -2057,7 +1313,6 @@
 					// All verifications passed, track all headers within the alloted limits
 					if mode == SnapSync {
 						head := chunkHeaders[len(chunkHeaders)-1].Number.Uint64()
->>>>>>> 8be800ff
 						if head-rollback > uint64(fsHeaderSafetyNet) {
 							rollback = head - uint64(fsHeaderSafetyNet)
 						} else {
@@ -2066,11 +1321,7 @@
 					}
 				}
 				// Unless we're doing light chains, schedule the headers for associated content retrieval
-<<<<<<< HEAD
-				if mode == FullSync || mode == FastSync {
-=======
 				if mode == FullSync || mode == SnapSync {
->>>>>>> 8be800ff
 					// If we've reached the allowed number of pending headers, stall a bit
 					for d.queue.PendingBodies() >= maxQueuedHeaders || d.queue.PendingReceipts() >= maxQueuedHeaders {
 						select {
@@ -2081,15 +1332,9 @@
 						}
 					}
 					// Otherwise insert the headers for content retrieval
-<<<<<<< HEAD
-					inserts := d.queue.Schedule(chunk, origin)
-					if len(inserts) != len(chunk) {
-						rollbackErr = fmt.Errorf("stale headers: len inserts %v len(chunk) %v", len(inserts), len(chunk))
-=======
 					inserts := d.queue.Schedule(chunkHeaders, chunkHashes, origin)
 					if len(inserts) != len(chunkHeaders) {
 						rollbackErr = fmt.Errorf("stale headers: len inserts %v len(chunk) %v", len(inserts), len(chunkHeaders))
->>>>>>> 8be800ff
 						return fmt.Errorf("%w: stale headers", errBadPeer)
 					}
 				}
@@ -2171,11 +1416,7 @@
 
 // processSnapSyncContent takes fetch results from the queue and writes them to the
 // database. It also controls the synchronisation of state nodes of the pivot block.
-<<<<<<< HEAD
-func (d *Downloader) processFastSyncContent() error {
-=======
 func (d *Downloader) processSnapSyncContent() error {
->>>>>>> 8be800ff
 	// Start syncing state of the reported head block. This should get us most of
 	// the state of the pivot block.
 	d.pivotLock.RLock()
@@ -2257,20 +1498,12 @@
 				d.pivotLock.Unlock()
 
 				// Write out the pivot into the database so a rollback beyond it will
-<<<<<<< HEAD
-				// reenable fast sync
-=======
 				// reenable snap sync
->>>>>>> 8be800ff
 				rawdb.WriteLastPivotNumber(d.stateDB, pivot.Number.Uint64())
 			}
 		}
 		P, beforeP, afterP := splitAroundPivot(pivot.Number.Uint64(), results)
-<<<<<<< HEAD
-		if err := d.commitFastSyncData(beforeP, sync); err != nil {
-=======
 		if err := d.commitSnapSyncData(beforeP, sync); err != nil {
->>>>>>> 8be800ff
 			return err
 		}
 		if P != nil {
@@ -2376,37 +1609,12 @@
 	return nil
 }
 
-<<<<<<< HEAD
-// DeliverHeaders injects a new batch of block headers received from a remote
-// node into the download schedule.
-func (d *Downloader) DeliverHeaders(id string, headers []*types.Header) error {
-	return d.deliver(d.headerCh, &headerPack{id, headers}, headerInMeter, headerDropMeter)
-}
-
-// DeliverBodies injects a new batch of block bodies received from a remote node.
-func (d *Downloader) DeliverBodies(id string, transactions [][]*types.Transaction, uncles [][]*types.Header) error {
-	return d.deliver(d.bodyCh, &bodyPack{id, transactions, uncles}, bodyInMeter, bodyDropMeter)
-}
-
-// DeliverReceipts injects a new batch of receipts received from a remote node.
-func (d *Downloader) DeliverReceipts(id string, receipts [][]*types.Receipt) error {
-	return d.deliver(d.receiptCh, &receiptPack{id, receipts}, receiptInMeter, receiptDropMeter)
-}
-
-// DeliverNodeData injects a new batch of node state data received from a remote node.
-func (d *Downloader) DeliverNodeData(id string, data [][]byte) error {
-	return d.deliver(d.stateCh, &statePack{id, data}, stateInMeter, stateDropMeter)
-}
-
-=======
->>>>>>> 8be800ff
 // DeliverSnapPacket is invoked from a peer's message handler when it transmits a
 // data packet for the local node to consume.
 func (d *Downloader) DeliverSnapPacket(peer *snap.Peer, packet snap.Packet) error {
 	switch packet := packet.(type) {
 	case *snap.AccountRangePacket:
 		hashes, accounts, err := packet.Unpack()
-<<<<<<< HEAD
 		if err != nil {
 			return err
 		}
@@ -2425,47 +1633,4 @@
 	default:
 		return fmt.Errorf("unexpected snap packet type: %T", packet)
 	}
-}
-
-// deliver injects a new batch of data received from a remote node.
-func (d *Downloader) deliver(destCh chan dataPack, packet dataPack, inMeter, dropMeter metrics.Meter) (err error) {
-	// Update the delivery metrics for both good and failed deliveries
-	inMeter.Mark(int64(packet.Items()))
-	defer func() {
-		if err != nil {
-			dropMeter.Mark(int64(packet.Items()))
-		}
-	}()
-	// Deliver or abort if the sync is canceled while queuing
-	d.cancelLock.RLock()
-	cancel := d.cancelCh
-	d.cancelLock.RUnlock()
-	if cancel == nil {
-		return errNoSyncActive
-	}
-	select {
-	case destCh <- packet:
-		return nil
-	case <-cancel:
-		return errNoSyncActive
-=======
-		if err != nil {
-			return err
-		}
-		return d.SnapSyncer.OnAccounts(peer, packet.ID, hashes, accounts, packet.Proof)
-
-	case *snap.StorageRangesPacket:
-		hashset, slotset := packet.Unpack()
-		return d.SnapSyncer.OnStorage(peer, packet.ID, hashset, slotset, packet.Proof)
-
-	case *snap.ByteCodesPacket:
-		return d.SnapSyncer.OnByteCodes(peer, packet.ID, packet.Codes)
-
-	case *snap.TrieNodesPacket:
-		return d.SnapSyncer.OnTrieNodes(peer, packet.ID, packet.Nodes)
-
-	default:
-		return fmt.Errorf("unexpected snap packet type: %T", packet)
->>>>>>> 8be800ff
-	}
 }