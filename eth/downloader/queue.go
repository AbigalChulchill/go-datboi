// Copyright 2015 The go-ethereum Authors
// This file is part of the go-ethereum library.
//
// The go-ethereum library is free software: you can redistribute it and/or modify
// it under the terms of the GNU Lesser General Public License as published by
// the Free Software Foundation, either version 3 of the License, or
// (at your option) any later version.
//
// The go-ethereum library is distributed in the hope that it will be useful,
// but WITHOUT ANY WARRANTY; without even the implied warranty of
// MERCHANTABILITY or FITNESS FOR A PARTICULAR PURPOSE. See the
// GNU Lesser General Public License for more details.
//
// You should have received a copy of the GNU Lesser General Public License
// along with the go-ethereum library. If not, see <http://www.gnu.org/licenses/>.

// Contains the block download scheduler to collect download tasks and schedule
// them in an ordered, and throttled way.

package downloader

import (
	"errors"
	"fmt"
	"sync"
	"sync/atomic"
	"time"

	"github.com/ethereum/go-ethereum/common"
	"github.com/ethereum/go-ethereum/common/prque"
	"github.com/ethereum/go-ethereum/core/types"
	"github.com/ethereum/go-ethereum/log"
	"github.com/ethereum/go-ethereum/metrics"
	"github.com/ethereum/go-ethereum/trie"
)

const (
	bodyType    = uint(0)
	receiptType = uint(1)
)

const (
	bodyType    = uint(0)
	receiptType = uint(1)
)

var (
	blockCacheMaxItems     = 8192              // Maximum number of blocks to cache before throttling the download
	blockCacheInitialItems = 2048              // Initial number of blocks to start fetching, before we know the sizes of the blocks
	blockCacheMemory       = 256 * 1024 * 1024 // Maximum amount of memory to use for block caching
	blockCacheSizeWeight   = 0.1               // Multiplier to approximate the average block size based on past ones
)

var (
	errNoFetchesPending = errors.New("no fetches pending")
	errStaleDelivery    = errors.New("stale delivery")
)

// fetchRequest is a currently running data retrieval operation.
type fetchRequest struct {
	Peer    *peerConnection // Peer to which the request was sent
	From    uint64          // Requested chain element index (used for skeleton fills only)
	Headers []*types.Header // Requested headers, sorted by request order
	Time    time.Time       // Time when the request was made
}

// fetchResult is a struct collecting partial results from data fetchers until
// all outstanding pieces complete and the result as a whole can be processed.
type fetchResult struct {
	pending int32 // Flag telling what deliveries are outstanding

	Header       *types.Header
	Uncles       []*types.Header
	Transactions types.Transactions
	Receipts     types.Receipts
}

func newFetchResult(header *types.Header, fastSync bool) *fetchResult {
	item := &fetchResult{
		Header: header,
	}
	if !header.EmptyBody() {
		item.pending |= (1 << bodyType)
	}
	if fastSync && !header.EmptyReceipts() {
		item.pending |= (1 << receiptType)
	}
	return item
}

// SetBodyDone flags the body as finished.
func (f *fetchResult) SetBodyDone() {
	if v := atomic.LoadInt32(&f.pending); (v & (1 << bodyType)) != 0 {
		atomic.AddInt32(&f.pending, -1)
	}
}

// AllDone checks if item is done.
func (f *fetchResult) AllDone() bool {
	return atomic.LoadInt32(&f.pending) == 0
}

// SetReceiptsDone flags the receipts as finished.
func (f *fetchResult) SetReceiptsDone() {
	if v := atomic.LoadInt32(&f.pending); (v & (1 << receiptType)) != 0 {
		atomic.AddInt32(&f.pending, -2)
	}
}

// Done checks if the given type is done already
func (f *fetchResult) Done(kind uint) bool {
	v := atomic.LoadInt32(&f.pending)
	return v&(1<<kind) == 0
}

// queue represents hashes that are either need fetching or are being fetched
type queue struct {
	mode SyncMode // Synchronisation mode to decide on the block parts to schedule for fetching

	// Headers are "special", they download in batches, supported by a skeleton chain
	headerHead      common.Hash                    // Hash of the last queued header to verify order
	headerTaskPool  map[uint64]*types.Header       // Pending header retrieval tasks, mapping starting indexes to skeleton headers
	headerTaskQueue *prque.Prque                   // Priority queue of the skeleton indexes to fetch the filling headers for
	headerPeerMiss  map[string]map[uint64]struct{} // Set of per-peer header batches known to be unavailable
	headerPendPool  map[string]*fetchRequest       // Currently pending header retrieval operations
	headerResults   []*types.Header                // Result cache accumulating the completed headers
<<<<<<< HEAD
=======
	headerHashes    []common.Hash                  // Result cache accumulating the completed header hashes
>>>>>>> 8be800ff
	headerProced    int                            // Number of headers already processed from the results
	headerOffset    uint64                         // Number of the first header in the result cache
	headerContCh    chan bool                      // Channel to notify when header download finishes

	// All data retrievals below are based on an already assembles header chain
	blockTaskPool  map[common.Hash]*types.Header // Pending block (body) retrieval tasks, mapping hashes to headers
	blockTaskQueue *prque.Prque                  // Priority queue of the headers to fetch the blocks (bodies) for
	blockPendPool  map[string]*fetchRequest      // Currently pending block (body) retrieval operations
<<<<<<< HEAD
=======
	blockWakeCh    chan bool                     // Channel to notify the block fetcher of new tasks
>>>>>>> 8be800ff

	receiptTaskPool  map[common.Hash]*types.Header // Pending receipt retrieval tasks, mapping hashes to headers
	receiptTaskQueue *prque.Prque                  // Priority queue of the headers to fetch the receipts for
	receiptPendPool  map[string]*fetchRequest      // Currently pending receipt retrieval operations
<<<<<<< HEAD
=======
	receiptWakeCh    chan bool                     // Channel to notify when receipt fetcher of new tasks
>>>>>>> 8be800ff

	resultCache *resultStore       // Downloaded but not yet delivered fetch results
	resultSize  common.StorageSize // Approximate size of a block (exponential moving average)

	lock   *sync.RWMutex
	active *sync.Cond
	closed bool

	lastStatLog time.Time
}

// newQueue creates a new download queue for scheduling block retrieval.
func newQueue(blockCacheLimit int, thresholdInitialSize int) *queue {
	lock := new(sync.RWMutex)
	q := &queue{
<<<<<<< HEAD
		headerContCh:     make(chan bool),
		blockTaskQueue:   prque.New(nil),
		receiptTaskQueue: prque.New(nil),
=======
		headerContCh:     make(chan bool, 1),
		blockTaskQueue:   prque.New(nil),
		blockWakeCh:      make(chan bool, 1),
		receiptTaskQueue: prque.New(nil),
		receiptWakeCh:    make(chan bool, 1),
>>>>>>> 8be800ff
		active:           sync.NewCond(lock),
		lock:             lock,
	}
	q.Reset(blockCacheLimit, thresholdInitialSize)
	return q
}

// Reset clears out the queue contents.
func (q *queue) Reset(blockCacheLimit int, thresholdInitialSize int) {
	q.lock.Lock()
	defer q.lock.Unlock()

	q.closed = false
	q.mode = FullSync

	q.headerHead = common.Hash{}
	q.headerPendPool = make(map[string]*fetchRequest)

	q.blockTaskPool = make(map[common.Hash]*types.Header)
	q.blockTaskQueue.Reset()
	q.blockPendPool = make(map[string]*fetchRequest)

	q.receiptTaskPool = make(map[common.Hash]*types.Header)
	q.receiptTaskQueue.Reset()
	q.receiptPendPool = make(map[string]*fetchRequest)

	q.resultCache = newResultStore(blockCacheLimit)
	q.resultCache.SetThrottleThreshold(uint64(thresholdInitialSize))
}

// Close marks the end of the sync, unblocking Results.
// It may be called even if the queue is already closed.
func (q *queue) Close() {
	q.lock.Lock()
	q.closed = true
	q.active.Signal()
	q.lock.Unlock()
}

// PendingHeaders retrieves the number of header requests pending for retrieval.
func (q *queue) PendingHeaders() int {
	q.lock.Lock()
	defer q.lock.Unlock()

	return q.headerTaskQueue.Size()
}

// PendingBodies retrieves the number of block body requests pending for retrieval.
func (q *queue) PendingBodies() int {
	q.lock.Lock()
	defer q.lock.Unlock()

	return q.blockTaskQueue.Size()
}

// PendingReceipts retrieves the number of block receipts pending for retrieval.
func (q *queue) PendingReceipts() int {
	q.lock.Lock()
	defer q.lock.Unlock()

	return q.receiptTaskQueue.Size()
}

// InFlightBlocks retrieves whether there are block fetch requests currently in
// flight.
func (q *queue) InFlightBlocks() bool {
	q.lock.Lock()
	defer q.lock.Unlock()

	return len(q.blockPendPool) > 0
}

// InFlightReceipts retrieves whether there are receipt fetch requests currently
// in flight.
func (q *queue) InFlightReceipts() bool {
	q.lock.Lock()
	defer q.lock.Unlock()

	return len(q.receiptPendPool) > 0
}

// Idle returns if the queue is fully idle or has some data still inside.
func (q *queue) Idle() bool {
	q.lock.Lock()
	defer q.lock.Unlock()

	queued := q.blockTaskQueue.Size() + q.receiptTaskQueue.Size()
	pending := len(q.blockPendPool) + len(q.receiptPendPool)

	return (queued + pending) == 0
}

// ScheduleSkeleton adds a batch of header retrieval tasks to the queue to fill
// up an already retrieved header skeleton.
func (q *queue) ScheduleSkeleton(from uint64, skeleton []*types.Header) {
	q.lock.Lock()
	defer q.lock.Unlock()

	// No skeleton retrieval can be in progress, fail hard if so (huge implementation bug)
	if q.headerResults != nil {
		panic("skeleton assembly already in progress")
	}
	// Schedule all the header retrieval tasks for the skeleton assembly
	q.headerTaskPool = make(map[uint64]*types.Header)
	q.headerTaskQueue = prque.New(nil)
	q.headerPeerMiss = make(map[string]map[uint64]struct{}) // Reset availability to correct invalid chains
	q.headerResults = make([]*types.Header, len(skeleton)*MaxHeaderFetch)
	q.headerHashes = make([]common.Hash, len(skeleton)*MaxHeaderFetch)
	q.headerProced = 0
	q.headerOffset = from
	q.headerContCh = make(chan bool, 1)

	for i, header := range skeleton {
		index := from + uint64(i*MaxHeaderFetch)

		q.headerTaskPool[index] = header
		q.headerTaskQueue.Push(index, -int64(index))
	}
}

// RetrieveHeaders retrieves the header chain assemble based on the scheduled
// skeleton.
func (q *queue) RetrieveHeaders() ([]*types.Header, []common.Hash, int) {
	q.lock.Lock()
	defer q.lock.Unlock()

	headers, hashes, proced := q.headerResults, q.headerHashes, q.headerProced
	q.headerResults, q.headerHashes, q.headerProced = nil, nil, 0

	return headers, hashes, proced
}

// Schedule adds a set of headers for the download queue for scheduling, returning
// the new headers encountered.
func (q *queue) Schedule(headers []*types.Header, hashes []common.Hash, from uint64) []*types.Header {
	q.lock.Lock()
	defer q.lock.Unlock()

	// Insert all the headers prioritised by the contained block number
	inserts := make([]*types.Header, 0, len(headers))
	for i, header := range headers {
		// Make sure chain order is honoured and preserved throughout
		hash := hashes[i]
		if header.Number == nil || header.Number.Uint64() != from {
			log.Warn("Header broke chain ordering", "number", header.Number, "hash", hash, "expected", from)
			break
		}
		if q.headerHead != (common.Hash{}) && q.headerHead != header.ParentHash {
			log.Warn("Header broke chain ancestry", "number", header.Number, "hash", hash)
			break
		}
		// Make sure no duplicate requests are executed
		// We cannot skip this, even if the block is empty, since this is
		// what triggers the fetchResult creation.
		if _, ok := q.blockTaskPool[hash]; ok {
			log.Warn("Header already scheduled for block fetch", "number", header.Number, "hash", hash)
		} else {
			q.blockTaskPool[hash] = header
			q.blockTaskQueue.Push(header, -int64(header.Number.Uint64()))
		}
		// Queue for receipt retrieval
<<<<<<< HEAD
		if q.mode == FastSync && !header.EmptyReceipts() {
=======
		if q.mode == SnapSync && !header.EmptyReceipts() {
>>>>>>> 8be800ff
			if _, ok := q.receiptTaskPool[hash]; ok {
				log.Warn("Header already scheduled for receipt fetch", "number", header.Number, "hash", hash)
			} else {
				q.receiptTaskPool[hash] = header
				q.receiptTaskQueue.Push(header, -int64(header.Number.Uint64()))
			}
		}
		inserts = append(inserts, header)
		q.headerHead = hash
		from++
	}
	return inserts
}

// Results retrieves and permanently removes a batch of fetch results from
// the cache. the result slice will be empty if the queue has been closed.
// Results can be called concurrently with Deliver and Schedule,
// but assumes that there are not two simultaneous callers to Results
func (q *queue) Results(block bool) []*fetchResult {
	// Abort early if there are no items and non-blocking requested
	if !block && !q.resultCache.HasCompletedItems() {
		return nil
	}
	closed := false
	for !closed && !q.resultCache.HasCompletedItems() {
		// In order to wait on 'active', we need to obtain the lock.
		// That may take a while, if someone is delivering at the same
		// time, so after obtaining the lock, we check again if there
		// are any results to fetch.
		// Also, in-between we ask for the lock and the lock is obtained,
		// someone can have closed the queue. In that case, we should
		// return the available results and stop blocking
		q.lock.Lock()
		if q.resultCache.HasCompletedItems() || q.closed {
			q.lock.Unlock()
			break
		}
		// No items available, and not closed
		q.active.Wait()
		closed = q.closed
		q.lock.Unlock()
	}
	// Regardless if closed or not, we can still deliver whatever we have
	results := q.resultCache.GetCompleted(maxResultsProcess)
	for _, result := range results {
		// Recalculate the result item weights to prevent memory exhaustion
		size := result.Header.Size()
		for _, uncle := range result.Uncles {
			size += uncle.Size()
<<<<<<< HEAD
		}
		for _, receipt := range result.Receipts {
			size += receipt.Size()
		}
		for _, tx := range result.Transactions {
			size += tx.Size()
=======
		}
		for _, receipt := range result.Receipts {
			size += receipt.Size()
		}
		for _, tx := range result.Transactions {
			size += tx.Size()
		}
		q.resultSize = common.StorageSize(blockCacheSizeWeight)*size +
			(1-common.StorageSize(blockCacheSizeWeight))*q.resultSize
	}
	// Using the newly calibrated resultsize, figure out the new throttle limit
	// on the result cache
	throttleThreshold := uint64((common.StorageSize(blockCacheMemory) + q.resultSize - 1) / q.resultSize)
	throttleThreshold = q.resultCache.SetThrottleThreshold(throttleThreshold)

	// With results removed from the cache, wake throttled fetchers
	for _, ch := range []chan bool{q.blockWakeCh, q.receiptWakeCh} {
		select {
		case ch <- true:
		default:
>>>>>>> 8be800ff
		}
		q.resultSize = common.StorageSize(blockCacheSizeWeight)*size +
			(1-common.StorageSize(blockCacheSizeWeight))*q.resultSize
	}
	// Using the newly calibrated resultsize, figure out the new throttle limit
	// on the result cache
	throttleThreshold := uint64((common.StorageSize(blockCacheMemory) + q.resultSize - 1) / q.resultSize)
	throttleThreshold = q.resultCache.SetThrottleThreshold(throttleThreshold)

	// Log some info at certain times
	if time.Since(q.lastStatLog) > 60*time.Second {
		q.lastStatLog = time.Now()
		info := q.Stats()
		info = append(info, "throttle", throttleThreshold)
		log.Info("Downloader queue stats", info...)
	}
	// Log some info at certain times
	if time.Since(q.lastStatLog) > 60*time.Second {
		q.lastStatLog = time.Now()
		info := q.Stats()
		info = append(info, "throttle", throttleThreshold)
		log.Info("Downloader queue stats", info...)
	}
	return results
}

func (q *queue) Stats() []interface{} {
	q.lock.RLock()
	defer q.lock.RUnlock()

	return q.stats()
}

func (q *queue) stats() []interface{} {
	return []interface{}{
		"receiptTasks", q.receiptTaskQueue.Size(),
		"blockTasks", q.blockTaskQueue.Size(),
		"itemSize", q.resultSize,
	}
}

// ReserveHeaders reserves a set of headers for the given peer, skipping any
// previously failed batches.
func (q *queue) ReserveHeaders(p *peerConnection, count int) *fetchRequest {
	q.lock.Lock()
	defer q.lock.Unlock()

	// Short circuit if the peer's already downloading something (sanity check to
	// not corrupt state)
	if _, ok := q.headerPendPool[p.id]; ok {
		return nil
	}
	// Retrieve a batch of hashes, skipping previously failed ones
	send, skip := uint64(0), []uint64{}
	for send == 0 && !q.headerTaskQueue.Empty() {
		from, _ := q.headerTaskQueue.Pop()
		if q.headerPeerMiss[p.id] != nil {
			if _, ok := q.headerPeerMiss[p.id][from.(uint64)]; ok {
				skip = append(skip, from.(uint64))
				continue
			}
		}
		send = from.(uint64)
	}
	// Merge all the skipped batches back
	for _, from := range skip {
		q.headerTaskQueue.Push(from, -int64(from))
	}
	// Assemble and return the block download request
	if send == 0 {
		return nil
	}
	request := &fetchRequest{
		Peer: p,
		From: send,
		Time: time.Now(),
	}
	q.headerPendPool[p.id] = request
	return request
}

// ReserveBodies reserves a set of body fetches for the given peer, skipping any
// previously failed downloads. Beside the next batch of needed fetches, it also
// returns a flag whether empty blocks were queued requiring processing.
func (q *queue) ReserveBodies(p *peerConnection, count int) (*fetchRequest, bool, bool) {
	q.lock.Lock()
	defer q.lock.Unlock()

	return q.reserveHeaders(p, count, q.blockTaskPool, q.blockTaskQueue, q.blockPendPool, bodyType)
}

// ReserveReceipts reserves a set of receipt fetches for the given peer, skipping
// any previously failed downloads. Beside the next batch of needed fetches, it
// also returns a flag whether empty receipts were queued requiring importing.
func (q *queue) ReserveReceipts(p *peerConnection, count int) (*fetchRequest, bool, bool) {
	q.lock.Lock()
	defer q.lock.Unlock()

	return q.reserveHeaders(p, count, q.receiptTaskPool, q.receiptTaskQueue, q.receiptPendPool, receiptType)
}

// reserveHeaders reserves a set of data download operations for a given peer,
// skipping any previously failed ones. This method is a generic version used
// by the individual special reservation functions.
//
// Note, this method expects the queue lock to be already held for writing. The
// reason the lock is not obtained in here is because the parameters already need
// to access the queue, so they already need a lock anyway.
//
// Returns:
//   item     - the fetchRequest
//   progress - whether any progress was made
//   throttle - if the caller should throttle for a while
func (q *queue) reserveHeaders(p *peerConnection, count int, taskPool map[common.Hash]*types.Header, taskQueue *prque.Prque,
	pendPool map[string]*fetchRequest, kind uint) (*fetchRequest, bool, bool) {
	// Short circuit if the pool has been depleted, or if the peer's already
	// downloading something (sanity check not to corrupt state)
	if taskQueue.Empty() {
		return nil, false, true
	}
	if _, ok := pendPool[p.id]; ok {
		return nil, false, false
	}
	// Retrieve a batch of tasks, skipping previously failed ones
	send := make([]*types.Header, 0, count)
	skip := make([]*types.Header, 0)
	progress := false
	throttled := false
	for proc := 0; len(send) < count && !taskQueue.Empty(); proc++ {
		// the task queue will pop items in order, so the highest prio block
		// is also the lowest block number.
		h, _ := taskQueue.Peek()
		header := h.(*types.Header)
		// we can ask the resultcache if this header is within the
		// "prioritized" segment of blocks. If it is not, we need to throttle

<<<<<<< HEAD
		stale, throttle, item, err := q.resultCache.AddFetch(header, q.mode == FastSync)
=======
		stale, throttle, item, err := q.resultCache.AddFetch(header, q.mode == SnapSync)
>>>>>>> 8be800ff
		if stale {
			// Don't put back in the task queue, this item has already been
			// delivered upstream
			taskQueue.PopItem()
			progress = true
			delete(taskPool, header.Hash())
			proc = proc - 1
			log.Error("Fetch reservation already delivered", "number", header.Number.Uint64())
			continue
		}
		if throttle {
			// There are no resultslots available. Leave it in the task queue
			// However, if there are any left as 'skipped', we should not tell
			// the caller to throttle, since we still want some other
			// peer to fetch those for us
			throttled = len(skip) == 0
			break
		}
		if err != nil {
			// this most definitely should _not_ happen
			log.Warn("Failed to reserve headers", "err", err)
			// There are no resultslots available. Leave it in the task queue
			break
		}
		if item.Done(kind) {
			// If it's a noop, we can skip this task
			delete(taskPool, header.Hash())
			taskQueue.PopItem()
			proc = proc - 1
			progress = true
			continue
		}
		// Remove it from the task queue
		taskQueue.PopItem()
		// Otherwise unless the peer is known not to have the data, add to the retrieve list
		if p.Lacks(header.Hash()) {
			skip = append(skip, header)
		} else {
			send = append(send, header)
		}
	}
	// Merge all the skipped headers back
	for _, header := range skip {
		taskQueue.Push(header, -int64(header.Number.Uint64()))
	}
	if q.resultCache.HasCompletedItems() {
		// Wake Results, resultCache was modified
		q.active.Signal()
	}
	// Assemble and return the block download request
	if len(send) == 0 {
		return nil, progress, throttled
	}
	request := &fetchRequest{
		Peer:    p,
		Headers: send,
		Time:    time.Now(),
	}
	pendPool[p.id] = request
	return request, progress, throttled
<<<<<<< HEAD
}

// CancelHeaders aborts a fetch request, returning all pending skeleton indexes to the queue.
func (q *queue) CancelHeaders(request *fetchRequest) {
	q.lock.Lock()
	defer q.lock.Unlock()
	q.cancel(request, q.headerTaskQueue, q.headerPendPool)
}

// CancelBodies aborts a body fetch request, returning all pending headers to the
// task queue.
func (q *queue) CancelBodies(request *fetchRequest) {
	q.lock.Lock()
	defer q.lock.Unlock()
	q.cancel(request, q.blockTaskQueue, q.blockPendPool)
}

// CancelReceipts aborts a body fetch request, returning all pending headers to
// the task queue.
func (q *queue) CancelReceipts(request *fetchRequest) {
	q.lock.Lock()
	defer q.lock.Unlock()
	q.cancel(request, q.receiptTaskQueue, q.receiptPendPool)
}

// Cancel aborts a fetch request, returning all pending hashes to the task queue.
func (q *queue) cancel(request *fetchRequest, taskQueue *prque.Prque, pendPool map[string]*fetchRequest) {
	if request.From > 0 {
		taskQueue.Push(request.From, -int64(request.From))
	}
	for _, header := range request.Headers {
		taskQueue.Push(header, -int64(header.Number.Uint64()))
	}
	delete(pendPool, request.Peer.id)
=======
>>>>>>> 8be800ff
}

// Revoke cancels all pending requests belonging to a given peer. This method is
// meant to be called during a peer drop to quickly reassign owned data fetches
// to remaining nodes.
func (q *queue) Revoke(peerID string) {
	q.lock.Lock()
	defer q.lock.Unlock()

	if request, ok := q.headerPendPool[peerID]; ok {
		q.headerTaskQueue.Push(request.From, -int64(request.From))
		delete(q.headerPendPool, peerID)
	}
	if request, ok := q.blockPendPool[peerID]; ok {
		for _, header := range request.Headers {
			q.blockTaskQueue.Push(header, -int64(header.Number.Uint64()))
		}
		delete(q.blockPendPool, peerID)
	}
	if request, ok := q.receiptPendPool[peerID]; ok {
		for _, header := range request.Headers {
			q.receiptTaskQueue.Push(header, -int64(header.Number.Uint64()))
		}
		delete(q.receiptPendPool, peerID)
	}
}

// ExpireHeaders cancels a request that timed out and moves the pending fetch
// task back into the queue for rescheduling.
func (q *queue) ExpireHeaders(peer string) int {
	q.lock.Lock()
	defer q.lock.Unlock()

	headerTimeoutMeter.Mark(1)
	return q.expire(peer, q.headerPendPool, q.headerTaskQueue)
}

// ExpireBodies checks for in flight block body requests that exceeded a timeout
// allowance, canceling them and returning the responsible peers for penalisation.
func (q *queue) ExpireBodies(peer string) int {
	q.lock.Lock()
	defer q.lock.Unlock()

	bodyTimeoutMeter.Mark(1)
	return q.expire(peer, q.blockPendPool, q.blockTaskQueue)
}

// ExpireReceipts checks for in flight receipt requests that exceeded a timeout
// allowance, canceling them and returning the responsible peers for penalisation.
func (q *queue) ExpireReceipts(peer string) int {
	q.lock.Lock()
	defer q.lock.Unlock()

	receiptTimeoutMeter.Mark(1)
	return q.expire(peer, q.receiptPendPool, q.receiptTaskQueue)
}

// expire is the generic check that moves a specific expired task from a pending
// pool back into a task pool.
//
// Note, this method expects the queue lock to be already held. The reason the
// lock is not obtained in here is that the parameters already need to access
// the queue, so they already need a lock anyway.
func (q *queue) expire(peer string, pendPool map[string]*fetchRequest, taskQueue *prque.Prque) int {
	// Retrieve the request being expired and log an error if it's non-existnet,
	// as there's no order of events that should lead to such expirations.
	req := pendPool[peer]
	if req == nil {
		log.Error("Expired request does not exist", "peer", peer)
		return 0
	}
	delete(pendPool, peer)

	// Return any non-satisfied requests to the pool
	if req.From > 0 {
		taskQueue.Push(req.From, -int64(req.From))
	}
	for _, header := range req.Headers {
		taskQueue.Push(header, -int64(header.Number.Uint64()))
	}
	return len(req.Headers)
}

// DeliverHeaders injects a header retrieval response into the header results
// cache. This method either accepts all headers it received, or none of them
// if they do not map correctly to the skeleton.
//
// If the headers are accepted, the method makes an attempt to deliver the set
// of ready headers to the processor to keep the pipeline full. However, it will
// not block to prevent stalling other pending deliveries.
func (q *queue) DeliverHeaders(id string, headers []*types.Header, hashes []common.Hash, headerProcCh chan *headerTask) (int, error) {
	q.lock.Lock()
	defer q.lock.Unlock()

	var logger log.Logger
	if len(id) < 16 {
		// Tests use short IDs, don't choke on them
		logger = log.New("peer", id)
	} else {
		logger = log.New("peer", id[:16])
	}
	// Short circuit if the data was never requested
	request := q.headerPendPool[id]
	if request == nil {
		headerDropMeter.Mark(int64(len(headers)))
		return 0, errNoFetchesPending
	}
	delete(q.headerPendPool, id)

	headerReqTimer.UpdateSince(request.Time)
	headerInMeter.Mark(int64(len(headers)))

	// Ensure headers can be mapped onto the skeleton chain
	target := q.headerTaskPool[request.From].Hash()

	accepted := len(headers) == MaxHeaderFetch
	if accepted {
		if headers[0].Number.Uint64() != request.From {
<<<<<<< HEAD
			logger.Trace("First header broke chain ordering", "number", headers[0].Number, "hash", headers[0].Hash(), "expected", request.From)
			accepted = false
		} else if headers[len(headers)-1].Hash() != target {
			logger.Trace("Last header broke skeleton structure ", "number", headers[len(headers)-1].Number, "hash", headers[len(headers)-1].Hash(), "expected", target)
=======
			logger.Trace("First header broke chain ordering", "number", headers[0].Number, "hash", hashes[0], "expected", request.From)
			accepted = false
		} else if hashes[len(headers)-1] != target {
			logger.Trace("Last header broke skeleton structure ", "number", headers[len(headers)-1].Number, "hash", hashes[len(headers)-1], "expected", target)
>>>>>>> 8be800ff
			accepted = false
		}
	}
	if accepted {
<<<<<<< HEAD
		parentHash := headers[0].Hash()
=======
		parentHash := hashes[0]
>>>>>>> 8be800ff
		for i, header := range headers[1:] {
			hash := hashes[i+1]
			if want := request.From + 1 + uint64(i); header.Number.Uint64() != want {
				logger.Warn("Header broke chain ordering", "number", header.Number, "hash", hash, "expected", want)
				accepted = false
				break
			}
			if parentHash != header.ParentHash {
				logger.Warn("Header broke chain ancestry", "number", header.Number, "hash", hash)
				accepted = false
				break
			}
			// Set-up parent hash for next round
			parentHash = hash
		}
	}
	// If the batch of headers wasn't accepted, mark as unavailable
	if !accepted {
		logger.Trace("Skeleton filling not accepted", "from", request.From)
<<<<<<< HEAD
=======
		headerDropMeter.Mark(int64(len(headers)))
>>>>>>> 8be800ff

		miss := q.headerPeerMiss[id]
		if miss == nil {
			q.headerPeerMiss[id] = make(map[uint64]struct{})
			miss = q.headerPeerMiss[id]
		}
		miss[request.From] = struct{}{}

		q.headerTaskQueue.Push(request.From, -int64(request.From))
		return 0, errors.New("delivery not accepted")
	}
	// Clean up a successful fetch and try to deliver any sub-results
	copy(q.headerResults[request.From-q.headerOffset:], headers)
	copy(q.headerHashes[request.From-q.headerOffset:], hashes)

	delete(q.headerTaskPool, request.From)

	ready := 0
	for q.headerProced+ready < len(q.headerResults) && q.headerResults[q.headerProced+ready] != nil {
		ready += MaxHeaderFetch
	}
	if ready > 0 {
		// Headers are ready for delivery, gather them and push forward (non blocking)
		processHeaders := make([]*types.Header, ready)
		copy(processHeaders, q.headerResults[q.headerProced:q.headerProced+ready])

		processHashes := make([]common.Hash, ready)
		copy(processHashes, q.headerHashes[q.headerProced:q.headerProced+ready])

		select {
<<<<<<< HEAD
		case headerProcCh <- process:
			logger.Trace("Pre-scheduled new headers", "count", len(process), "from", process[0].Number)
			q.headerProced += len(process)
=======
		case headerProcCh <- &headerTask{
			headers: processHeaders,
			hashes:  processHashes,
		}:
			logger.Trace("Pre-scheduled new headers", "count", len(processHeaders), "from", processHeaders[0].Number)
			q.headerProced += len(processHeaders)
>>>>>>> 8be800ff
		default:
		}
	}
	// Check for termination and return
	if len(q.headerTaskPool) == 0 {
		q.headerContCh <- false
	}
	return len(headers), nil
}

// DeliverBodies injects a block body retrieval response into the results queue.
// The method returns the number of blocks bodies accepted from the delivery and
// also wakes any threads waiting for data delivery.
func (q *queue) DeliverBodies(id string, txLists [][]*types.Transaction, txListHashes []common.Hash, uncleLists [][]*types.Header, uncleListHashes []common.Hash) (int, error) {
	q.lock.Lock()
	defer q.lock.Unlock()
<<<<<<< HEAD
	trieHasher := trie.NewStackTrie(nil)
	validate := func(index int, header *types.Header) error {
		if types.DeriveSha(types.Transactions(txLists[index]), trieHasher) != header.TxHash {
			return errInvalidBody
		}
		if types.CalcUncleHash(uncleLists[index]) != header.UncleHash {
			return errInvalidBody
		}
=======

	validate := func(index int, header *types.Header) error {
		if txListHashes[index] != header.TxHash {
			return errInvalidBody
		}
		if uncleListHashes[index] != header.UncleHash {
			return errInvalidBody
		}
>>>>>>> 8be800ff
		return nil
	}

	reconstruct := func(index int, result *fetchResult) {
		result.Transactions = txLists[index]
		result.Uncles = uncleLists[index]
		result.SetBodyDone()
	}
	return q.deliver(id, q.blockTaskPool, q.blockTaskQueue, q.blockPendPool,
<<<<<<< HEAD
		bodyReqTimer, len(txLists), validate, reconstruct)
=======
		bodyReqTimer, bodyInMeter, bodyDropMeter, len(txLists), validate, reconstruct)
>>>>>>> 8be800ff
}

// DeliverReceipts injects a receipt retrieval response into the results queue.
// The method returns the number of transaction receipts accepted from the delivery
// and also wakes any threads waiting for data delivery.
func (q *queue) DeliverReceipts(id string, receiptList [][]*types.Receipt, receiptListHashes []common.Hash) (int, error) {
	q.lock.Lock()
	defer q.lock.Unlock()
<<<<<<< HEAD
	trieHasher := trie.NewStackTrie(nil)
	validate := func(index int, header *types.Header) error {
		if types.DeriveSha(types.Receipts(receiptList[index]), trieHasher) != header.ReceiptHash {
=======

	validate := func(index int, header *types.Header) error {
		if receiptListHashes[index] != header.ReceiptHash {
>>>>>>> 8be800ff
			return errInvalidReceipt
		}
		return nil
	}
	reconstruct := func(index int, result *fetchResult) {
		result.Receipts = receiptList[index]
		result.SetReceiptsDone()
	}
	return q.deliver(id, q.receiptTaskPool, q.receiptTaskQueue, q.receiptPendPool,
<<<<<<< HEAD
		receiptReqTimer, len(receiptList), validate, reconstruct)
=======
		receiptReqTimer, receiptInMeter, receiptDropMeter, len(receiptList), validate, reconstruct)
>>>>>>> 8be800ff
}

// deliver injects a data retrieval response into the results queue.
//
// Note, this method expects the queue lock to be already held for writing. The
// reason this lock is not obtained in here is because the parameters already need
// to access the queue, so they already need a lock anyway.
func (q *queue) deliver(id string, taskPool map[common.Hash]*types.Header,
<<<<<<< HEAD
	taskQueue *prque.Prque, pendPool map[string]*fetchRequest, reqTimer metrics.Timer,
=======
	taskQueue *prque.Prque, pendPool map[string]*fetchRequest,
	reqTimer metrics.Timer, resInMeter metrics.Meter, resDropMeter metrics.Meter,
>>>>>>> 8be800ff
	results int, validate func(index int, header *types.Header) error,
	reconstruct func(index int, result *fetchResult)) (int, error) {

	// Short circuit if the data was never requested
	request := pendPool[id]
	if request == nil {
		resDropMeter.Mark(int64(results))
		return 0, errNoFetchesPending
	}
	delete(pendPool, id)

	reqTimer.UpdateSince(request.Time)
	resInMeter.Mark(int64(results))

	// If no data items were retrieved, mark them as unavailable for the origin peer
	if results == 0 {
		for _, header := range request.Headers {
			request.Peer.MarkLacking(header.Hash())
		}
	}
	// Assemble each of the results with their headers and retrieved data parts
	var (
		accepted int
		failure  error
		i        int
		hashes   []common.Hash
	)
	for _, header := range request.Headers {
		// Short circuit assembly if no more fetch results are found
		if i >= results {
			break
		}
		// Validate the fields
		if err := validate(i, header); err != nil {
			failure = err
			break
		}
		hashes = append(hashes, header.Hash())
		i++
	}

	for _, header := range request.Headers[:i] {
		if res, stale, err := q.resultCache.GetDeliverySlot(header.Number.Uint64()); err == nil {
			reconstruct(accepted, res)
		} else {
			// else: betweeen here and above, some other peer filled this result,
			// or it was indeed a no-op. This should not happen, but if it does it's
			// not something to panic about
			log.Error("Delivery stale", "stale", stale, "number", header.Number.Uint64(), "err", err)
			failure = errStaleDelivery
		}
		// Clean up a successful fetch
		delete(taskPool, hashes[accepted])
		accepted++
	}
	resDropMeter.Mark(int64(results - accepted))

	// Return all failed or missing fetches to the queue
	for _, header := range request.Headers[accepted:] {
		taskQueue.Push(header, -int64(header.Number.Uint64()))
	}
	// Wake up Results
	if accepted > 0 {
		q.active.Signal()
	}
	if failure == nil {
		return accepted, nil
	}
	// If none of the data was good, it's a stale delivery
	if accepted > 0 {
		return accepted, fmt.Errorf("partial failure: %v", failure)
	}
	return accepted, fmt.Errorf("%w: %v", failure, errStaleDelivery)
}

// Prepare configures the result cache to allow accepting and caching inbound
// fetch results.
func (q *queue) Prepare(offset uint64, mode SyncMode) {
	q.lock.Lock()
	defer q.lock.Unlock()

	// Prepare the queue for sync results
	q.resultCache.Prepare(offset)
	q.mode = mode
}<|MERGE_RESOLUTION|>--- conflicted
+++ resolved
@@ -31,7 +31,6 @@
 	"github.com/ethereum/go-ethereum/core/types"
 	"github.com/ethereum/go-ethereum/log"
 	"github.com/ethereum/go-ethereum/metrics"
-	"github.com/ethereum/go-ethereum/trie"
 )
 
 const (
@@ -124,10 +123,7 @@
 	headerPeerMiss  map[string]map[uint64]struct{} // Set of per-peer header batches known to be unavailable
 	headerPendPool  map[string]*fetchRequest       // Currently pending header retrieval operations
 	headerResults   []*types.Header                // Result cache accumulating the completed headers
-<<<<<<< HEAD
-=======
 	headerHashes    []common.Hash                  // Result cache accumulating the completed header hashes
->>>>>>> 8be800ff
 	headerProced    int                            // Number of headers already processed from the results
 	headerOffset    uint64                         // Number of the first header in the result cache
 	headerContCh    chan bool                      // Channel to notify when header download finishes
@@ -136,18 +132,12 @@
 	blockTaskPool  map[common.Hash]*types.Header // Pending block (body) retrieval tasks, mapping hashes to headers
 	blockTaskQueue *prque.Prque                  // Priority queue of the headers to fetch the blocks (bodies) for
 	blockPendPool  map[string]*fetchRequest      // Currently pending block (body) retrieval operations
-<<<<<<< HEAD
-=======
 	blockWakeCh    chan bool                     // Channel to notify the block fetcher of new tasks
->>>>>>> 8be800ff
 
 	receiptTaskPool  map[common.Hash]*types.Header // Pending receipt retrieval tasks, mapping hashes to headers
 	receiptTaskQueue *prque.Prque                  // Priority queue of the headers to fetch the receipts for
 	receiptPendPool  map[string]*fetchRequest      // Currently pending receipt retrieval operations
-<<<<<<< HEAD
-=======
 	receiptWakeCh    chan bool                     // Channel to notify when receipt fetcher of new tasks
->>>>>>> 8be800ff
 
 	resultCache *resultStore       // Downloaded but not yet delivered fetch results
 	resultSize  common.StorageSize // Approximate size of a block (exponential moving average)
@@ -163,17 +153,11 @@
 func newQueue(blockCacheLimit int, thresholdInitialSize int) *queue {
 	lock := new(sync.RWMutex)
 	q := &queue{
-<<<<<<< HEAD
-		headerContCh:     make(chan bool),
-		blockTaskQueue:   prque.New(nil),
-		receiptTaskQueue: prque.New(nil),
-=======
 		headerContCh:     make(chan bool, 1),
 		blockTaskQueue:   prque.New(nil),
 		blockWakeCh:      make(chan bool, 1),
 		receiptTaskQueue: prque.New(nil),
 		receiptWakeCh:    make(chan bool, 1),
->>>>>>> 8be800ff
 		active:           sync.NewCond(lock),
 		lock:             lock,
 	}
@@ -335,11 +319,7 @@
 			q.blockTaskQueue.Push(header, -int64(header.Number.Uint64()))
 		}
 		// Queue for receipt retrieval
-<<<<<<< HEAD
-		if q.mode == FastSync && !header.EmptyReceipts() {
-=======
 		if q.mode == SnapSync && !header.EmptyReceipts() {
->>>>>>> 8be800ff
 			if _, ok := q.receiptTaskPool[hash]; ok {
 				log.Warn("Header already scheduled for receipt fetch", "number", header.Number, "hash", hash)
 			} else {
@@ -389,14 +369,6 @@
 		size := result.Header.Size()
 		for _, uncle := range result.Uncles {
 			size += uncle.Size()
-<<<<<<< HEAD
-		}
-		for _, receipt := range result.Receipts {
-			size += receipt.Size()
-		}
-		for _, tx := range result.Transactions {
-			size += tx.Size()
-=======
 		}
 		for _, receipt := range result.Receipts {
 			size += receipt.Size()
@@ -417,7 +389,6 @@
 		select {
 		case ch <- true:
 		default:
->>>>>>> 8be800ff
 		}
 		q.resultSize = common.StorageSize(blockCacheSizeWeight)*size +
 			(1-common.StorageSize(blockCacheSizeWeight))*q.resultSize
@@ -554,11 +525,7 @@
 		// we can ask the resultcache if this header is within the
 		// "prioritized" segment of blocks. If it is not, we need to throttle
 
-<<<<<<< HEAD
-		stale, throttle, item, err := q.resultCache.AddFetch(header, q.mode == FastSync)
-=======
 		stale, throttle, item, err := q.resultCache.AddFetch(header, q.mode == SnapSync)
->>>>>>> 8be800ff
 		if stale {
 			// Don't put back in the task queue, this item has already been
 			// delivered upstream
@@ -619,43 +586,6 @@
 	}
 	pendPool[p.id] = request
 	return request, progress, throttled
-<<<<<<< HEAD
-}
-
-// CancelHeaders aborts a fetch request, returning all pending skeleton indexes to the queue.
-func (q *queue) CancelHeaders(request *fetchRequest) {
-	q.lock.Lock()
-	defer q.lock.Unlock()
-	q.cancel(request, q.headerTaskQueue, q.headerPendPool)
-}
-
-// CancelBodies aborts a body fetch request, returning all pending headers to the
-// task queue.
-func (q *queue) CancelBodies(request *fetchRequest) {
-	q.lock.Lock()
-	defer q.lock.Unlock()
-	q.cancel(request, q.blockTaskQueue, q.blockPendPool)
-}
-
-// CancelReceipts aborts a body fetch request, returning all pending headers to
-// the task queue.
-func (q *queue) CancelReceipts(request *fetchRequest) {
-	q.lock.Lock()
-	defer q.lock.Unlock()
-	q.cancel(request, q.receiptTaskQueue, q.receiptPendPool)
-}
-
-// Cancel aborts a fetch request, returning all pending hashes to the task queue.
-func (q *queue) cancel(request *fetchRequest, taskQueue *prque.Prque, pendPool map[string]*fetchRequest) {
-	if request.From > 0 {
-		taskQueue.Push(request.From, -int64(request.From))
-	}
-	for _, header := range request.Headers {
-		taskQueue.Push(header, -int64(header.Number.Uint64()))
-	}
-	delete(pendPool, request.Peer.id)
-=======
->>>>>>> 8be800ff
 }
 
 // Revoke cancels all pending requests belonging to a given peer. This method is
@@ -774,26 +704,15 @@
 	accepted := len(headers) == MaxHeaderFetch
 	if accepted {
 		if headers[0].Number.Uint64() != request.From {
-<<<<<<< HEAD
-			logger.Trace("First header broke chain ordering", "number", headers[0].Number, "hash", headers[0].Hash(), "expected", request.From)
-			accepted = false
-		} else if headers[len(headers)-1].Hash() != target {
-			logger.Trace("Last header broke skeleton structure ", "number", headers[len(headers)-1].Number, "hash", headers[len(headers)-1].Hash(), "expected", target)
-=======
 			logger.Trace("First header broke chain ordering", "number", headers[0].Number, "hash", hashes[0], "expected", request.From)
 			accepted = false
 		} else if hashes[len(headers)-1] != target {
 			logger.Trace("Last header broke skeleton structure ", "number", headers[len(headers)-1].Number, "hash", hashes[len(headers)-1], "expected", target)
->>>>>>> 8be800ff
 			accepted = false
 		}
 	}
 	if accepted {
-<<<<<<< HEAD
-		parentHash := headers[0].Hash()
-=======
 		parentHash := hashes[0]
->>>>>>> 8be800ff
 		for i, header := range headers[1:] {
 			hash := hashes[i+1]
 			if want := request.From + 1 + uint64(i); header.Number.Uint64() != want {
@@ -813,10 +732,7 @@
 	// If the batch of headers wasn't accepted, mark as unavailable
 	if !accepted {
 		logger.Trace("Skeleton filling not accepted", "from", request.From)
-<<<<<<< HEAD
-=======
 		headerDropMeter.Mark(int64(len(headers)))
->>>>>>> 8be800ff
 
 		miss := q.headerPeerMiss[id]
 		if miss == nil {
@@ -847,18 +763,12 @@
 		copy(processHashes, q.headerHashes[q.headerProced:q.headerProced+ready])
 
 		select {
-<<<<<<< HEAD
-		case headerProcCh <- process:
-			logger.Trace("Pre-scheduled new headers", "count", len(process), "from", process[0].Number)
-			q.headerProced += len(process)
-=======
 		case headerProcCh <- &headerTask{
 			headers: processHeaders,
 			hashes:  processHashes,
 		}:
 			logger.Trace("Pre-scheduled new headers", "count", len(processHeaders), "from", processHeaders[0].Number)
 			q.headerProced += len(processHeaders)
->>>>>>> 8be800ff
 		default:
 		}
 	}
@@ -875,16 +785,6 @@
 func (q *queue) DeliverBodies(id string, txLists [][]*types.Transaction, txListHashes []common.Hash, uncleLists [][]*types.Header, uncleListHashes []common.Hash) (int, error) {
 	q.lock.Lock()
 	defer q.lock.Unlock()
-<<<<<<< HEAD
-	trieHasher := trie.NewStackTrie(nil)
-	validate := func(index int, header *types.Header) error {
-		if types.DeriveSha(types.Transactions(txLists[index]), trieHasher) != header.TxHash {
-			return errInvalidBody
-		}
-		if types.CalcUncleHash(uncleLists[index]) != header.UncleHash {
-			return errInvalidBody
-		}
-=======
 
 	validate := func(index int, header *types.Header) error {
 		if txListHashes[index] != header.TxHash {
@@ -893,7 +793,6 @@
 		if uncleListHashes[index] != header.UncleHash {
 			return errInvalidBody
 		}
->>>>>>> 8be800ff
 		return nil
 	}
 
@@ -903,11 +802,7 @@
 		result.SetBodyDone()
 	}
 	return q.deliver(id, q.blockTaskPool, q.blockTaskQueue, q.blockPendPool,
-<<<<<<< HEAD
-		bodyReqTimer, len(txLists), validate, reconstruct)
-=======
 		bodyReqTimer, bodyInMeter, bodyDropMeter, len(txLists), validate, reconstruct)
->>>>>>> 8be800ff
 }
 
 // DeliverReceipts injects a receipt retrieval response into the results queue.
@@ -916,15 +811,9 @@
 func (q *queue) DeliverReceipts(id string, receiptList [][]*types.Receipt, receiptListHashes []common.Hash) (int, error) {
 	q.lock.Lock()
 	defer q.lock.Unlock()
-<<<<<<< HEAD
-	trieHasher := trie.NewStackTrie(nil)
-	validate := func(index int, header *types.Header) error {
-		if types.DeriveSha(types.Receipts(receiptList[index]), trieHasher) != header.ReceiptHash {
-=======
 
 	validate := func(index int, header *types.Header) error {
 		if receiptListHashes[index] != header.ReceiptHash {
->>>>>>> 8be800ff
 			return errInvalidReceipt
 		}
 		return nil
@@ -934,11 +823,7 @@
 		result.SetReceiptsDone()
 	}
 	return q.deliver(id, q.receiptTaskPool, q.receiptTaskQueue, q.receiptPendPool,
-<<<<<<< HEAD
-		receiptReqTimer, len(receiptList), validate, reconstruct)
-=======
 		receiptReqTimer, receiptInMeter, receiptDropMeter, len(receiptList), validate, reconstruct)
->>>>>>> 8be800ff
 }
 
 // deliver injects a data retrieval response into the results queue.
@@ -947,12 +832,8 @@
 // reason this lock is not obtained in here is because the parameters already need
 // to access the queue, so they already need a lock anyway.
 func (q *queue) deliver(id string, taskPool map[common.Hash]*types.Header,
-<<<<<<< HEAD
-	taskQueue *prque.Prque, pendPool map[string]*fetchRequest, reqTimer metrics.Timer,
-=======
 	taskQueue *prque.Prque, pendPool map[string]*fetchRequest,
 	reqTimer metrics.Timer, resInMeter metrics.Meter, resDropMeter metrics.Meter,
->>>>>>> 8be800ff
 	results int, validate func(index int, header *types.Header) error,
 	reconstruct func(index int, result *fetchResult)) (int, error) {
 
