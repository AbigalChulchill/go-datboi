// Copyright 2015 The go-ethereum Authors
// This file is part of the go-ethereum library.
//
// The go-ethereum library is free software: you can redistribute it and/or modify
// it under the terms of the GNU Lesser General Public License as published by
// the Free Software Foundation, either version 3 of the License, or
// (at your option) any later version.
//
// The go-ethereum library is distributed in the hope that it will be useful,
// but WITHOUT ANY WARRANTY; without even the implied warranty of
// MERCHANTABILITY or FITNESS FOR A PARTICULAR PURPOSE. See the
// GNU Lesser General Public License for more details.
//
// You should have received a copy of the GNU Lesser General Public License
// along with the go-ethereum library. If not, see <http://www.gnu.org/licenses/>.

package filters

import (
	"context"
	"encoding/json"
	"errors"
	"fmt"
	"math/big"
	"sync"
	"time"

	"github.com/ethereum/go-ethereum"
	"github.com/ethereum/go-ethereum/common"
	"github.com/ethereum/go-ethereum/common/hexutil"
	"github.com/ethereum/go-ethereum/core/types"
	"github.com/ethereum/go-ethereum/event"
	"github.com/ethereum/go-ethereum/rpc"
)

// filter is a helper struct that holds meta information over the filter type
// and associated subscription in the event system.
type filter struct {
	typ      Type
	deadline *time.Timer // filter is inactiv when deadline triggers
	hashes   []common.Hash
	crit     FilterCriteria
	logs     []*types.Log
	s        *Subscription // associated subscription in event system
}

// PublicFilterAPI offers support to create and manage filters. This will allow external clients to retrieve various
// information related to the Ethereum protocol such als blocks, transactions and logs.
type PublicFilterAPI struct {
<<<<<<< HEAD
	backend    Backend
	mux        *event.TypeMux
	quit       chan struct{}
	chainDb    ethdb.Database
	events     *EventSystem
	filtersMu  sync.Mutex
	filters    map[rpc.ID]*filter
	timeout    time.Duration
	rangeLimit bool
}

// NewPublicFilterAPI returns a new PublicFilterAPI instance.
func NewPublicFilterAPI(backend Backend, lightMode bool, timeout time.Duration, rangeLimit bool) *PublicFilterAPI {
	api := &PublicFilterAPI{
		backend:    backend,
		chainDb:    backend.ChainDb(),
		events:     NewEventSystem(backend, lightMode),
		filters:    make(map[rpc.ID]*filter),
		timeout:    timeout,
		rangeLimit: rangeLimit,
=======
	backend   Backend
	mux       *event.TypeMux
	quit      chan struct{}
	events    *EventSystem
	filtersMu sync.Mutex
	filters   map[rpc.ID]*filter
	timeout   time.Duration
}

// NewPublicFilterAPI returns a new PublicFilterAPI instance.
func NewPublicFilterAPI(backend Backend, lightMode bool, timeout time.Duration) *PublicFilterAPI {
	api := &PublicFilterAPI{
		backend: backend,
		events:  NewEventSystem(backend, lightMode),
		filters: make(map[rpc.ID]*filter),
		timeout: timeout,
>>>>>>> 8be800ff
	}
	go api.timeoutLoop(timeout)

	return api
}

// timeoutLoop runs at the interval set by 'timeout' and deletes filters
// that have not been recently used. It is started when the API is created.
func (api *PublicFilterAPI) timeoutLoop(timeout time.Duration) {
	var toUninstall []*Subscription
	ticker := time.NewTicker(timeout)
	defer ticker.Stop()
	for {
		<-ticker.C
		api.filtersMu.Lock()
		for id, f := range api.filters {
			select {
			case <-f.deadline.C:
				toUninstall = append(toUninstall, f.s)
				delete(api.filters, id)
			default:
				continue
			}
		}
		api.filtersMu.Unlock()

		// Unsubscribes are processed outside the lock to avoid the following scenario:
		// event loop attempts broadcasting events to still active filters while
		// Unsubscribe is waiting for it to process the uninstall request.
		for _, s := range toUninstall {
			s.Unsubscribe()
		}
		toUninstall = nil
	}
}

// NewPendingTransactionFilter creates a filter that fetches pending transaction hashes
// as transactions enter the pending state.
//
// It is part of the filter package because this filter can be used through the
// `eth_getFilterChanges` polling method that is also used for log filters.
//
// https://eth.wiki/json-rpc/API#eth_newpendingtransactionfilter
func (api *PublicFilterAPI) NewPendingTransactionFilter() rpc.ID {
	var (
		pendingTxs   = make(chan []common.Hash)
		pendingTxSub = api.events.SubscribePendingTxs(pendingTxs)
	)

	api.filtersMu.Lock()
	api.filters[pendingTxSub.ID] = &filter{typ: PendingTransactionsSubscription, deadline: time.NewTimer(api.timeout), hashes: make([]common.Hash, 0), s: pendingTxSub}
	api.filtersMu.Unlock()

	go func() {
		for {
			select {
			case ph := <-pendingTxs:
				api.filtersMu.Lock()
				if f, found := api.filters[pendingTxSub.ID]; found {
					f.hashes = append(f.hashes, ph...)
				}
				api.filtersMu.Unlock()
			case <-pendingTxSub.Err():
				api.filtersMu.Lock()
				delete(api.filters, pendingTxSub.ID)
				api.filtersMu.Unlock()
				return
			}
		}
	}()

	return pendingTxSub.ID
}

// NewPendingTransactions creates a subscription that is triggered each time a transaction
// enters the transaction pool and was signed from one of the transactions this nodes manages.
func (api *PublicFilterAPI) NewPendingTransactions(ctx context.Context) (*rpc.Subscription, error) {
	notifier, supported := rpc.NotifierFromContext(ctx)
	if !supported {
		return &rpc.Subscription{}, rpc.ErrNotificationsUnsupported
	}

	rpcSub := notifier.CreateSubscription()

	go func() {
		txHashes := make(chan []common.Hash, 128)
		pendingTxSub := api.events.SubscribePendingTxs(txHashes)

		for {
			select {
			case hashes := <-txHashes:
				// To keep the original behaviour, send a single tx hash in one notification.
				// TODO(rjl493456442) Send a batch of tx hashes in one notification
				for _, h := range hashes {
					notifier.Notify(rpcSub.ID, h)
				}
			case <-rpcSub.Err():
				pendingTxSub.Unsubscribe()
				return
			case <-notifier.Closed():
				pendingTxSub.Unsubscribe()
				return
			}
		}
	}()

	return rpcSub, nil
}

// NewBlockFilter creates a filter that fetches blocks that are imported into the chain.
// It is part of the filter package since polling goes with eth_getFilterChanges.
//
// https://eth.wiki/json-rpc/API#eth_newblockfilter
func (api *PublicFilterAPI) NewBlockFilter() rpc.ID {
	var (
		headers   = make(chan *types.Header)
		headerSub = api.events.SubscribeNewHeads(headers)
	)

	api.filtersMu.Lock()
	api.filters[headerSub.ID] = &filter{typ: BlocksSubscription, deadline: time.NewTimer(api.timeout), hashes: make([]common.Hash, 0), s: headerSub}
	api.filtersMu.Unlock()

	go func() {
		for {
			select {
			case h := <-headers:
				api.filtersMu.Lock()
				if f, found := api.filters[headerSub.ID]; found {
					f.hashes = append(f.hashes, h.Hash())
				}
				api.filtersMu.Unlock()
			case <-headerSub.Err():
				api.filtersMu.Lock()
				delete(api.filters, headerSub.ID)
				api.filtersMu.Unlock()
				return
			}
		}
	}()

	return headerSub.ID
}

// NewHeads send a notification each time a new (header) block is appended to the chain.
func (api *PublicFilterAPI) NewHeads(ctx context.Context) (*rpc.Subscription, error) {
	notifier, supported := rpc.NotifierFromContext(ctx)
	if !supported {
		return &rpc.Subscription{}, rpc.ErrNotificationsUnsupported
	}

	rpcSub := notifier.CreateSubscription()

	go func() {
		headers := make(chan *types.Header)
		headersSub := api.events.SubscribeNewHeads(headers)

		for {
			select {
			case h := <-headers:
				notifier.Notify(rpcSub.ID, h)
			case <-rpcSub.Err():
				headersSub.Unsubscribe()
				return
			case <-notifier.Closed():
				headersSub.Unsubscribe()
				return
			}
		}
	}()

	return rpcSub, nil
}

// Logs creates a subscription that fires for all new log that match the given filter criteria.
func (api *PublicFilterAPI) Logs(ctx context.Context, crit FilterCriteria) (*rpc.Subscription, error) {
	notifier, supported := rpc.NotifierFromContext(ctx)
	if !supported {
		return &rpc.Subscription{}, rpc.ErrNotificationsUnsupported
	}

	var (
		rpcSub      = notifier.CreateSubscription()
		matchedLogs = make(chan []*types.Log)
	)

	logsSub, err := api.events.SubscribeLogs(ethereum.FilterQuery(crit), matchedLogs)
	if err != nil {
		return nil, err
	}

	go func() {

		for {
			select {
			case logs := <-matchedLogs:
				for _, log := range logs {
					notifier.Notify(rpcSub.ID, &log)
				}
			case <-rpcSub.Err(): // client send an unsubscribe request
				logsSub.Unsubscribe()
				return
			case <-notifier.Closed(): // connection dropped
				logsSub.Unsubscribe()
				return
			}
		}
	}()

	return rpcSub, nil
}

// FilterCriteria represents a request to create a new filter.
// Same as ethereum.FilterQuery but with UnmarshalJSON() method.
type FilterCriteria ethereum.FilterQuery

// NewFilter creates a new filter and returns the filter id. It can be
// used to retrieve logs when the state changes. This method cannot be
// used to fetch logs that are already stored in the state.
//
// Default criteria for the from and to block are "latest".
// Using "latest" as block number will return logs for mined blocks.
// Using "pending" as block number returns logs for not yet mined (pending) blocks.
// In case logs are removed (chain reorg) previously returned logs are returned
// again but with the removed property set to true.
//
// In case "fromBlock" > "toBlock" an error is returned.
//
// https://eth.wiki/json-rpc/API#eth_newfilter
func (api *PublicFilterAPI) NewFilter(crit FilterCriteria) (rpc.ID, error) {
	logs := make(chan []*types.Log)
	logsSub, err := api.events.SubscribeLogs(ethereum.FilterQuery(crit), logs)
	if err != nil {
		return "", err
	}

	api.filtersMu.Lock()
	api.filters[logsSub.ID] = &filter{typ: LogsSubscription, crit: crit, deadline: time.NewTimer(api.timeout), logs: make([]*types.Log, 0), s: logsSub}
	api.filtersMu.Unlock()

	go func() {
		for {
			select {
			case l := <-logs:
				api.filtersMu.Lock()
				if f, found := api.filters[logsSub.ID]; found {
					f.logs = append(f.logs, l...)
				}
				api.filtersMu.Unlock()
			case <-logsSub.Err():
				api.filtersMu.Lock()
				delete(api.filters, logsSub.ID)
				api.filtersMu.Unlock()
				return
			}
		}
	}()

	return logsSub.ID, nil
}

// GetLogs returns logs matching the given argument that are stored within the state.
//
// https://eth.wiki/json-rpc/API#eth_getlogs
func (api *PublicFilterAPI) GetLogs(ctx context.Context, crit FilterCriteria) ([]*types.Log, error) {
	var filter *Filter
	if crit.BlockHash != nil {
		// Block filter requested, construct a single-shot filter
		filter = NewBlockFilter(api.backend, *crit.BlockHash, crit.Addresses, crit.Topics)
	} else {
		// Convert the RPC block numbers into internal representations
		begin := rpc.LatestBlockNumber.Int64()
		if crit.FromBlock != nil {
			begin = crit.FromBlock.Int64()
		}
		end := rpc.LatestBlockNumber.Int64()
		if crit.ToBlock != nil {
			end = crit.ToBlock.Int64()
		}
		// Construct the range filter
		filter = NewRangeFilter(api.backend, begin, end, crit.Addresses, crit.Topics, api.rangeLimit)
	}
	// Run the filter and return all the logs
	logs, err := filter.Logs(ctx)
	if err != nil {
		return nil, err
	}
	return returnLogs(logs), err
}

// UninstallFilter removes the filter with the given filter id.
//
// https://eth.wiki/json-rpc/API#eth_uninstallfilter
func (api *PublicFilterAPI) UninstallFilter(id rpc.ID) bool {
	api.filtersMu.Lock()
	f, found := api.filters[id]
	if found {
		delete(api.filters, id)
	}
	api.filtersMu.Unlock()
	if found {
		f.s.Unsubscribe()
	}

	return found
}

// GetFilterLogs returns the logs for the filter with the given id.
// If the filter could not be found an empty array of logs is returned.
//
// https://eth.wiki/json-rpc/API#eth_getfilterlogs
func (api *PublicFilterAPI) GetFilterLogs(ctx context.Context, id rpc.ID) ([]*types.Log, error) {
	api.filtersMu.Lock()
	f, found := api.filters[id]
	api.filtersMu.Unlock()

	if !found || f.typ != LogsSubscription {
		return nil, fmt.Errorf("filter not found")
	}

	var filter *Filter
	if f.crit.BlockHash != nil {
		// Block filter requested, construct a single-shot filter
		filter = NewBlockFilter(api.backend, *f.crit.BlockHash, f.crit.Addresses, f.crit.Topics)
	} else {
		// Convert the RPC block numbers into internal representations
		begin := rpc.LatestBlockNumber.Int64()
		if f.crit.FromBlock != nil {
			begin = f.crit.FromBlock.Int64()
		}
		end := rpc.LatestBlockNumber.Int64()
		if f.crit.ToBlock != nil {
			end = f.crit.ToBlock.Int64()
		}
		// Construct the range filter
		filter = NewRangeFilter(api.backend, begin, end, f.crit.Addresses, f.crit.Topics, api.rangeLimit)
	}
	// Run the filter and return all the logs
	logs, err := filter.Logs(ctx)
	if err != nil {
		return nil, err
	}
	return returnLogs(logs), nil
}

// GetFilterChanges returns the logs for the filter with the given id since
// last time it was called. This can be used for polling.
//
// For pending transaction and block filters the result is []common.Hash.
// (pending)Log filters return []Log.
//
// https://eth.wiki/json-rpc/API#eth_getfilterchanges
func (api *PublicFilterAPI) GetFilterChanges(id rpc.ID) (interface{}, error) {
	api.filtersMu.Lock()
	defer api.filtersMu.Unlock()

	if f, found := api.filters[id]; found {
		if !f.deadline.Stop() {
			// timer expired but filter is not yet removed in timeout loop
			// receive timer value and reset timer
			<-f.deadline.C
		}
		f.deadline.Reset(api.timeout)

		switch f.typ {
		case PendingTransactionsSubscription, BlocksSubscription:
			hashes := f.hashes
			f.hashes = nil
			return returnHashes(hashes), nil
		case LogsSubscription, MinedAndPendingLogsSubscription:
			logs := f.logs
			f.logs = nil
			return returnLogs(logs), nil
		}
	}

	return []interface{}{}, fmt.Errorf("filter not found")
}

// returnHashes is a helper that will return an empty hash array case the given hash array is nil,
// otherwise the given hashes array is returned.
func returnHashes(hashes []common.Hash) []common.Hash {
	if hashes == nil {
		return []common.Hash{}
	}
	return hashes
}

// returnLogs is a helper that will return an empty log array in case the given logs array is nil,
// otherwise the given logs array is returned.
func returnLogs(logs []*types.Log) []*types.Log {
	if logs == nil {
		return []*types.Log{}
	}
	return logs
}

// UnmarshalJSON sets *args fields with given data.
func (args *FilterCriteria) UnmarshalJSON(data []byte) error {
	type input struct {
		BlockHash *common.Hash     `json:"blockHash"`
		FromBlock *rpc.BlockNumber `json:"fromBlock"`
		ToBlock   *rpc.BlockNumber `json:"toBlock"`
		Addresses interface{}      `json:"address"`
		Topics    []interface{}    `json:"topics"`
	}

	var raw input
	if err := json.Unmarshal(data, &raw); err != nil {
		return err
	}

	if raw.BlockHash != nil {
		if raw.FromBlock != nil || raw.ToBlock != nil {
			// BlockHash is mutually exclusive with FromBlock/ToBlock criteria
			return fmt.Errorf("cannot specify both BlockHash and FromBlock/ToBlock, choose one or the other")
		}
		args.BlockHash = raw.BlockHash
	} else {
		if raw.FromBlock != nil {
			args.FromBlock = big.NewInt(raw.FromBlock.Int64())
		}

		if raw.ToBlock != nil {
			args.ToBlock = big.NewInt(raw.ToBlock.Int64())
		}
	}

	args.Addresses = []common.Address{}

	if raw.Addresses != nil {
		// raw.Address can contain a single address or an array of addresses
		switch rawAddr := raw.Addresses.(type) {
		case []interface{}:
			for i, addr := range rawAddr {
				if strAddr, ok := addr.(string); ok {
					addr, err := decodeAddress(strAddr)
					if err != nil {
						return fmt.Errorf("invalid address at index %d: %v", i, err)
					}
					args.Addresses = append(args.Addresses, addr)
				} else {
					return fmt.Errorf("non-string address at index %d", i)
				}
			}
		case string:
			addr, err := decodeAddress(rawAddr)
			if err != nil {
				return fmt.Errorf("invalid address: %v", err)
			}
			args.Addresses = []common.Address{addr}
		default:
			return errors.New("invalid addresses in query")
		}
	}

	// topics is an array consisting of strings and/or arrays of strings.
	// JSON null values are converted to common.Hash{} and ignored by the filter manager.
	if len(raw.Topics) > 0 {
		args.Topics = make([][]common.Hash, len(raw.Topics))
		for i, t := range raw.Topics {
			switch topic := t.(type) {
			case nil:
				// ignore topic when matching logs

			case string:
				// match specific topic
				top, err := decodeTopic(topic)
				if err != nil {
					return err
				}
				args.Topics[i] = []common.Hash{top}

			case []interface{}:
				// or case e.g. [null, "topic0", "topic1"]
				for _, rawTopic := range topic {
					if rawTopic == nil {
						// null component, match all
						args.Topics[i] = nil
						break
					}
					if topic, ok := rawTopic.(string); ok {
						parsed, err := decodeTopic(topic)
						if err != nil {
							return err
						}
						args.Topics[i] = append(args.Topics[i], parsed)
					} else {
						return fmt.Errorf("invalid topic(s)")
					}
				}
			default:
				return fmt.Errorf("invalid topic(s)")
			}
		}
	}

	return nil
}

func decodeAddress(s string) (common.Address, error) {
	b, err := hexutil.Decode(s)
	if err == nil && len(b) != common.AddressLength {
		err = fmt.Errorf("hex has invalid length %d after decoding; expected %d for address", len(b), common.AddressLength)
	}
	return common.BytesToAddress(b), err
}

func decodeTopic(s string) (common.Hash, error) {
	b, err := hexutil.Decode(s)
	if err == nil && len(b) != common.HashLength {
		err = fmt.Errorf("hex has invalid length %d after decoding; expected %d for topic", len(b), common.HashLength)
	}
	return common.BytesToHash(b), err
}<|MERGE_RESOLUTION|>--- conflicted
+++ resolved
@@ -47,11 +47,9 @@
 // PublicFilterAPI offers support to create and manage filters. This will allow external clients to retrieve various
 // information related to the Ethereum protocol such als blocks, transactions and logs.
 type PublicFilterAPI struct {
-<<<<<<< HEAD
 	backend    Backend
 	mux        *event.TypeMux
 	quit       chan struct{}
-	chainDb    ethdb.Database
 	events     *EventSystem
 	filtersMu  sync.Mutex
 	filters    map[rpc.ID]*filter
@@ -63,29 +61,10 @@
 func NewPublicFilterAPI(backend Backend, lightMode bool, timeout time.Duration, rangeLimit bool) *PublicFilterAPI {
 	api := &PublicFilterAPI{
 		backend:    backend,
-		chainDb:    backend.ChainDb(),
 		events:     NewEventSystem(backend, lightMode),
 		filters:    make(map[rpc.ID]*filter),
 		timeout:    timeout,
 		rangeLimit: rangeLimit,
-=======
-	backend   Backend
-	mux       *event.TypeMux
-	quit      chan struct{}
-	events    *EventSystem
-	filtersMu sync.Mutex
-	filters   map[rpc.ID]*filter
-	timeout   time.Duration
-}
-
-// NewPublicFilterAPI returns a new PublicFilterAPI instance.
-func NewPublicFilterAPI(backend Backend, lightMode bool, timeout time.Duration) *PublicFilterAPI {
-	api := &PublicFilterAPI{
-		backend: backend,
-		events:  NewEventSystem(backend, lightMode),
-		filters: make(map[rpc.ID]*filter),
-		timeout: timeout,
->>>>>>> 8be800ff
 	}
 	go api.timeoutLoop(timeout)
 
