--- conflicted
+++ resolved
@@ -92,11 +92,7 @@
 }
 
 // Pending returns all the transactions known to the pool
-<<<<<<< HEAD
-func (p *testTxPool) Pending(enforceTips bool) (map[common.Address]types.Transactions, error) {
-=======
 func (p *testTxPool) Pending(enforceTips bool) map[common.Address]types.Transactions {
->>>>>>> 8be800ff
 	p.lock.RLock()
 	defer p.lock.RUnlock()
 
@@ -108,11 +104,7 @@
 	for _, batch := range batches {
 		sort.Sort(types.TxByNonce(batch))
 	}
-<<<<<<< HEAD
-	return batches, nil
-=======
 	return batches
->>>>>>> 8be800ff
 }
 
 // SubscribeNewTxsEvent should return an event subscription of NewTxsEvent and
@@ -158,14 +150,9 @@
 		Database:   db,
 		Chain:      chain,
 		TxPool:     txpool,
-<<<<<<< HEAD
-		Network:    1,
-		Sync:       downloader.FastSync,
-=======
 		Merger:     consensus.NewMerger(rawdb.NewMemoryDatabase()),
 		Network:    1,
 		Sync:       downloader.SnapSync,
->>>>>>> 8be800ff
 		BloomCache: 1,
 	})
 	handler.Start(1000)
