--- conflicted
+++ resolved
@@ -301,11 +301,8 @@
 
 // verifyImportEvent verifies that one single event arrive on an import channel.
 func verifyImportEvent(t *testing.T, imported chan interface{}, arrive bool) {
-<<<<<<< HEAD
-=======
 	t.Helper()
 
->>>>>>> 8be800ff
 	if arrive {
 		select {
 		case <-imported:
@@ -324,11 +321,8 @@
 // verifyImportCount verifies that exactly count number of events arrive on an
 // import hook channel.
 func verifyImportCount(t *testing.T, imported chan interface{}, count int) {
-<<<<<<< HEAD
-=======
 	t.Helper()
 
->>>>>>> 8be800ff
 	for i := 0; i < count; i++ {
 		select {
 		case <-imported:
@@ -341,11 +335,8 @@
 
 // verifyImportDone verifies that no more events are arriving on an import channel.
 func verifyImportDone(t *testing.T, imported chan interface{}) {
-<<<<<<< HEAD
-=======
 	t.Helper()
 
->>>>>>> 8be800ff
 	select {
 	case <-imported:
 		t.Fatalf("extra block imported")
@@ -355,30 +346,18 @@
 
 // verifyChainHeight verifies the chain height is as expected.
 func verifyChainHeight(t *testing.T, fetcher *fetcherTester, height uint64) {
-<<<<<<< HEAD
-=======
 	t.Helper()
 
->>>>>>> 8be800ff
 	if fetcher.chainHeight() != height {
 		t.Fatalf("chain height mismatch, got %d, want %d", fetcher.chainHeight(), height)
 	}
 }
-<<<<<<< HEAD
 
 // Tests that a fetcher accepts block/header announcements and initiates retrievals
 // for them, successfully importing into the local chain.
 func TestFullSequentialAnnouncements(t *testing.T)  { testSequentialAnnouncements(t, false) }
 func TestLightSequentialAnnouncements(t *testing.T) { testSequentialAnnouncements(t, true) }
 
-=======
-
-// Tests that a fetcher accepts block/header announcements and initiates retrievals
-// for them, successfully importing into the local chain.
-func TestFullSequentialAnnouncements(t *testing.T)  { testSequentialAnnouncements(t, false) }
-func TestLightSequentialAnnouncements(t *testing.T) { testSequentialAnnouncements(t, true) }
-
->>>>>>> 8be800ff
 func testSequentialAnnouncements(t *testing.T, light bool) {
 	// Create a chain of blocks to import
 	targetBlocks := 4 * hashLimit
