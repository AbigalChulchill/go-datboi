// Copyright 2015 The go-ethereum Authors
// This file is part of the go-ethereum library.
//
// The go-ethereum library is free software: you can redistribute it and/or modify
// it under the terms of the GNU Lesser General Public License as published by
// the Free Software Foundation, either version 3 of the License, or
// (at your option) any later version.
//
// The go-ethereum library is distributed in the hope that it will be useful,
// but WITHOUT ANY WARRANTY; without even the implied warranty of
// MERCHANTABILITY or FITNESS FOR A PARTICULAR PURPOSE. See the
// GNU Lesser General Public License for more details.
//
// You should have received a copy of the GNU Lesser General Public License
// along with the go-ethereum library. If not, see <http://www.gnu.org/licenses/>.

// Package fetcher contains the announcement based header, blocks or transaction synchronisation.
package fetcher

import (
	"errors"
	"math/rand"
	"time"

	"github.com/ethereum/go-ethereum/common"
	"github.com/ethereum/go-ethereum/common/prque"
	"github.com/ethereum/go-ethereum/consensus"
	"github.com/ethereum/go-ethereum/core/types"
	"github.com/ethereum/go-ethereum/eth/protocols/eth"
	"github.com/ethereum/go-ethereum/log"
	"github.com/ethereum/go-ethereum/metrics"
	"github.com/ethereum/go-ethereum/trie"
)

const (
	lightTimeout  = time.Millisecond       // Time allowance before an announced header is explicitly requested
	arriveTimeout = 500 * time.Millisecond // Time allowance before an announced block/transaction is explicitly requested
	gatherSlack   = 100 * time.Millisecond // Interval used to collate almost-expired announces with fetches
	fetchTimeout  = 5 * time.Second        // Maximum allotted time to return an explicitly requested block/transaction
)

const (
	maxUncleDist = 11  // Maximum allowed backward distance from the chain head
	maxQueueDist = 32  // Maximum allowed distance from the chain head to queue
	hashLimit    = 256 // Maximum number of unique blocks or headers a peer may have announced
	blockLimit   = 64  // Maximum number of unique blocks a peer may have delivered
)

var (
	blockAnnounceInMeter   = metrics.NewRegisteredMeter("eth/fetcher/block/announces/in", nil)
	blockAnnounceOutTimer  = metrics.NewRegisteredTimer("eth/fetcher/block/announces/out", nil)
	blockAnnounceDropMeter = metrics.NewRegisteredMeter("eth/fetcher/block/announces/drop", nil)
	blockAnnounceDOSMeter  = metrics.NewRegisteredMeter("eth/fetcher/block/announces/dos", nil)

	blockBroadcastInMeter   = metrics.NewRegisteredMeter("eth/fetcher/block/broadcasts/in", nil)
	blockBroadcastOutTimer  = metrics.NewRegisteredTimer("eth/fetcher/block/broadcasts/out", nil)
	blockBroadcastDropMeter = metrics.NewRegisteredMeter("eth/fetcher/block/broadcasts/drop", nil)
	blockBroadcastDOSMeter  = metrics.NewRegisteredMeter("eth/fetcher/block/broadcasts/dos", nil)

	headerFetchMeter = metrics.NewRegisteredMeter("eth/fetcher/block/headers", nil)
	bodyFetchMeter   = metrics.NewRegisteredMeter("eth/fetcher/block/bodies", nil)

	headerFilterInMeter  = metrics.NewRegisteredMeter("eth/fetcher/block/filter/headers/in", nil)
	headerFilterOutMeter = metrics.NewRegisteredMeter("eth/fetcher/block/filter/headers/out", nil)
	bodyFilterInMeter    = metrics.NewRegisteredMeter("eth/fetcher/block/filter/bodies/in", nil)
	bodyFilterOutMeter   = metrics.NewRegisteredMeter("eth/fetcher/block/filter/bodies/out", nil)
)

var errTerminated = errors.New("terminated")

// HeaderRetrievalFn is a callback type for retrieving a header from the local chain.
type HeaderRetrievalFn func(common.Hash) *types.Header

// blockRetrievalFn is a callback type for retrieving a block from the local chain.
type blockRetrievalFn func(common.Hash) *types.Block

// headerRequesterFn is a callback type for sending a header retrieval request.
type headerRequesterFn func(common.Hash, chan *eth.Response) (*eth.Request, error)

// bodyRequesterFn is a callback type for sending a body retrieval request.
type bodyRequesterFn func([]common.Hash, chan *eth.Response) (*eth.Request, error)

// headerVerifierFn is a callback type to verify a block's header for fast propagation.
type headerVerifierFn func(header *types.Header) error

// blockBroadcasterFn is a callback type for broadcasting a block to connected peers.
type blockBroadcasterFn func(block *types.Block, propagate bool)

// chainHeightFn is a callback type to retrieve the current chain height.
type chainHeightFn func() uint64

// headersInsertFn is a callback type to insert a batch of headers into the local chain.
type headersInsertFn func(headers []*types.Header) (int, error)

// chainInsertFn is a callback type to insert a batch of blocks into the local chain.
type chainInsertFn func(types.Blocks) (int, error)

// peerDropFn is a callback type for dropping a peer detected as malicious.
type peerDropFn func(id string)

// blockAnnounce is the hash notification of the availability of a new block in the
// network.
type blockAnnounce struct {
	hash   common.Hash   // Hash of the block being announced
	number uint64        // Number of the block being announced (0 = unknown | old protocol)
	header *types.Header // Header of the block partially reassembled (new protocol)
	time   time.Time     // Timestamp of the announcement

	origin string // Identifier of the peer originating the notification

	fetchHeader headerRequesterFn // Fetcher function to retrieve the header of an announced block
	fetchBodies bodyRequesterFn   // Fetcher function to retrieve the body of an announced block
}

// headerFilterTask represents a batch of headers needing fetcher filtering.
type headerFilterTask struct {
	peer    string          // The source peer of block headers
	headers []*types.Header // Collection of headers to filter
	time    time.Time       // Arrival time of the headers
}

// bodyFilterTask represents a batch of block bodies (transactions and uncles)
// needing fetcher filtering.
type bodyFilterTask struct {
	peer         string                 // The source peer of block bodies
	transactions [][]*types.Transaction // Collection of transactions per block bodies
	uncles       [][]*types.Header      // Collection of uncles per block bodies
	time         time.Time              // Arrival time of the blocks' contents
}

// blockOrHeaderInject represents a schedules import operation.
type blockOrHeaderInject struct {
	origin string

	header *types.Header // Used for light mode fetcher which only cares about header.
	block  *types.Block  // Used for normal mode fetcher which imports full block.
}

// number returns the block number of the injected object.
func (inject *blockOrHeaderInject) number() uint64 {
	if inject.header != nil {
		return inject.header.Number.Uint64()
	}
	return inject.block.NumberU64()
}

// number returns the block hash of the injected object.
func (inject *blockOrHeaderInject) hash() common.Hash {
	if inject.header != nil {
		return inject.header.Hash()
	}
	return inject.block.Hash()
}

// BlockFetcher is responsible for accumulating block announcements from various peers
// and scheduling them for retrieval.
type BlockFetcher struct {
	light bool // The indicator whether it's a light fetcher or normal one.

	// Various event channels
	notify chan *blockAnnounce
	inject chan *blockOrHeaderInject

	headerFilter chan chan *headerFilterTask
	bodyFilter   chan chan *bodyFilterTask

	done chan common.Hash
	quit chan struct{}

	// Announce states
	announces  map[string]int                   // Per peer blockAnnounce counts to prevent memory exhaustion
	announced  map[common.Hash][]*blockAnnounce // Announced blocks, scheduled for fetching
	fetching   map[common.Hash]*blockAnnounce   // Announced blocks, currently fetching
	fetched    map[common.Hash][]*blockAnnounce // Blocks with headers fetched, scheduled for body retrieval
	completing map[common.Hash]*blockAnnounce   // Blocks with headers, currently body-completing

	// Block cache
	queue  *prque.Prque                         // Queue containing the import operations (block number sorted)
	queues map[string]int                       // Per peer block counts to prevent memory exhaustion
	queued map[common.Hash]*blockOrHeaderInject // Set of already queued blocks (to dedup imports)

	// Callbacks
	getHeader      HeaderRetrievalFn  // Retrieves a header from the local chain
	getBlock       blockRetrievalFn   // Retrieves a block from the local chain
	verifyHeader   headerVerifierFn   // Checks if a block's headers have a valid proof of work
	broadcastBlock blockBroadcasterFn // Broadcasts a block to connected peers
	chainHeight    chainHeightFn      // Retrieves the current chain's height
	insertHeaders  headersInsertFn    // Injects a batch of headers into the chain
	insertChain    chainInsertFn      // Injects a batch of blocks into the chain
	dropPeer       peerDropFn         // Drops a peer for misbehaving

	// Testing hooks
	announceChangeHook func(common.Hash, bool)           // Method to call upon adding or deleting a hash from the blockAnnounce list
	queueChangeHook    func(common.Hash, bool)           // Method to call upon adding or deleting a block from the import queue
	fetchingHook       func([]common.Hash)               // Method to call upon starting a block (eth/61) or header (eth/62) fetch
	completingHook     func([]common.Hash)               // Method to call upon starting a block body fetch (eth/62)
	importedHook       func(*types.Header, *types.Block) // Method to call upon successful header or block import (both eth/61 and eth/62)
}

// NewBlockFetcher creates a block fetcher to retrieve blocks based on hash announcements.
func NewBlockFetcher(light bool, getHeader HeaderRetrievalFn, getBlock blockRetrievalFn, verifyHeader headerVerifierFn, broadcastBlock blockBroadcasterFn, chainHeight chainHeightFn, insertHeaders headersInsertFn, insertChain chainInsertFn, dropPeer peerDropFn) *BlockFetcher {
	return &BlockFetcher{
		light:          light,
		notify:         make(chan *blockAnnounce),
		inject:         make(chan *blockOrHeaderInject),
		headerFilter:   make(chan chan *headerFilterTask),
		bodyFilter:     make(chan chan *bodyFilterTask),
		done:           make(chan common.Hash),
		quit:           make(chan struct{}),
		announces:      make(map[string]int),
		announced:      make(map[common.Hash][]*blockAnnounce),
		fetching:       make(map[common.Hash]*blockAnnounce),
		fetched:        make(map[common.Hash][]*blockAnnounce),
		completing:     make(map[common.Hash]*blockAnnounce),
		queue:          prque.New(nil),
		queues:         make(map[string]int),
		queued:         make(map[common.Hash]*blockOrHeaderInject),
		getHeader:      getHeader,
		getBlock:       getBlock,
		verifyHeader:   verifyHeader,
		broadcastBlock: broadcastBlock,
		chainHeight:    chainHeight,
		insertHeaders:  insertHeaders,
		insertChain:    insertChain,
		dropPeer:       dropPeer,
	}
}

// Start boots up the announcement based synchroniser, accepting and processing
// hash notifications and block fetches until termination requested.
func (f *BlockFetcher) Start() {
	go f.loop()
}

// Stop terminates the announcement based synchroniser, canceling all pending
// operations.
func (f *BlockFetcher) Stop() {
	close(f.quit)
}

// Notify announces the fetcher of the potential availability of a new block in
// the network.
func (f *BlockFetcher) Notify(peer string, hash common.Hash, number uint64, time time.Time,
	headerFetcher headerRequesterFn, bodyFetcher bodyRequesterFn) error {
	block := &blockAnnounce{
		hash:        hash,
		number:      number,
		time:        time,
		origin:      peer,
		fetchHeader: headerFetcher,
		fetchBodies: bodyFetcher,
	}
	select {
	case f.notify <- block:
		return nil
	case <-f.quit:
		return errTerminated
	}
}

// Enqueue tries to fill gaps the fetcher's future import queue.
func (f *BlockFetcher) Enqueue(peer string, block *types.Block) error {
	op := &blockOrHeaderInject{
		origin: peer,
		block:  block,
	}
	select {
	case f.inject <- op:
		return nil
	case <-f.quit:
		return errTerminated
	}
}

// FilterHeaders extracts all the headers that were explicitly requested by the fetcher,
// returning those that should be handled differently.
func (f *BlockFetcher) FilterHeaders(peer string, headers []*types.Header, time time.Time) []*types.Header {
	log.Trace("Filtering headers", "peer", peer, "headers", len(headers))

	// Send the filter channel to the fetcher
	filter := make(chan *headerFilterTask)

	select {
	case f.headerFilter <- filter:
	case <-f.quit:
		return nil
	}
	// Request the filtering of the header list
	select {
	case filter <- &headerFilterTask{peer: peer, headers: headers, time: time}:
	case <-f.quit:
		return nil
	}
	// Retrieve the headers remaining after filtering
	select {
	case task := <-filter:
		return task.headers
	case <-f.quit:
		return nil
	}
}

// FilterBodies extracts all the block bodies that were explicitly requested by
// the fetcher, returning those that should be handled differently.
func (f *BlockFetcher) FilterBodies(peer string, transactions [][]*types.Transaction, uncles [][]*types.Header, time time.Time) ([][]*types.Transaction, [][]*types.Header) {
	log.Trace("Filtering bodies", "peer", peer, "txs", len(transactions), "uncles", len(uncles))

	// Send the filter channel to the fetcher
	filter := make(chan *bodyFilterTask)

	select {
	case f.bodyFilter <- filter:
	case <-f.quit:
		return nil, nil
	}
	// Request the filtering of the body list
	select {
	case filter <- &bodyFilterTask{peer: peer, transactions: transactions, uncles: uncles, time: time}:
	case <-f.quit:
		return nil, nil
	}
	// Retrieve the bodies remaining after filtering
	select {
	case task := <-filter:
		return task.transactions, task.uncles
	case <-f.quit:
		return nil, nil
	}
}

// Loop is the main fetcher loop, checking and processing various notification
// events.
func (f *BlockFetcher) loop() {
	// Iterate the block fetching until a quit is requested
	var (
		fetchTimer    = time.NewTimer(0)
		completeTimer = time.NewTimer(0)
	)
	<-fetchTimer.C // clear out the channel
	<-completeTimer.C
	defer fetchTimer.Stop()
	defer completeTimer.Stop()

	for {
		// Clean up any expired block fetches
		for hash, announce := range f.fetching {
			if time.Since(announce.time) > fetchTimeout {
				f.forgetHash(hash)
			}
		}
		// Import any queued blocks that could potentially fit
		height := f.chainHeight()
		for !f.queue.Empty() {
			op := f.queue.PopItem().(*blockOrHeaderInject)
			hash := op.hash()
			if f.queueChangeHook != nil {
				f.queueChangeHook(hash, false)
			}
			// If too high up the chain or phase, continue later
			number := op.number()
			if number > height+1 {
				f.queue.Push(op, -int64(number))
				if f.queueChangeHook != nil {
					f.queueChangeHook(hash, true)
				}
				break
			}
			// Otherwise if fresh and still unknown, try and import
			if (number+maxUncleDist < height) || (f.light && f.getHeader(hash) != nil) || (!f.light && f.getBlock(hash) != nil) {
				f.forgetBlock(hash)
				continue
			}
			if f.light {
				f.importHeaders(op.origin, op.header)
			} else {
				f.importBlocks(op.origin, op.block)
			}
		}
		// Wait for an outside event to occur
		select {
		case <-f.quit:
			// BlockFetcher terminating, abort all operations
			return

		case notification := <-f.notify:
			// A block was announced, make sure the peer isn't DOSing us
			blockAnnounceInMeter.Mark(1)

			count := f.announces[notification.origin] + 1
			if count > hashLimit {
				log.Debug("Peer exceeded outstanding announces", "peer", notification.origin, "limit", hashLimit)
				blockAnnounceDOSMeter.Mark(1)
				break
			}
			if notification.number == 0 {
				break
			}
			// If we have a valid block number, check that it's potentially useful
			if dist := int64(notification.number) - int64(f.chainHeight()); dist < -maxUncleDist || dist > maxQueueDist {
				log.Debug("Peer discarded announcement", "peer", notification.origin, "number", notification.number, "hash", notification.hash, "distance", dist)
				blockAnnounceDropMeter.Mark(1)
				break
			}
			// All is well, schedule the announce if block's not yet downloading
			if _, ok := f.fetching[notification.hash]; ok {
				break
			}
			if _, ok := f.completing[notification.hash]; ok {
				break
			}
			f.announces[notification.origin] = count
			f.announced[notification.hash] = append(f.announced[notification.hash], notification)
			if f.announceChangeHook != nil && len(f.announced[notification.hash]) == 1 {
				f.announceChangeHook(notification.hash, true)
			}
			if len(f.announced) == 1 {
				f.rescheduleFetch(fetchTimer)
			}

		case op := <-f.inject:
			// A direct block insertion was requested, try and fill any pending gaps
			blockBroadcastInMeter.Mark(1)

			// Now only direct block injection is allowed, drop the header injection
			// here silently if we receive.
			if f.light {
				continue
			}
			f.enqueue(op.origin, nil, op.block)

		case hash := <-f.done:
			// A pending import finished, remove all traces of the notification
			f.forgetHash(hash)
			f.forgetBlock(hash)

		case <-fetchTimer.C:
			// At least one block's timer ran out, check for needing retrieval
			request := make(map[string][]common.Hash)

			for hash, announces := range f.announced {
				// In current LES protocol(les2/les3), only header announce is
				// available, no need to wait too much time for header broadcast.
				timeout := arriveTimeout - gatherSlack
				if f.light {
					timeout = 0
				}
				if time.Since(announces[0].time) > timeout {
					// Pick a random peer to retrieve from, reset all others
					announce := announces[rand.Intn(len(announces))]
					f.forgetHash(hash)

					// If the block still didn't arrive, queue for fetching
					if (f.light && f.getHeader(hash) == nil) || (!f.light && f.getBlock(hash) == nil) {
						request[announce.origin] = append(request[announce.origin], hash)
						f.fetching[hash] = announce
					}
				}
			}
			// Send out all block header requests
			for peer, hashes := range request {
				log.Trace("Fetching scheduled headers", "peer", peer, "list", hashes)

				// Create a closure of the fetch and schedule in on a new thread
				fetchHeader, hashes := f.fetching[hashes[0]].fetchHeader, hashes
				go func(peer string) {
					if f.fetchingHook != nil {
						f.fetchingHook(hashes)
					}
					for _, hash := range hashes {
						headerFetchMeter.Mark(1)
						go func(hash common.Hash) {
							resCh := make(chan *eth.Response)

							req, err := fetchHeader(hash, resCh)
							if err != nil {
								return // Legacy code, yolo
							}
							defer req.Close()

							res := <-resCh
							res.Done <- nil

							f.FilterHeaders(peer, *res.Res.(*eth.BlockHeadersPacket), time.Now().Add(res.Time))
						}(hash)
					}
				}(peer)
			}
			// Schedule the next fetch if blocks are still pending
			f.rescheduleFetch(fetchTimer)

		case <-completeTimer.C:
			// At least one header's timer ran out, retrieve everything
			request := make(map[string][]common.Hash)

			for hash, announces := range f.fetched {
				// Pick a random peer to retrieve from, reset all others
				announce := announces[rand.Intn(len(announces))]
				f.forgetHash(hash)

				// If the block still didn't arrive, queue for completion
				if f.getBlock(hash) == nil {
					request[announce.origin] = append(request[announce.origin], hash)
					f.completing[hash] = announce
				}
			}
			// Send out all block body requests
			for peer, hashes := range request {
				log.Trace("Fetching scheduled bodies", "peer", peer, "list", hashes)

				// Create a closure of the fetch and schedule in on a new thread
				if f.completingHook != nil {
					f.completingHook(hashes)
				}
				fetchBodies := f.completing[hashes[0]].fetchBodies
				bodyFetchMeter.Mark(int64(len(hashes)))

				go func(peer string, hashes []common.Hash) {
					resCh := make(chan *eth.Response)

					req, err := fetchBodies(hashes, resCh)
					if err != nil {
						return // Legacy code, yolo
					}
					defer req.Close()

					res := <-resCh
					res.Done <- nil

					txs, uncles := res.Res.(*eth.BlockBodiesPacket).Unpack()
					f.FilterBodies(peer, txs, uncles, time.Now())
				}(peer, hashes)
			}
			// Schedule the next fetch if blocks are still pending
			f.rescheduleComplete(completeTimer)

		case filter := <-f.headerFilter:
			// Headers arrived from a remote peer. Extract those that were explicitly
			// requested by the fetcher, and return everything else so it's delivered
			// to other parts of the system.
			var task *headerFilterTask
			select {
			case task = <-filter:
			case <-f.quit:
				return
			}
			headerFilterInMeter.Mark(int64(len(task.headers)))

			// Split the batch of headers into unknown ones (to return to the caller),
			// known incomplete ones (requiring body retrievals) and completed blocks.
			unknown, incomplete, complete, lightHeaders := []*types.Header{}, []*blockAnnounce{}, []*types.Block{}, []*blockAnnounce{}
			for _, header := range task.headers {
				hash := header.Hash()

				// Filter fetcher-requested headers from other synchronisation algorithms
				if announce := f.fetching[hash]; announce != nil && announce.origin == task.peer && f.fetched[hash] == nil && f.completing[hash] == nil && f.queued[hash] == nil {
					// If the delivered header does not match the promised number, drop the announcer
					if header.Number.Uint64() != announce.number {
						log.Trace("Invalid block number fetched", "peer", announce.origin, "hash", header.Hash(), "announced", announce.number, "provided", header.Number)
						f.dropPeer(announce.origin)
						f.forgetHash(hash)
						continue
					}
					// Collect all headers only if we are running in light
					// mode and the headers are not imported by other means.
					if f.light {
						if f.getHeader(hash) == nil {
							announce.header = header
							lightHeaders = append(lightHeaders, announce)
						}
						f.forgetHash(hash)
						continue
					}
					// Only keep if not imported by other means
					if f.getBlock(hash) == nil {
						announce.header = header
						announce.time = task.time

						// If the block is empty (header only), short circuit into the final import queue
						if header.TxHash == types.EmptyRootHash && header.UncleHash == types.EmptyUncleHash {
							log.Trace("Block empty, skipping body retrieval", "peer", announce.origin, "number", header.Number, "hash", header.Hash())

							block := types.NewBlockWithHeader(header)
							block.ReceivedAt = task.time

							complete = append(complete, block)
							f.completing[hash] = announce
							continue
						}
						// Otherwise add to the list of blocks needing completion
						incomplete = append(incomplete, announce)
					} else {
						log.Trace("Block already imported, discarding header", "peer", announce.origin, "number", header.Number, "hash", header.Hash())
						f.forgetHash(hash)
					}
				} else {
					// BlockFetcher doesn't know about it, add to the return list
					unknown = append(unknown, header)
				}
			}
			headerFilterOutMeter.Mark(int64(len(unknown)))
			select {
			case filter <- &headerFilterTask{headers: unknown, time: task.time}:
			case <-f.quit:
				return
			}
			// Schedule the retrieved headers for body completion
			for _, announce := range incomplete {
				hash := announce.header.Hash()
				if _, ok := f.completing[hash]; ok {
					continue
				}
				f.fetched[hash] = append(f.fetched[hash], announce)
				if len(f.fetched) == 1 {
					f.rescheduleComplete(completeTimer)
				}
			}
			// Schedule the header for light fetcher import
			for _, announce := range lightHeaders {
				f.enqueue(announce.origin, announce.header, nil)
			}
			// Schedule the header-only blocks for import
			for _, block := range complete {
				if announce := f.completing[block.Hash()]; announce != nil {
					f.enqueue(announce.origin, nil, block)
				}
			}

		case filter := <-f.bodyFilter:
			// Block bodies arrived, extract any explicitly requested blocks, return the rest
			var task *bodyFilterTask
			select {
			case task = <-filter:
			case <-f.quit:
				return
			}
			bodyFilterInMeter.Mark(int64(len(task.transactions)))
			blocks := []*types.Block{}
			// abort early if there's nothing explicitly requested
			if len(f.completing) > 0 {
				for i := 0; i < len(task.transactions) && i < len(task.uncles); i++ {
					// Match up a body to any possible completion request
					var (
						matched   = false
						uncleHash common.Hash // calculated lazily and reused
						txnHash   common.Hash // calculated lazily and reused
					)
					for hash, announce := range f.completing {
						if f.queued[hash] != nil || announce.origin != task.peer {
							continue
<<<<<<< HEAD
						}
						if uncleHash == (common.Hash{}) {
							uncleHash = types.CalcUncleHash(task.uncles[i])
						}
						if uncleHash != announce.header.UncleHash {
							continue
						}
=======
						}
						if uncleHash == (common.Hash{}) {
							uncleHash = types.CalcUncleHash(task.uncles[i])
						}
						if uncleHash != announce.header.UncleHash {
							continue
						}
>>>>>>> 8be800ff
						if txnHash == (common.Hash{}) {
							txnHash = types.DeriveSha(types.Transactions(task.transactions[i]), trie.NewStackTrie(nil))
						}
						if txnHash != announce.header.TxHash {
							continue
						}
						// Mark the body matched, reassemble if still unknown
						matched = true
						if f.getBlock(hash) == nil {
							block := types.NewBlockWithHeader(announce.header).WithBody(task.transactions[i], task.uncles[i])
							block.ReceivedAt = task.time
							blocks = append(blocks, block)
						} else {
							f.forgetHash(hash)
						}

					}
					if matched {
						task.transactions = append(task.transactions[:i], task.transactions[i+1:]...)
						task.uncles = append(task.uncles[:i], task.uncles[i+1:]...)
						i--
						continue
					}
				}
			}
			bodyFilterOutMeter.Mark(int64(len(task.transactions)))
			select {
			case filter <- task:
			case <-f.quit:
				return
			}
			// Schedule the retrieved blocks for ordered import
			for _, block := range blocks {
				if announce := f.completing[block.Hash()]; announce != nil {
					f.enqueue(announce.origin, nil, block)
				}
			}
		}
	}
}

// rescheduleFetch resets the specified fetch timer to the next blockAnnounce timeout.
func (f *BlockFetcher) rescheduleFetch(fetch *time.Timer) {
	// Short circuit if no blocks are announced
	if len(f.announced) == 0 {
		return
	}
	// Schedule announcement retrieval quickly for light mode
	// since server won't send any headers to client.
	if f.light {
		fetch.Reset(lightTimeout)
		return
	}
	// Otherwise find the earliest expiring announcement
	earliest := time.Now()
	for _, announces := range f.announced {
		if earliest.After(announces[0].time) {
			earliest = announces[0].time
		}
	}
	fetch.Reset(arriveTimeout - time.Since(earliest))
}

// rescheduleComplete resets the specified completion timer to the next fetch timeout.
func (f *BlockFetcher) rescheduleComplete(complete *time.Timer) {
	// Short circuit if no headers are fetched
	if len(f.fetched) == 0 {
		return
	}
	// Otherwise find the earliest expiring announcement
	earliest := time.Now()
	for _, announces := range f.fetched {
		if earliest.After(announces[0].time) {
			earliest = announces[0].time
		}
	}
	complete.Reset(gatherSlack - time.Since(earliest))
}

// enqueue schedules a new header or block import operation, if the component
// to be imported has not yet been seen.
func (f *BlockFetcher) enqueue(peer string, header *types.Header, block *types.Block) {
	var (
		hash   common.Hash
		number uint64
	)
	if header != nil {
		hash, number = header.Hash(), header.Number.Uint64()
	} else {
		hash, number = block.Hash(), block.NumberU64()
	}
	// Ensure the peer isn't DOSing us
	count := f.queues[peer] + 1
	if count > blockLimit {
		log.Debug("Discarded delivered header or block, exceeded allowance", "peer", peer, "number", number, "hash", hash, "limit", blockLimit)
		blockBroadcastDOSMeter.Mark(1)
		f.forgetHash(hash)
		return
	}
	// Discard any past or too distant blocks
	if dist := int64(number) - int64(f.chainHeight()); dist < -maxUncleDist || dist > maxQueueDist {
		log.Debug("Discarded delivered header or block, too far away", "peer", peer, "number", number, "hash", hash, "distance", dist)
		blockBroadcastDropMeter.Mark(1)
		f.forgetHash(hash)
		return
	}
	// Schedule the block for future importing
	if _, ok := f.queued[hash]; !ok {
		op := &blockOrHeaderInject{origin: peer}
		if header != nil {
			op.header = header
		} else {
			op.block = block
		}
		f.queues[peer] = count
		f.queued[hash] = op
		f.queue.Push(op, -int64(number))
		if f.queueChangeHook != nil {
			f.queueChangeHook(hash, true)
		}
		log.Debug("Queued delivered header or block", "peer", peer, "number", number, "hash", hash, "queued", f.queue.Size())
	}
}

// importHeaders spawns a new goroutine to run a header insertion into the chain.
// If the header's number is at the same height as the current import phase, it
// updates the phase states accordingly.
func (f *BlockFetcher) importHeaders(peer string, header *types.Header) {
	hash := header.Hash()
	log.Debug("Importing propagated header", "peer", peer, "number", header.Number, "hash", hash)

	go func() {
		defer func() { f.done <- hash }()
		// If the parent's unknown, abort insertion
		parent := f.getHeader(header.ParentHash)
		if parent == nil {
			log.Debug("Unknown parent of propagated header", "peer", peer, "number", header.Number, "hash", hash, "parent", header.ParentHash)
			return
		}
		// Validate the header and if something went wrong, drop the peer
		if err := f.verifyHeader(header); err != nil && err != consensus.ErrFutureBlock {
			log.Debug("Propagated header verification failed", "peer", peer, "number", header.Number, "hash", hash, "err", err)
			f.dropPeer(peer)
			return
		}
		// Run the actual import and log any issues
		if _, err := f.insertHeaders([]*types.Header{header}); err != nil {
			log.Debug("Propagated header import failed", "peer", peer, "number", header.Number, "hash", hash, "err", err)
			return
		}
		// Invoke the testing hook if needed
		if f.importedHook != nil {
			f.importedHook(header, nil)
		}
	}()
}

// importBlocks spawns a new goroutine to run a block insertion into the chain. If the
// block's number is at the same height as the current import phase, it updates
// the phase states accordingly.
func (f *BlockFetcher) importBlocks(peer string, block *types.Block) {
	hash := block.Hash()

	// Run the import on a new thread
	log.Debug("Importing propagated block", "peer", peer, "number", block.Number(), "hash", hash)
	go func() {
		defer func() { f.done <- hash }()

		// If the parent's unknown, abort insertion
		parent := f.getBlock(block.ParentHash())
		if parent == nil {
			log.Debug("Unknown parent of propagated block", "peer", peer, "number", block.Number(), "hash", hash, "parent", block.ParentHash())
			return
		}
		// Quickly validate the header and propagate the block if it passes
		switch err := f.verifyHeader(block.Header()); err {
		case nil:
			// All ok, quickly propagate to our peers
			blockBroadcastOutTimer.UpdateSince(block.ReceivedAt)
			go f.broadcastBlock(block, true)

		case consensus.ErrFutureBlock:
			// Weird future block, don't fail, but neither propagate

		default:
			// Something went very wrong, drop the peer
			log.Debug("Propagated block verification failed", "peer", peer, "number", block.Number(), "hash", hash, "err", err)
			f.dropPeer(peer)
			return
		}
		// Run the actual import and log any issues
		if _, err := f.insertChain(types.Blocks{block}); err != nil {
			log.Debug("Propagated block import failed", "peer", peer, "number", block.Number(), "hash", hash, "err", err)
			return
		}
		// If import succeeded, broadcast the block
		blockAnnounceOutTimer.UpdateSince(block.ReceivedAt)
		go f.broadcastBlock(block, false)

		// Invoke the testing hook if needed
		if f.importedHook != nil {
			f.importedHook(nil, block)
		}
	}()
}

// forgetHash removes all traces of a block announcement from the fetcher's
// internal state.
func (f *BlockFetcher) forgetHash(hash common.Hash) {
	// Remove all pending announces and decrement DOS counters
	if announceMap, ok := f.announced[hash]; ok {
		for _, announce := range announceMap {
			f.announces[announce.origin]--
			if f.announces[announce.origin] <= 0 {
				delete(f.announces, announce.origin)
			}
		}
		delete(f.announced, hash)
		if f.announceChangeHook != nil {
			f.announceChangeHook(hash, false)
		}
	}
	// Remove any pending fetches and decrement the DOS counters
	if announce := f.fetching[hash]; announce != nil {
		f.announces[announce.origin]--
		if f.announces[announce.origin] <= 0 {
			delete(f.announces, announce.origin)
		}
		delete(f.fetching, hash)
	}

	// Remove any pending completion requests and decrement the DOS counters
	for _, announce := range f.fetched[hash] {
		f.announces[announce.origin]--
		if f.announces[announce.origin] <= 0 {
			delete(f.announces, announce.origin)
		}
	}
	delete(f.fetched, hash)

	// Remove any pending completions and decrement the DOS counters
	if announce := f.completing[hash]; announce != nil {
		f.announces[announce.origin]--
		if f.announces[announce.origin] <= 0 {
			delete(f.announces, announce.origin)
		}
		delete(f.completing, hash)
	}
}

// forgetBlock removes all traces of a queued block from the fetcher's internal
// state.
func (f *BlockFetcher) forgetBlock(hash common.Hash) {
	if insert := f.queued[hash]; insert != nil {
		f.queues[insert.origin]--
		if f.queues[insert.origin] == 0 {
			delete(f.queues, insert.origin)
		}
		delete(f.queued, hash)
	}
}<|MERGE_RESOLUTION|>--- conflicted
+++ resolved
@@ -647,7 +647,6 @@
 					for hash, announce := range f.completing {
 						if f.queued[hash] != nil || announce.origin != task.peer {
 							continue
-<<<<<<< HEAD
 						}
 						if uncleHash == (common.Hash{}) {
 							uncleHash = types.CalcUncleHash(task.uncles[i])
@@ -655,15 +654,6 @@
 						if uncleHash != announce.header.UncleHash {
 							continue
 						}
-=======
-						}
-						if uncleHash == (common.Hash{}) {
-							uncleHash = types.CalcUncleHash(task.uncles[i])
-						}
-						if uncleHash != announce.header.UncleHash {
-							continue
-						}
->>>>>>> 8be800ff
 						if txnHash == (common.Hash{}) {
 							txnHash = types.DeriveSha(types.Transactions(task.transactions[i]), trie.NewStackTrie(nil))
 						}
