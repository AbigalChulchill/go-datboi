--- conflicted
+++ resolved
@@ -25,11 +25,8 @@
 	"time"
 
 	"github.com/ethereum/go-ethereum/common"
-<<<<<<< HEAD
-=======
 	"github.com/ethereum/go-ethereum/consensus"
 	"github.com/ethereum/go-ethereum/consensus/beacon"
->>>>>>> 8be800ff
 	"github.com/ethereum/go-ethereum/core"
 	"github.com/ethereum/go-ethereum/core/forkid"
 	"github.com/ethereum/go-ethereum/core/types"
@@ -42,10 +39,7 @@
 	"github.com/ethereum/go-ethereum/log"
 	"github.com/ethereum/go-ethereum/p2p"
 	"github.com/ethereum/go-ethereum/params"
-<<<<<<< HEAD
 	"github.com/ethereum/go-ethereum/trie"
-=======
->>>>>>> 8be800ff
 )
 
 const (
@@ -74,11 +68,7 @@
 
 	// Pending should return pending transactions.
 	// The slice should be modifiable by the caller.
-<<<<<<< HEAD
-	Pending(enforceTips bool) (map[common.Address]types.Transactions, error)
-=======
 	Pending(enforceTips bool) map[common.Address]types.Transactions
->>>>>>> 8be800ff
 
 	// SubscribeNewTxsEvent should return an event subscription of
 	// NewTxsEvent and send events to the given channel.
@@ -88,44 +78,26 @@
 // handlerConfig is the collection of initialization parameters to create a full
 // node network handler.
 type handlerConfig struct {
-<<<<<<< HEAD
 	Database        ethdb.Database            // Database for direct sync insertions
 	Chain           *core.BlockChain          // Blockchain to serve data from
 	TxPool          txPool                    // Transaction pool to propagate from
+	Merger          *consensus.Merger         // The manager for eth1/2 transition
 	Network         uint64                    // Network identifier to adfvertise
-	Sync            downloader.SyncMode       // Whether to fast or full sync
-	BloomCache      uint64                    // Megabytes to alloc for fast sync bloom
+	Sync            downloader.SyncMode       // Whether to snap or full sync
+	BloomCache      uint64                    // Megabytes to alloc for snap sync bloom
 	EventMux        *event.TypeMux            // Legacy event mux, deprecate for `feed`
 	Checkpoint      *params.TrustedCheckpoint // Hard coded checkpoint for sync challenges
 	Whitelist       map[uint64]common.Hash    // Hard coded whitelist for sync challenged
 	DirectBroadcast bool
-=======
-	Database   ethdb.Database            // Database for direct sync insertions
-	Chain      *core.BlockChain          // Blockchain to serve data from
-	TxPool     txPool                    // Transaction pool to propagate from
-	Merger     *consensus.Merger         // The manager for eth1/2 transition
-	Network    uint64                    // Network identifier to adfvertise
-	Sync       downloader.SyncMode       // Whether to snap or full sync
-	BloomCache uint64                    // Megabytes to alloc for snap sync bloom
-	EventMux   *event.TypeMux            // Legacy event mux, deprecate for `feed`
-	Checkpoint *params.TrustedCheckpoint // Hard coded checkpoint for sync challenges
-	Whitelist  map[uint64]common.Hash    // Hard coded whitelist for sync challenged
->>>>>>> 8be800ff
 }
 
 type handler struct {
 	networkID  uint64
 	forkFilter forkid.Filter // Fork ID filter, constant across the lifetime of the node
 
-<<<<<<< HEAD
-	fastSync        uint32 // Flag whether fast sync is enabled (gets disabled if we already have blocks)
-	snapSync        uint32 // Flag whether fast sync should operate on top of the snap protocol
+	snapSync        uint32 // Flag whether snap sync is enabled (gets disabled if we already have blocks)
 	acceptTxs       uint32 // Flag whether we're considered synchronised (enables transaction processing)
 	directBroadcast bool
-=======
-	snapSync  uint32 // Flag whether snap sync is enabled (gets disabled if we already have blocks)
-	acceptTxs uint32 // Flag whether we're considered synchronised (enables transaction processing)
->>>>>>> 8be800ff
 
 	checkpointNumber uint64      // Block number for the sync progress validator to cross reference
 	checkpointHash   common.Hash // Block hash for the sync progress validator to cross reference
@@ -164,7 +136,6 @@
 		config.EventMux = new(event.TypeMux) // Nicety initialization for tests
 	}
 	h := &handler{
-<<<<<<< HEAD
 		networkID:       config.Network,
 		forkFilter:      forkid.NewFilter(config.Chain),
 		eventMux:        config.EventMux,
@@ -172,53 +143,19 @@
 		txpool:          config.TxPool,
 		chain:           config.Chain,
 		peers:           newPeerSet(),
+		merger:          config.Merger,
 		whitelist:       config.Whitelist,
+		quitSync:        make(chan struct{}),
 		directBroadcast: config.DirectBroadcast,
-		txsyncCh:        make(chan *txsync),
-		quitSync:        make(chan struct{}),
-	}
-	if config.Sync == downloader.FullSync {
-		// The database seems empty as the current block is the genesis. Yet the fast
-		// block is ahead, so fast sync was enabled for this node at a certain point.
-=======
-		networkID:  config.Network,
-		forkFilter: forkid.NewFilter(config.Chain),
-		eventMux:   config.EventMux,
-		database:   config.Database,
-		txpool:     config.TxPool,
-		chain:      config.Chain,
-		peers:      newPeerSet(),
-		merger:     config.Merger,
-		whitelist:  config.Whitelist,
-		quitSync:   make(chan struct{}),
 	}
 	if config.Sync == downloader.FullSync {
 		// The database seems empty as the current block is the genesis. Yet the snap
 		// block is ahead, so snap sync was enabled for this node at a certain point.
->>>>>>> 8be800ff
 		// The scenarios where this can happen is
 		// * if the user manually (or via a bad block) rolled back a snap sync node
 		//   below the sync point.
 		// * the last snap sync is not finished while user specifies a full sync this
 		//   time. But we don't have any recent state for full sync.
-<<<<<<< HEAD
-		// In these cases however it's safe to reenable fast sync.
-		fullBlock, fastBlock := h.chain.CurrentBlock(), h.chain.CurrentFastBlock()
-		if fullBlock.NumberU64() == 0 && fastBlock.NumberU64() > 0 {
-			h.fastSync = uint32(1)
-			log.Warn("Switch sync mode from full sync to fast sync")
-		}
-	} else {
-		if h.chain.CurrentBlock().NumberU64() > 0 {
-			// Print warning log if database is not empty to run fast sync.
-			log.Warn("Switch sync mode from fast sync to full sync")
-		} else {
-			// If fast sync was requested and our database is empty, grant it
-			h.fastSync = uint32(1)
-			if config.Sync == downloader.SnapSync {
-				h.snapSync = uint32(1)
-			}
-=======
 		// In these cases however it's safe to reenable snap sync.
 		fullBlock, fastBlock := h.chain.CurrentBlock(), h.chain.CurrentFastBlock()
 		if fullBlock.NumberU64() == 0 && fastBlock.NumberU64() > 0 {
@@ -232,7 +169,6 @@
 		} else {
 			// If snap sync was requested and our database is empty, grant it
 			h.snapSync = uint32(1)
->>>>>>> 8be800ff
 		}
 	}
 	// If we have trusted checkpoints, enforce them on the chain
@@ -240,22 +176,6 @@
 		h.checkpointNumber = (config.Checkpoint.SectionIndex+1)*params.CHTFrequency - 1
 		h.checkpointHash = config.Checkpoint.SectionHead
 	}
-<<<<<<< HEAD
-	// Construct the downloader (long sync) and its backing state bloom if fast
-	// sync is requested. The downloader is responsible for deallocating the state
-	// bloom when it's done.
-	// Note: we don't enable it if snap-sync is performed, since it's very heavy
-	// and the heal-portion of the snap sync is much lighter than fast. What we particularly
-	// want to avoid, is a 90%-finished (but restarted) snap-sync to begin
-	// indexing the entire trie
-	if atomic.LoadUint32(&h.fastSync) == 1 && atomic.LoadUint32(&h.snapSync) == 0 {
-		h.stateBloom = trie.NewSyncBloom(config.BloomCache, config.Database)
-	}
-	h.downloader = downloader.New(h.checkpointNumber, config.Database, h.stateBloom, h.eventMux, h.chain, nil, h.removePeer)
-
-	// Construct the fetcher (short sync)
-	validator := func(header *types.Header) error {
-=======
 	// Construct the downloader (long sync) and its backing state bloom if snap
 	// sync is requested. The downloader is responsible for deallocating the state
 	// bloom when it's done.
@@ -278,7 +198,6 @@
 				return errors.New("unexpected post-merge header")
 			}
 		}
->>>>>>> 8be800ff
 		return h.chain.Engine().VerifyHeader(h.chain, header, true)
 	}
 	heighter := func() uint64 {
@@ -314,12 +233,6 @@
 		// accept each others' blocks until a restart. Unfortunately we haven't figured
 		// out a way yet where nodes can decide unilaterally whether the network is new
 		// or not. This should be fixed if we figure out a solution.
-<<<<<<< HEAD
-		if atomic.LoadUint32(&h.fastSync) == 1 {
-			log.Warn("Fast syncing, discarded propagated block", "number", blocks[0].Number(), "hash", blocks[0].Hash())
-			return 0, nil
-		}
-=======
 		if atomic.LoadUint32(&h.snapSync) == 1 {
 			log.Warn("Fast syncing, discarded propagated block", "number", blocks[0].Number(), "hash", blocks[0].Hash())
 			return 0, nil
@@ -347,7 +260,6 @@
 			}
 			return 0, nil
 		}
->>>>>>> 8be800ff
 		n, err := h.chain.InsertChain(blocks)
 		if err == nil {
 			atomic.StoreUint32(&h.acceptTxs, 1) // Mark initial sync done on any fetcher import
@@ -444,32 +356,14 @@
 	// Propagate existing transactions. new transactions appearing
 	// after this will be sent via broadcasts.
 	h.syncTransactions(peer)
-<<<<<<< HEAD
-=======
 
 	// Create a notification channel for pending requests if the peer goes down
 	dead := make(chan struct{})
 	defer close(dead)
->>>>>>> 8be800ff
 
 	// If we have a trusted CHT, reject all peers below that (avoid fast sync eclipse)
 	if h.checkpointHash != (common.Hash{}) {
 		// Request the peer's checkpoint header for chain height/weight validation
-<<<<<<< HEAD
-		if err := peer.RequestHeadersByNumber(h.checkpointNumber, 1, 0, false); err != nil {
-			return err
-		}
-		// Start a timer to disconnect if the peer doesn't reply in time
-		p.syncDrop = time.AfterFunc(syncChallengeTimeout, func() {
-			peer.Log().Warn("Checkpoint challenge timed out, dropping", "addr", peer.RemoteAddr(), "type", peer.Name())
-			h.removePeer(peer.ID())
-		})
-		// Make sure it's cleaned up if the peer dies off
-		defer func() {
-			if p.syncDrop != nil {
-				p.syncDrop.Stop()
-				p.syncDrop = nil
-=======
 		resCh := make(chan *eth.Response)
 		if _, err := peer.RequestHeadersByNumber(h.checkpointNumber, 1, 0, false, resCh); err != nil {
 			return err
@@ -511,16 +405,45 @@
 
 			case <-dead:
 				// Peer handler terminated, abort all goroutines
->>>>>>> 8be800ff
 			}
 		}()
 	}
 	// If we have any explicit whitelist block hashes, request them
-<<<<<<< HEAD
-	for number := range h.whitelist {
-		if err := peer.RequestHeadersByNumber(number, 1, 0, false); err != nil {
+	for number, hash := range h.whitelist {
+		resCh := make(chan *eth.Response)
+		if _, err := peer.RequestHeadersByNumber(number, 1, 0, false, resCh); err != nil {
 			return err
 		}
+		go func(number uint64, hash common.Hash) {
+			timeout := time.NewTimer(syncChallengeTimeout)
+			defer timeout.Stop()
+
+			select {
+			case res := <-resCh:
+				headers := ([]*types.Header)(*res.Res.(*eth.BlockHeadersPacket))
+				if len(headers) == 0 {
+					// Whitelisted blocks are allowed to be missing if the remote
+					// node is not yet synced
+					res.Done <- nil
+					return
+				}
+				// Validate the header and either drop the peer or continue
+				if len(headers) > 1 {
+					res.Done <- errors.New("too many headers in whitelist response")
+					return
+				}
+				if headers[0].Number.Uint64() != number || headers[0].Hash() != hash {
+					peer.Log().Info("Whitelist mismatch, dropping peer", "number", number, "hash", headers[0].Hash(), "want", hash)
+					res.Done <- errors.New("whitelist block mismatch")
+					return
+				}
+				peer.Log().Debug("Whitelist block verified", "number", number, "hash", hash)
+
+			case <-timeout.C:
+				peer.Log().Warn("Whitelist challenge timed out, dropping", "addr", peer.RemoteAddr(), "type", peer.Name())
+				h.removePeer(peer.ID())
+			}
+		}(number, hash)
 	}
 	// Handle incoming messages until the connection is torn down
 	return handler(peer)
@@ -597,9 +520,8 @@
 	go h.minedBroadcastLoop()
 
 	// start sync handlers
-	h.wg.Add(2)
+	h.wg.Add(1)
 	go h.chainSync.loop()
-	go h.txsyncLoop64() // TODO(karalabe): Legacy initial tx echange, drop with eth/64.
 }
 
 func (h *handler) Stop() {
@@ -618,145 +540,12 @@
 	h.peers.close()
 	h.peerWG.Wait()
 
-=======
-	for number, hash := range h.whitelist {
-		resCh := make(chan *eth.Response)
-		if _, err := peer.RequestHeadersByNumber(number, 1, 0, false, resCh); err != nil {
-			return err
-		}
-		go func(number uint64, hash common.Hash) {
-			timeout := time.NewTimer(syncChallengeTimeout)
-			defer timeout.Stop()
-
-			select {
-			case res := <-resCh:
-				headers := ([]*types.Header)(*res.Res.(*eth.BlockHeadersPacket))
-				if len(headers) == 0 {
-					// Whitelisted blocks are allowed to be missing if the remote
-					// node is not yet synced
-					res.Done <- nil
-					return
-				}
-				// Validate the header and either drop the peer or continue
-				if len(headers) > 1 {
-					res.Done <- errors.New("too many headers in whitelist response")
-					return
-				}
-				if headers[0].Number.Uint64() != number || headers[0].Hash() != hash {
-					peer.Log().Info("Whitelist mismatch, dropping peer", "number", number, "hash", headers[0].Hash(), "want", hash)
-					res.Done <- errors.New("whitelist block mismatch")
-					return
-				}
-				peer.Log().Debug("Whitelist block verified", "number", number, "hash", hash)
-
-			case <-timeout.C:
-				peer.Log().Warn("Whitelist challenge timed out, dropping", "addr", peer.RemoteAddr(), "type", peer.Name())
-				h.removePeer(peer.ID())
-			}
-		}(number, hash)
-	}
-	// Handle incoming messages until the connection is torn down
-	return handler(peer)
-}
-
-// runSnapExtension registers a `snap` peer into the joint eth/snap peerset and
-// starts handling inbound messages. As `snap` is only a satellite protocol to
-// `eth`, all subsystem registrations and lifecycle management will be done by
-// the main `eth` handler to prevent strange races.
-func (h *handler) runSnapExtension(peer *snap.Peer, handler snap.Handler) error {
-	h.peerWG.Add(1)
-	defer h.peerWG.Done()
-
-	if err := h.peers.registerSnapExtension(peer); err != nil {
-		peer.Log().Error("Snapshot extension registration failed", "err", err)
-		return err
-	}
-	return handler(peer)
-}
-
-// removePeer requests disconnection of a peer.
-func (h *handler) removePeer(id string) {
-	peer := h.peers.peer(id)
-	if peer != nil {
-		peer.Peer.Disconnect(p2p.DiscUselessPeer)
-	}
-}
-
-// unregisterPeer removes a peer from the downloader, fetchers and main peer set.
-func (h *handler) unregisterPeer(id string) {
-	// Create a custom logger to avoid printing the entire id
-	var logger log.Logger
-	if len(id) < 16 {
-		// Tests use short IDs, don't choke on them
-		logger = log.New("peer", id)
-	} else {
-		logger = log.New("peer", id[:8])
-	}
-	// Abort if the peer does not exist
-	peer := h.peers.peer(id)
-	if peer == nil {
-		logger.Error("Ethereum peer removal failed", "err", errPeerNotRegistered)
-		return
-	}
-	// Remove the `eth` peer if it exists
-	logger.Debug("Removing Ethereum peer", "snap", peer.snapExt != nil)
-
-	// Remove the `snap` extension if it exists
-	if peer.snapExt != nil {
-		h.downloader.SnapSyncer.Unregister(id)
-	}
-	h.downloader.UnregisterPeer(id)
-	h.txFetcher.Drop(id)
-
-	if err := h.peers.unregisterPeer(id); err != nil {
-		logger.Error("Ethereum peer removal failed", "err", err)
-	}
-}
-
-func (h *handler) Start(maxPeers int) {
-	h.maxPeers = maxPeers
-
-	// broadcast transactions
-	h.wg.Add(1)
-	h.txsCh = make(chan core.NewTxsEvent, txChanSize)
-	h.txsSub = h.txpool.SubscribeNewTxsEvent(h.txsCh)
-	go h.txBroadcastLoop()
-
-	// broadcast mined blocks
-	h.wg.Add(1)
-	h.minedBlockSub = h.eventMux.Subscribe(core.NewMinedBlockEvent{})
-	go h.minedBroadcastLoop()
-
-	// start sync handlers
-	h.wg.Add(1)
-	go h.chainSync.loop()
-}
-
-func (h *handler) Stop() {
-	h.txsSub.Unsubscribe()        // quits txBroadcastLoop
-	h.minedBlockSub.Unsubscribe() // quits blockBroadcastLoop
-
-	// Quit chainSync and txsync64.
-	// After this is done, no new peers will be accepted.
-	close(h.quitSync)
-	h.wg.Wait()
-
-	// Disconnect existing sessions.
-	// This also closes the gate for any new registrations on the peer set.
-	// sessions which are already established but not added to h.peers yet
-	// will exit when they try to register.
-	h.peers.close()
-	h.peerWG.Wait()
-
->>>>>>> 8be800ff
 	log.Info("Ethereum protocol stopped")
 }
 
 // BroadcastBlock will either propagate a block to a subset of its peers, or
 // will only announce its availability (depending what's requested).
 func (h *handler) BroadcastBlock(block *types.Block, propagate bool) {
-<<<<<<< HEAD
-=======
 	// Disable the block propagation if the chain has already entered the PoS
 	// stage. The block propagation is delegated to the consensus layer.
 	if h.merger.PoSFinalized() {
@@ -768,7 +557,6 @@
 			return
 		}
 	}
->>>>>>> 8be800ff
 	hash := block.Hash()
 	peers := h.peers.peersWithoutBlock(hash)
 
