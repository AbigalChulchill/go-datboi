--- conflicted
+++ resolved
@@ -87,12 +87,7 @@
 	if percent < 0 {
 		percent = 0
 		log.Warn("Sanitizing invalid gasprice oracle sample percentile", "provided", params.Percentile, "updated", percent)
-<<<<<<< HEAD
-	}
-	if percent > 100 {
-=======
 	} else if percent > 100 {
->>>>>>> 8be800ff
 		percent = 100
 		log.Warn("Sanitizing invalid gasprice oracle sample percentile", "provided", params.Percentile, "updated", percent)
 	}
@@ -100,7 +95,6 @@
 	if maxPrice == nil || maxPrice.Int64() <= 0 {
 		maxPrice = DefaultMaxPrice
 		log.Warn("Sanitizing invalid gasprice oracle price cap", "provided", params.MaxPrice, "updated", maxPrice)
-<<<<<<< HEAD
 	}
 	ignorePrice := params.IgnorePrice
 	if ignorePrice == nil || ignorePrice.Int64() <= 0 {
@@ -108,14 +102,6 @@
 		log.Warn("Sanitizing invalid gasprice oracle ignore price", "provided", params.IgnorePrice, "updated", ignorePrice)
 	} else if ignorePrice.Int64() > 0 {
 		log.Info("Gasprice oracle is ignoring threshold set", "threshold", ignorePrice)
-=======
-	}
-	ignorePrice := params.IgnorePrice
-	if ignorePrice == nil || ignorePrice.Int64() <= 0 {
-		ignorePrice = DefaultIgnorePrice
-		log.Warn("Sanitizing invalid gasprice oracle ignore price", "provided", params.IgnorePrice, "updated", ignorePrice)
-	} else if ignorePrice.Int64() > 0 {
-		log.Info("Gasprice oracle is ignoring threshold set", "threshold", ignorePrice)
 	}
 	maxHeaderHistory := params.MaxHeaderHistory
 	if maxHeaderHistory < 1 {
@@ -126,7 +112,6 @@
 	if maxBlockHistory < 1 {
 		maxBlockHistory = 1
 		log.Warn("Sanitizing invalid gasprice oracle max block history", "provided", params.MaxBlockHistory, "updated", maxBlockHistory)
->>>>>>> 8be800ff
 	}
 
 	cache, _ := lru.New(2048)
@@ -149,13 +134,8 @@
 		ignorePrice:      ignorePrice,
 		checkBlocks:      blocks,
 		percentile:       percent,
-<<<<<<< HEAD
-		maxHeaderHistory: params.MaxHeaderHistory,
-		maxBlockHistory:  params.MaxBlockHistory,
-=======
 		maxHeaderHistory: maxHeaderHistory,
 		maxBlockHistory:  maxBlockHistory,
->>>>>>> 8be800ff
 		historyCache:     cache,
 	}
 }
@@ -237,7 +217,6 @@
 	oracle.lastHead = headHash
 	oracle.lastPrice = price
 	oracle.cacheLock.Unlock()
-<<<<<<< HEAD
 
 	return new(big.Int).Set(price), nil
 }
@@ -252,22 +231,6 @@
 	baseFee *big.Int
 }
 
-=======
-
-	return new(big.Int).Set(price), nil
-}
-
-type results struct {
-	values []*big.Int
-	err    error
-}
-
-type txSorter struct {
-	txs     []*types.Transaction
-	baseFee *big.Int
-}
-
->>>>>>> 8be800ff
 func newSorter(txs []*types.Transaction, baseFee *big.Int) *txSorter {
 	return &txSorter{
 		txs:     txs,
