// Copyright 2015 The go-ethereum Authors
// This file is part of go-ethereum.
//
// go-ethereum is free software: you can redistribute it and/or modify
// it under the terms of the GNU General Public License as published by
// the Free Software Foundation, either version 3 of the License, or
// (at your option) any later version.
//
// go-ethereum is distributed in the hope that it will be useful,
// but WITHOUT ANY WARRANTY; without even the implied warranty of
// MERCHANTABILITY or FITNESS FOR A PARTICULAR PURPOSE. See the
// GNU General Public License for more details.
//
// You should have received a copy of the GNU General Public License
// along with go-ethereum. If not, see <http://www.gnu.org/licenses/>.

package main

import (
	"encoding/json"
	"errors"
	"fmt"
	"net"
	"os"
<<<<<<< HEAD
	"path"
=======
>>>>>>> 8be800ff
	"runtime"
	"strconv"
	"strings"
	"sync/atomic"
	"time"

	"gopkg.in/urfave/cli.v1"

	"github.com/ethereum/go-ethereum/cmd/utils"
	"github.com/ethereum/go-ethereum/common"
	"github.com/ethereum/go-ethereum/common/hexutil"
	"github.com/ethereum/go-ethereum/core"
	"github.com/ethereum/go-ethereum/core/rawdb"
	"github.com/ethereum/go-ethereum/core/state"
	"github.com/ethereum/go-ethereum/core/types"
	"github.com/ethereum/go-ethereum/crypto"
	"github.com/ethereum/go-ethereum/ethdb"
	"github.com/ethereum/go-ethereum/log"
	"github.com/ethereum/go-ethereum/metrics"
	"github.com/ethereum/go-ethereum/node"
<<<<<<< HEAD
	"github.com/ethereum/go-ethereum/p2p/enode"
=======
	"gopkg.in/urfave/cli.v1"
>>>>>>> 8be800ff
)

var (
	initCommand = cli.Command{
		Action:    utils.MigrateFlags(initGenesis),
		Name:      "init",
		Usage:     "Bootstrap and initialize a new genesis block",
		ArgsUsage: "<genesisPath>",
		Flags: []cli.Flag{
			utils.DataDirFlag,
		},
		Category: "BLOCKCHAIN COMMANDS",
		Description: `
The init command initializes a new genesis block and definition for the network.
This is a destructive action and changes the network in which you will be
participating.

It expects the genesis file as argument.`,
	}
	initNetworkCommand = cli.Command{
		Action:    utils.MigrateFlags(initNetwork),
		Name:      "init-network",
		Usage:     "Bootstrap and initialize a new genesis block, and nodekey, config files for network nodes",
		ArgsUsage: "<genesisPath>",
		Flags: []cli.Flag{
			utils.InitNetworkDir,
			utils.InitNetworkPort,
			utils.InitNetworkSize,
			utils.InitNetworkIps,
			configFileFlag,
		},
		Category: "BLOCKCHAIN COMMANDS",
		Description: `
The init-network command initializes a new genesis block, definition for the network, config files for network nodes.
It expects the genesis file as argument.`,
	}
	dumpGenesisCommand = cli.Command{
		Action:    utils.MigrateFlags(dumpGenesis),
		Name:      "dumpgenesis",
		Usage:     "Dumps genesis block JSON configuration to stdout",
		ArgsUsage: "",
		Flags: []cli.Flag{
			utils.MainnetFlag,
<<<<<<< HEAD
			utils.PulseChainFlag,
			utils.PulseChainTestnetFlag,
			utils.RopstenFlag,
=======
			utils.RopstenFlag,
			utils.SepoliaFlag,
>>>>>>> 8be800ff
			utils.RinkebyFlag,
			utils.GoerliFlag,
		},
		Category: "BLOCKCHAIN COMMANDS",
		Description: `
The dumpgenesis command dumps the genesis block configuration in JSON format to stdout.`,
	}
	importCommand = cli.Command{
		Action:    utils.MigrateFlags(importChain),
		Name:      "import",
		Usage:     "Import a blockchain file",
		ArgsUsage: "<filename> (<filename 2> ... <filename N>) ",
		Flags: []cli.Flag{
			utils.DataDirFlag,
			utils.CacheFlag,
			utils.SyncModeFlag,
			utils.GCModeFlag,
			utils.SnapshotFlag,
			utils.CacheDatabaseFlag,
			utils.CacheGCFlag,
			utils.MetricsEnabledFlag,
			utils.MetricsEnabledExpensiveFlag,
			utils.MetricsHTTPFlag,
			utils.MetricsPortFlag,
			utils.MetricsEnableInfluxDBFlag,
			utils.MetricsEnableInfluxDBV2Flag,
			utils.MetricsInfluxDBEndpointFlag,
			utils.MetricsInfluxDBDatabaseFlag,
			utils.MetricsInfluxDBUsernameFlag,
			utils.MetricsInfluxDBPasswordFlag,
			utils.MetricsInfluxDBTagsFlag,
			utils.MetricsInfluxDBTokenFlag,
			utils.MetricsInfluxDBBucketFlag,
			utils.MetricsInfluxDBOrganizationFlag,
			utils.TxLookupLimitFlag,
		},
		Category: "BLOCKCHAIN COMMANDS",
		Description: `
The import command imports blocks from an RLP-encoded form. The form can be one file
with several RLP-encoded blocks, or several files can be used.

If only one file is used, import error will result in failure. If several files are used,
processing will proceed even if an individual RLP-file import failure occurs.`,
	}
	exportCommand = cli.Command{
		Action:    utils.MigrateFlags(exportChain),
		Name:      "export",
		Usage:     "Export blockchain into file",
		ArgsUsage: "<filename> [<blockNumFirst> <blockNumLast>]",
		Flags: []cli.Flag{
			utils.DataDirFlag,
			utils.CacheFlag,
			utils.SyncModeFlag,
		},
		Category: "BLOCKCHAIN COMMANDS",
		Description: `
Requires a first argument of the file to write to.
Optional second and third arguments control the first and
last block to write. In this mode, the file will be appended
if already existing. If the file ends with .gz, the output will
be gzipped.`,
	}
	importPreimagesCommand = cli.Command{
		Action:    utils.MigrateFlags(importPreimages),
		Name:      "import-preimages",
		Usage:     "Import the preimage database from an RLP stream",
		ArgsUsage: "<datafile>",
		Flags: []cli.Flag{
			utils.DataDirFlag,
			utils.CacheFlag,
			utils.SyncModeFlag,
		},
		Category: "BLOCKCHAIN COMMANDS",
		Description: `
The import-preimages command imports hash preimages from an RLP encoded stream.
It's deprecated, please use "geth db import" instead.
`,
	}
	exportPreimagesCommand = cli.Command{
		Action:    utils.MigrateFlags(exportPreimages),
		Name:      "export-preimages",
		Usage:     "Export the preimage database into an RLP stream",
		ArgsUsage: "<dumpfile>",
		Flags: []cli.Flag{
			utils.DataDirFlag,
			utils.CacheFlag,
			utils.SyncModeFlag,
		},
		Category: "BLOCKCHAIN COMMANDS",
		Description: `
<<<<<<< HEAD
The export-preimages command export hash preimages to an RLP encoded stream`,
=======
The export-preimages command exports hash preimages to an RLP encoded stream.
It's deprecated, please use "geth db export" instead.
`,
>>>>>>> 8be800ff
	}
	dumpCommand = cli.Command{
		Action:    utils.MigrateFlags(dump),
		Name:      "dump",
		Usage:     "Dump a specific block from storage",
		ArgsUsage: "[? <blockHash> | <blockNum>]",
		Flags: []cli.Flag{
			utils.DataDirFlag,
			utils.CacheFlag,
			utils.IterativeOutputFlag,
			utils.ExcludeCodeFlag,
			utils.ExcludeStorageFlag,
			utils.IncludeIncompletesFlag,
			utils.StartKeyFlag,
			utils.DumpLimitFlag,
		},
		Category: "BLOCKCHAIN COMMANDS",
		Description: `
This command dumps out the state for a given block (or latest, if none provided).
`,
	}
)

// initGenesis will initialise the given JSON format genesis file and writes it as
// the zero'd block (i.e. genesis) or will fail hard if it can't succeed.
func initGenesis(ctx *cli.Context) error {
	// Make sure we have a valid genesis JSON
	genesisPath := ctx.Args().First()
	if len(genesisPath) == 0 {
		utils.Fatalf("Must supply path to genesis JSON file")
	}
	file, err := os.Open(genesisPath)
	if err != nil {
		utils.Fatalf("Failed to read genesis file: %v", err)
	}
	defer file.Close()

	genesis := new(core.Genesis)
	if err := json.NewDecoder(file).Decode(genesis); err != nil {
		utils.Fatalf("invalid genesis file: %v", err)
	}
	// Open and initialise both full and light databases
	stack, _ := makeConfigNode(ctx)
	defer stack.Close()

	for _, name := range []string{"chaindata", "lightchaindata"} {
		chaindb, err := stack.OpenDatabase(name, 0, 0, "", false)
		if err != nil {
			utils.Fatalf("Failed to open database: %v", err)
		}
		_, hash, err := core.SetupGenesisBlock(chaindb, genesis)
		if err != nil {
			utils.Fatalf("Failed to write genesis block: %v", err)
		}
		chaindb.Close()
		log.Info("Successfully wrote genesis state", "database", name, "hash", hash)
	}
	return nil
}

// initNetwork will bootstrap and initialize a new genesis block, and nodekey, config files for network nodes
func initNetwork(ctx *cli.Context) error {
	initDir := ctx.String(utils.InitNetworkDir.Name)
	if len(initDir) == 0 {
		utils.Fatalf("init.dir is required")
	}
	size := ctx.Int(utils.InitNetworkSize.Name)
	port := ctx.Int(utils.InitNetworkPort.Name)
	ipStr := ctx.String(utils.InitNetworkIps.Name)
	cfgFile := ctx.String(configFileFlag.Name)

	if len(cfgFile) == 0 {
		utils.Fatalf("config file is required")
	}
	var ips []string
	if len(ipStr) != 0 {
		ips = strings.Split(ipStr, ",")
		if len(ips) != size {
			utils.Fatalf("mismatch of size and length of ips")
		}
		for i := 0; i < size; i++ {
			_, err := net.ResolveIPAddr("", ips[i])
			if err != nil {
				utils.Fatalf("invalid format of ip")
				return err
			}
		}
	} else {
		ips = make([]string, size)
		for i := 0; i < size; i++ {
			ips[i] = "127.0.0.1"
		}
	}

	// Make sure we have a valid genesis JSON
	genesisPath := ctx.Args().First()
	if len(genesisPath) == 0 {
		utils.Fatalf("Must supply path to genesis JSON file")
	}
	file, err := os.Open(genesisPath)
	if err != nil {
		utils.Fatalf("Failed to read genesis file: %v", err)
	}
	defer file.Close()

	genesis := new(core.Genesis)
	if err := json.NewDecoder(file).Decode(genesis); err != nil {
		utils.Fatalf("invalid genesis file: %v", err)
	}
	enodes := make([]*enode.Node, size)

	// load config
	var config gethConfig
	err = loadConfig(cfgFile, &config)
	fmt.Printf("Config pre Genisis: %+v\n", config)
	if err != nil {
		return err
	}
	config.Eth.Genesis = genesis
	fmt.Printf("Config post Genisis: %+v\n", config)

	for i := 0; i < size; i++ {
		stack, err := node.New(&config.Node)
		if err != nil {
			return err
		}
		stack.Config().DataDir = path.Join(initDir, fmt.Sprintf("node%d", i))
		pk := stack.Config().NodeKey()
		enodes[i] = enode.NewV4(&pk.PublicKey, net.ParseIP(ips[i]), port, port)
	}

	for i := 0; i < size; i++ {
		config.Node.HTTPHost = ips[i]
		config.Node.P2P.StaticNodes = make([]*enode.Node, size-1)
		for j := 0; j < i; j++ {
			config.Node.P2P.StaticNodes[j] = enodes[j]
		}
		for j := i + 1; j < size; j++ {
			config.Node.P2P.StaticNodes[j-1] = enodes[j]
		}
		out, err := tomlSettings.Marshal(config)
		if err != nil {
			return err
		}
		dump, err := os.OpenFile(path.Join(initDir, fmt.Sprintf("node%d", i), "config.toml"), os.O_RDWR|os.O_CREATE|os.O_TRUNC, 0644)
		if err != nil {
			return err
		}
		defer dump.Close()
		dump.Write(out)
	}
	return nil
}

func dumpGenesis(ctx *cli.Context) error {
	// TODO(rjl493456442) support loading from the custom datadir
	genesis := utils.MakeGenesis(ctx)
	if genesis == nil {
		genesis = core.DefaultGenesisBlock()
	}
	if err := json.NewEncoder(os.Stdout).Encode(genesis); err != nil {
		utils.Fatalf("could not encode genesis")
	}
	return nil
}

func importChain(ctx *cli.Context) error {
	if len(ctx.Args()) < 1 {
		utils.Fatalf("This command requires an argument.")
	}
	// Start metrics export if enabled
	utils.SetupMetrics(ctx)
	// Start system runtime metrics collection
	go metrics.CollectProcessMetrics(3 * time.Second)

	stack, _ := makeConfigNode(ctx)
	defer stack.Close()

	chain, db := utils.MakeChain(ctx, stack)
	defer db.Close()

	// Start periodically gathering memory profiles
	var peakMemAlloc, peakMemSys uint64
	go func() {
		stats := new(runtime.MemStats)
		for {
			runtime.ReadMemStats(stats)
			if atomic.LoadUint64(&peakMemAlloc) < stats.Alloc {
				atomic.StoreUint64(&peakMemAlloc, stats.Alloc)
			}
			if atomic.LoadUint64(&peakMemSys) < stats.Sys {
				atomic.StoreUint64(&peakMemSys, stats.Sys)
			}
			time.Sleep(5 * time.Second)
		}
	}()
	// Import the chain
	start := time.Now()

	var importErr error

	if len(ctx.Args()) == 1 {
		if err := utils.ImportChain(chain, ctx.Args().First()); err != nil {
			importErr = err
			log.Error("Import error", "err", err)
		}
	} else {
		for _, arg := range ctx.Args() {
			if err := utils.ImportChain(chain, arg); err != nil {
				importErr = err
				log.Error("Import error", "file", arg, "err", err)
			}
		}
	}
	chain.Stop()
	fmt.Printf("Import done in %v.\n\n", time.Since(start))

	// Output pre-compaction stats mostly to see the import trashing
	showLeveldbStats(db)

	// Print the memory statistics used by the importing
	mem := new(runtime.MemStats)
	runtime.ReadMemStats(mem)

	fmt.Printf("Object memory: %.3f MB current, %.3f MB peak\n", float64(mem.Alloc)/1024/1024, float64(atomic.LoadUint64(&peakMemAlloc))/1024/1024)
	fmt.Printf("System memory: %.3f MB current, %.3f MB peak\n", float64(mem.Sys)/1024/1024, float64(atomic.LoadUint64(&peakMemSys))/1024/1024)
	fmt.Printf("Allocations:   %.3f million\n", float64(mem.Mallocs)/1000000)
	fmt.Printf("GC pause:      %v\n\n", time.Duration(mem.PauseTotalNs))

	if ctx.GlobalBool(utils.NoCompactionFlag.Name) {
		return nil
	}

	// Compact the entire database to more accurately measure disk io and print the stats
	start = time.Now()
	fmt.Println("Compacting entire database...")
	if err := db.Compact(nil, nil); err != nil {
		utils.Fatalf("Compaction failed: %v", err)
	}
	fmt.Printf("Compaction done in %v.\n\n", time.Since(start))

	showLeveldbStats(db)
	return importErr
}

func exportChain(ctx *cli.Context) error {
	if len(ctx.Args()) < 1 {
		utils.Fatalf("This command requires an argument.")
	}

	stack, _ := makeConfigNode(ctx)
	defer stack.Close()

	chain, _ := utils.MakeChain(ctx, stack)
	start := time.Now()

	var err error
	fp := ctx.Args().First()
	if len(ctx.Args()) < 3 {
		err = utils.ExportChain(chain, fp)
	} else {
		// This can be improved to allow for numbers larger than 9223372036854775807
		first, ferr := strconv.ParseInt(ctx.Args().Get(1), 10, 64)
		last, lerr := strconv.ParseInt(ctx.Args().Get(2), 10, 64)
		if ferr != nil || lerr != nil {
			utils.Fatalf("Export error in parsing parameters: block number not an integer\n")
		}
		if first < 0 || last < 0 {
			utils.Fatalf("Export error: block number must be greater than 0\n")
		}
		if head := chain.CurrentFastBlock(); uint64(last) > head.NumberU64() {
			utils.Fatalf("Export error: block number %d larger than head block %d\n", uint64(last), head.NumberU64())
		}
		err = utils.ExportAppendChain(chain, fp, uint64(first), uint64(last))
	}

	if err != nil {
		utils.Fatalf("Export error: %v\n", err)
	}
	fmt.Printf("Export done in %v\n", time.Since(start))
	return nil
}

// importPreimages imports preimage data from the specified file.
func importPreimages(ctx *cli.Context) error {
	if len(ctx.Args()) < 1 {
		utils.Fatalf("This command requires an argument.")
	}

	stack, _ := makeConfigNode(ctx)
	defer stack.Close()

	db := utils.MakeChainDatabase(ctx, stack, false)
	start := time.Now()

	if err := utils.ImportPreimages(db, ctx.Args().First()); err != nil {
		utils.Fatalf("Import error: %v\n", err)
	}
	fmt.Printf("Import done in %v\n", time.Since(start))
	return nil
}

// exportPreimages dumps the preimage data to specified json file in streaming way.
func exportPreimages(ctx *cli.Context) error {
	if len(ctx.Args()) < 1 {
		utils.Fatalf("This command requires an argument.")
	}
<<<<<<< HEAD

=======
>>>>>>> 8be800ff
	stack, _ := makeConfigNode(ctx)
	defer stack.Close()

	db := utils.MakeChainDatabase(ctx, stack, true)
	start := time.Now()

	if err := utils.ExportPreimages(db, ctx.Args().First()); err != nil {
		utils.Fatalf("Export error: %v\n", err)
	}
	fmt.Printf("Export done in %v\n", time.Since(start))
	return nil
}

func parseDumpConfig(ctx *cli.Context, stack *node.Node) (*state.DumpConfig, ethdb.Database, common.Hash, error) {
	db := utils.MakeChainDatabase(ctx, stack, true)
	var header *types.Header
	if ctx.NArg() > 1 {
		return nil, nil, common.Hash{}, fmt.Errorf("expected 1 argument (number or hash), got %d", ctx.NArg())
	}
	if ctx.NArg() == 1 {
		arg := ctx.Args().First()
		if hashish(arg) {
			hash := common.HexToHash(arg)
			if number := rawdb.ReadHeaderNumber(db, hash); number != nil {
				header = rawdb.ReadHeader(db, hash, *number)
			} else {
				return nil, nil, common.Hash{}, fmt.Errorf("block %x not found", hash)
			}
		} else {
			number, err := strconv.Atoi(arg)
			if err != nil {
				return nil, nil, common.Hash{}, err
			}
			if hash := rawdb.ReadCanonicalHash(db, uint64(number)); hash != (common.Hash{}) {
				header = rawdb.ReadHeader(db, hash, uint64(number))
			} else {
				return nil, nil, common.Hash{}, fmt.Errorf("header for block %d not found", number)
			}
		}
	} else {
		// Use latest
		header = rawdb.ReadHeadHeader(db)
	}
	if header == nil {
		return nil, nil, common.Hash{}, errors.New("no head block found")
	}
	startArg := common.FromHex(ctx.String(utils.StartKeyFlag.Name))
	var start common.Hash
	switch len(startArg) {
	case 0: // common.Hash
	case 32:
		start = common.BytesToHash(startArg)
	case 20:
		start = crypto.Keccak256Hash(startArg)
		log.Info("Converting start-address to hash", "address", common.BytesToAddress(startArg), "hash", start.Hex())
	default:
		return nil, nil, common.Hash{}, fmt.Errorf("invalid start argument: %x. 20 or 32 hex-encoded bytes required", startArg)
	}
	var conf = &state.DumpConfig{
		SkipCode:          ctx.Bool(utils.ExcludeCodeFlag.Name),
		SkipStorage:       ctx.Bool(utils.ExcludeStorageFlag.Name),
		OnlyWithAddresses: !ctx.Bool(utils.IncludeIncompletesFlag.Name),
		Start:             start.Bytes(),
		Max:               ctx.Uint64(utils.DumpLimitFlag.Name),
	}
	log.Info("State dump configured", "block", header.Number, "hash", header.Hash().Hex(),
		"skipcode", conf.SkipCode, "skipstorage", conf.SkipStorage,
		"start", hexutil.Encode(conf.Start), "limit", conf.Max)
	return conf, db, header.Root, nil
}

func dump(ctx *cli.Context) error {
	stack, _ := makeConfigNode(ctx)
	defer stack.Close()

	conf, db, root, err := parseDumpConfig(ctx, stack)
	if err != nil {
		return err
	}
	state, err := state.New(root, state.NewDatabase(db), nil)
	if err != nil {
		return err
	}
	if ctx.Bool(utils.IterativeOutputFlag.Name) {
		state.IterativeDump(conf, json.NewEncoder(os.Stdout))
	} else {
		if conf.OnlyWithAddresses {
			fmt.Fprintf(os.Stderr, "If you want to include accounts with missing preimages, you need iterative output, since"+
				" otherwise the accounts will overwrite each other in the resulting mapping.")
			return fmt.Errorf("incompatible options")
		}
		fmt.Println(string(state.Dump(conf)))
	}
	return nil
}

// hashish returns true for strings that look like hashes.
func hashish(x string) bool {
	_, err := strconv.Atoi(x)
	return err != nil
}<|MERGE_RESOLUTION|>--- conflicted
+++ resolved
@@ -22,17 +22,12 @@
 	"fmt"
 	"net"
 	"os"
-<<<<<<< HEAD
 	"path"
-=======
->>>>>>> 8be800ff
 	"runtime"
 	"strconv"
 	"strings"
 	"sync/atomic"
 	"time"
-
-	"gopkg.in/urfave/cli.v1"
 
 	"github.com/ethereum/go-ethereum/cmd/utils"
 	"github.com/ethereum/go-ethereum/common"
@@ -46,11 +41,8 @@
 	"github.com/ethereum/go-ethereum/log"
 	"github.com/ethereum/go-ethereum/metrics"
 	"github.com/ethereum/go-ethereum/node"
-<<<<<<< HEAD
 	"github.com/ethereum/go-ethereum/p2p/enode"
-=======
 	"gopkg.in/urfave/cli.v1"
->>>>>>> 8be800ff
 )
 
 var (
@@ -94,14 +86,10 @@
 		ArgsUsage: "",
 		Flags: []cli.Flag{
 			utils.MainnetFlag,
-<<<<<<< HEAD
 			utils.PulseChainFlag,
 			utils.PulseChainTestnetFlag,
 			utils.RopstenFlag,
-=======
-			utils.RopstenFlag,
 			utils.SepoliaFlag,
->>>>>>> 8be800ff
 			utils.RinkebyFlag,
 			utils.GoerliFlag,
 		},
@@ -192,13 +180,9 @@
 		},
 		Category: "BLOCKCHAIN COMMANDS",
 		Description: `
-<<<<<<< HEAD
-The export-preimages command export hash preimages to an RLP encoded stream`,
-=======
 The export-preimages command exports hash preimages to an RLP encoded stream.
 It's deprecated, please use "geth db export" instead.
 `,
->>>>>>> 8be800ff
 	}
 	dumpCommand = cli.Command{
 		Action:    utils.MigrateFlags(dump),
@@ -506,10 +490,6 @@
 	if len(ctx.Args()) < 1 {
 		utils.Fatalf("This command requires an argument.")
 	}
-<<<<<<< HEAD
-
-=======
->>>>>>> 8be800ff
 	stack, _ := makeConfigNode(ctx)
 	defer stack.Close()
 
