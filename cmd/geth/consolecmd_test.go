--- conflicted
+++ resolved
@@ -76,11 +76,7 @@
  datadir: {{.Datadir}}
  modules: {{apis}}
 
-<<<<<<< HEAD
-To exit, press ctrl-d
-=======
 To exit, press ctrl-d or type exit
->>>>>>> 8be800ff
 > {{.InputLine "exit"}}
 `)
 	geth.ExpectExit()
@@ -155,11 +151,7 @@
  datadir: {{datadir}}{{end}}
  modules: {{apis}}
 
-<<<<<<< HEAD
-To exit, press ctrl-d
-=======
 To exit, press ctrl-d or type exit
->>>>>>> 8be800ff
 > {{.InputLine "exit" }}
 `)
 	attach.ExpectExit()
