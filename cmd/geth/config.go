--- conflicted
+++ resolved
@@ -32,10 +32,6 @@
 	"github.com/ethereum/go-ethereum/accounts/scwallet"
 	"github.com/ethereum/go-ethereum/accounts/usbwallet"
 	"github.com/ethereum/go-ethereum/cmd/utils"
-<<<<<<< HEAD
-	"github.com/ethereum/go-ethereum/eth/catalyst"
-=======
->>>>>>> 8be800ff
 	"github.com/ethereum/go-ethereum/eth/ethconfig"
 	"github.com/ethereum/go-ethereum/internal/ethapi"
 	"github.com/ethereum/go-ethereum/log"
@@ -160,23 +156,6 @@
 // makeFullNode loads geth configuration and creates the Ethereum backend.
 func makeFullNode(ctx *cli.Context) (*node.Node, ethapi.Backend) {
 	stack, cfg := makeConfigNode(ctx)
-<<<<<<< HEAD
-	if ctx.GlobalIsSet(utils.OverrideLondonFlag.Name) {
-		cfg.Eth.OverrideLondon = new(big.Int).SetUint64(ctx.GlobalUint64(utils.OverrideLondonFlag.Name))
-	}
-	backend, eth := utils.RegisterEthService(stack, &cfg.Eth)
-
-	// Configure catalyst.
-	if ctx.GlobalBool(utils.CatalystFlag.Name) {
-		if eth == nil {
-			utils.Fatalf("Catalyst does not work in light client mode.")
-		}
-		if err := catalyst.Register(stack, eth); err != nil {
-			utils.Fatalf("%v", err)
-		}
-	}
-
-=======
 	if ctx.GlobalIsSet(utils.OverrideArrowGlacierFlag.Name) {
 		cfg.Eth.OverrideArrowGlacier = new(big.Int).SetUint64(ctx.GlobalUint64(utils.OverrideArrowGlacierFlag.Name))
 	}
@@ -185,7 +164,6 @@
 	}
 	backend, _ := utils.RegisterEthService(stack, &cfg.Eth, ctx.GlobalBool(utils.CatalystFlag.Name))
 
->>>>>>> 8be800ff
 	// Configure GraphQL if requested
 	if ctx.GlobalIsSet(utils.GraphQLEnabledFlag.Name) {
 		utils.RegisterGraphQLService(stack, backend, cfg.Node)
@@ -280,8 +258,6 @@
 	default:
 		return false
 	}
-<<<<<<< HEAD
-=======
 }
 
 func setAccountManagerBackends(stack *node.Node) error {
@@ -341,5 +317,4 @@
 	}
 
 	return nil
->>>>>>> 8be800ff
 }