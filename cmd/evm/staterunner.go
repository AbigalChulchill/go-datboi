--- conflicted
+++ resolved
@@ -59,19 +59,11 @@
 	log.Root().SetHandler(glogger)
 
 	// Configure the EVM logger
-<<<<<<< HEAD
-	config := &vm.LogConfig{
-		DisableMemory:     ctx.GlobalBool(DisableMemoryFlag.Name),
-		DisableStack:      ctx.GlobalBool(DisableStackFlag.Name),
-		DisableStorage:    ctx.GlobalBool(DisableStorageFlag.Name),
-		DisableReturnData: ctx.GlobalBool(DisableReturnDataFlag.Name),
-=======
 	config := &logger.Config{
 		EnableMemory:     !ctx.GlobalBool(DisableMemoryFlag.Name),
 		DisableStack:     ctx.GlobalBool(DisableStackFlag.Name),
 		DisableStorage:   ctx.GlobalBool(DisableStorageFlag.Name),
 		EnableReturnData: !ctx.GlobalBool(DisableReturnDataFlag.Name),
->>>>>>> 8be800ff
 	}
 	var (
 		tracer   vm.EVMLogger
