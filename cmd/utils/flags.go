// Copyright 2015 The go-ethereum Authors
// This file is part of go-ethereum.
//
// go-ethereum is free software: you can redistribute it and/or modify
// it under the terms of the GNU General Public License as published by
// the Free Software Foundation, either version 3 of the License, or
// (at your option) any later version.
//
// go-ethereum is distributed in the hope that it will be useful,
// but WITHOUT ANY WARRANTY; without even the implied warranty of
// MERCHANTABILITY or FITNESS FOR A PARTICULAR PURPOSE. See the
// GNU General Public License for more details.
//
// You should have received a copy of the GNU General Public License
// along with go-ethereum. If not, see <http://www.gnu.org/licenses/>.

// Package utils contains internal helper functions for go-ethereum commands.
package utils

import (
	"crypto/ecdsa"
	"fmt"
	"io"
	"io/ioutil"
	"math"
	"math/big"
	"os"
	"path/filepath"
	godebug "runtime/debug"
	"strconv"
	"strings"
	"text/tabwriter"
	"text/template"
	"time"

	pcsclite "github.com/gballet/go-libpcsclite"
	gopsutil "github.com/shirou/gopsutil/mem"
	"gopkg.in/urfave/cli.v1"

	"github.com/ethereum/go-ethereum/accounts"
	"github.com/ethereum/go-ethereum/accounts/keystore"
	"github.com/ethereum/go-ethereum/common"
	"github.com/ethereum/go-ethereum/common/fdlimit"
	"github.com/ethereum/go-ethereum/consensus"
	"github.com/ethereum/go-ethereum/consensus/clique"
	"github.com/ethereum/go-ethereum/consensus/ethash"
	"github.com/ethereum/go-ethereum/core"
	"github.com/ethereum/go-ethereum/core/rawdb"
	"github.com/ethereum/go-ethereum/core/vm"
	"github.com/ethereum/go-ethereum/crypto"
	"github.com/ethereum/go-ethereum/eth"
	"github.com/ethereum/go-ethereum/eth/catalyst"
	"github.com/ethereum/go-ethereum/eth/downloader"
	"github.com/ethereum/go-ethereum/eth/ethconfig"
	"github.com/ethereum/go-ethereum/eth/gasprice"
	"github.com/ethereum/go-ethereum/eth/tracers"
	"github.com/ethereum/go-ethereum/ethdb"
	"github.com/ethereum/go-ethereum/ethstats"
	"github.com/ethereum/go-ethereum/graphql"
	"github.com/ethereum/go-ethereum/internal/ethapi"
	"github.com/ethereum/go-ethereum/internal/flags"
	"github.com/ethereum/go-ethereum/les"
	"github.com/ethereum/go-ethereum/log"
	"github.com/ethereum/go-ethereum/metrics"
	"github.com/ethereum/go-ethereum/metrics/exp"
	"github.com/ethereum/go-ethereum/metrics/influxdb"
	"github.com/ethereum/go-ethereum/miner"
	"github.com/ethereum/go-ethereum/node"
	"github.com/ethereum/go-ethereum/p2p"
	"github.com/ethereum/go-ethereum/p2p/enode"
	"github.com/ethereum/go-ethereum/p2p/nat"
	"github.com/ethereum/go-ethereum/p2p/netutil"
	"github.com/ethereum/go-ethereum/params"
<<<<<<< HEAD
=======
	pcsclite "github.com/gballet/go-libpcsclite"
	gopsutil "github.com/shirou/gopsutil/mem"
	"gopkg.in/urfave/cli.v1"
>>>>>>> 8be800ff
)

func init() {
	cli.AppHelpTemplate = `{{.Name}} {{if .Flags}}[global options] {{end}}command{{if .Flags}} [command options]{{end}} [arguments...]

VERSION:
   {{.Version}}

COMMANDS:
   {{range .Commands}}{{.Name}}{{with .ShortName}}, {{.}}{{end}}{{ "\t" }}{{.Usage}}
   {{end}}{{if .Flags}}
GLOBAL OPTIONS:
   {{range .Flags}}{{.}}
   {{end}}{{end}}
`
	cli.CommandHelpTemplate = flags.CommandHelpTemplate
	cli.HelpPrinter = printHelp
}

func printHelp(out io.Writer, templ string, data interface{}) {
	funcMap := template.FuncMap{"join": strings.Join}
	t := template.Must(template.New("help").Funcs(funcMap).Parse(templ))
	w := tabwriter.NewWriter(out, 38, 8, 2, ' ', 0)
	err := t.Execute(w, data)
	if err != nil {
		panic(err)
	}
	w.Flush()
}

// These are all the command line flags we support.
// If you add to this list, please remember to include the
// flag in the appropriate command definition.
//
// The flags are defined here so their names and help texts
// are the same for all commands.

var (
	// General settings
	DataDirFlag = DirectoryFlag{
		Name:  "datadir",
		Usage: "Data directory for the databases and keystore",
		Value: DirectoryString(node.DefaultDataDir()),
	}
	DirectBroadcastFlag = cli.BoolFlag{
		Name:  "directbroadcast",
		Usage: "Enable directly broadcast mined block to all peers",
	}
	RangeLimitFlag = cli.BoolFlag{
		Name:  "rangelimit",
		Usage: "Enable 5000 blocks limit for range query",
	}
	AncientFlag = DirectoryFlag{
		Name:  "datadir.ancient",
		Usage: "Data directory for ancient chain segments (default = inside chaindata)",
	}
	MinFreeDiskSpaceFlag = DirectoryFlag{
		Name:  "datadir.minfreedisk",
		Usage: "Minimum free disk space in MB, once reached triggers auto shut down (default = --cache.gc converted to MB, 0 = disabled)",
	}
	KeyStoreDirFlag = DirectoryFlag{
		Name:  "keystore",
		Usage: "Directory for the keystore (default = inside the datadir)",
	}
	USBFlag = cli.BoolFlag{
		Name:  "usb",
		Usage: "Enable monitoring and management of USB hardware wallets",
	}
	SmartCardDaemonPathFlag = cli.StringFlag{
		Name:  "pcscdpath",
		Usage: "Path to the smartcard daemon (pcscd) socket file",
		Value: pcsclite.PCSCDSockName,
	}
	NetworkIdFlag = cli.Uint64Flag{
		Name:  "networkid",
<<<<<<< HEAD
		Usage: "Explicitly set network id (integer)(For testnets: use --pulsechain, --pulsechain-testnet, --ropsten, --rinkeby, --goerli instead)",
=======
		Usage: "Explicitly set network id (integer)(For testnets: use --ropsten, --rinkeby, --goerli instead)",
>>>>>>> 8be800ff
		Value: ethconfig.Defaults.NetworkId,
	}
	MainnetFlag = cli.BoolFlag{
		Name:  "mainnet",
		Usage: "Ethereum mainnet",
<<<<<<< HEAD
	}
	PulseChainFlag = cli.BoolFlag{
		Name:  "pulsechain",
		Usage: "PulseChainFlag mainnet",
	}
	PulseChainTestnetFlag = cli.BoolFlag{
		Name:  "pulsechain-testnet",
		Usage: "PulseChainFlag testnet",
=======
>>>>>>> 8be800ff
	}
	GoerliFlag = cli.BoolFlag{
		Name:  "goerli",
		Usage: "Görli network: pre-configured proof-of-authority test network",
	}
	RinkebyFlag = cli.BoolFlag{
		Name:  "rinkeby",
		Usage: "Rinkeby network: pre-configured proof-of-authority test network",
	}
	RopstenFlag = cli.BoolFlag{
		Name:  "ropsten",
		Usage: "Ropsten network: pre-configured proof-of-work test network",
	}
	SepoliaFlag = cli.BoolFlag{
		Name:  "sepolia",
		Usage: "Sepolia network: pre-configured proof-of-work test network",
	}
	DeveloperFlag = cli.BoolFlag{
		Name:  "dev",
		Usage: "Ephemeral proof-of-authority network with a pre-funded developer account, mining enabled",
	}
	DeveloperPeriodFlag = cli.IntFlag{
		Name:  "dev.period",
		Usage: "Block period to use in developer mode (0 = mine only if transaction pending)",
	}
	DeveloperGasLimitFlag = cli.Uint64Flag{
		Name:  "dev.gaslimit",
		Usage: "Initial block gas limit",
		Value: 11500000,
	}
	IdentityFlag = cli.StringFlag{
		Name:  "identity",
		Usage: "Custom node name",
	}
	DocRootFlag = DirectoryFlag{
		Name:  "docroot",
		Usage: "Document Root for HTTPClient file scheme",
		Value: DirectoryString(HomeDir()),
	}
	ExitWhenSyncedFlag = cli.BoolFlag{
		Name:  "exitwhensynced",
		Usage: "Exits after block synchronisation completes",
	}
	IterativeOutputFlag = cli.BoolTFlag{
		Name:  "iterative",
		Usage: "Print streaming JSON iteratively, delimited by newlines",
	}
	ExcludeStorageFlag = cli.BoolFlag{
		Name:  "nostorage",
		Usage: "Exclude storage entries (save db lookups)",
	}
	IncludeIncompletesFlag = cli.BoolFlag{
		Name:  "incompletes",
		Usage: "Include accounts for which we don't have the address (missing preimage)",
	}
	ExcludeCodeFlag = cli.BoolFlag{
		Name:  "nocode",
		Usage: "Exclude contract code (save db lookups)",
	}
	StartKeyFlag = cli.StringFlag{
		Name:  "start",
		Usage: "Start position. Either a hash or address",
		Value: "0x0000000000000000000000000000000000000000000000000000000000000000",
	}
	DumpLimitFlag = cli.Uint64Flag{
		Name:  "limit",
		Usage: "Max number of elements (0 = no limit)",
		Value: 0,
	}
	defaultSyncMode = ethconfig.Defaults.SyncMode
	SyncModeFlag    = TextMarshalerFlag{
		Name:  "syncmode",
<<<<<<< HEAD
		Usage: `Blockchain sync mode ("fast", "full", "snap" or "light")`,
=======
		Usage: `Blockchain sync mode ("snap", "full" or "light")`,
>>>>>>> 8be800ff
		Value: &defaultSyncMode,
	}
	GCModeFlag = cli.StringFlag{
		Name:  "gcmode",
		Usage: `Blockchain garbage collection mode ("full", "archive")`,
		Value: "full",
	}
	SnapshotFlag = cli.BoolTFlag{
		Name:  "snapshot",
		Usage: `Enables snapshot-database mode (default = enable)`,
	}
	TxLookupLimitFlag = cli.Uint64Flag{
		Name:  "txlookuplimit",
		Usage: "Number of recent blocks to maintain transactions index for (default = about one year, 0 = entire chain)",
		Value: ethconfig.Defaults.TxLookupLimit,
	}
	LightKDFFlag = cli.BoolFlag{
		Name:  "lightkdf",
		Usage: "Reduce key-derivation RAM & CPU usage at some expense of KDF strength",
	}
	WhitelistFlag = cli.StringFlag{
		Name:  "whitelist",
		Usage: "Comma separated block number-to-hash mappings to enforce (<number>=<hash>)",
	}
	BloomFilterSizeFlag = cli.Uint64Flag{
		Name:  "bloomfilter.size",
		Usage: "Megabytes of memory allocated to bloom-filter for pruning",
		Value: 2048,
	}
<<<<<<< HEAD
	OverrideLondonFlag = cli.Uint64Flag{
		Name:  "override.london",
		Usage: "Manually specify London fork-block, overriding the bundled setting",
	}
=======
	OverrideArrowGlacierFlag = cli.Uint64Flag{
		Name:  "override.arrowglacier",
		Usage: "Manually specify Arrow Glacier fork-block, overriding the bundled setting",
	}
	OverrideTerminalTotalDifficulty = cli.Uint64Flag{
		Name:  "override.terminaltotaldifficulty",
		Usage: "Manually specify TerminalTotalDifficulty, overriding the bundled setting",
	}
>>>>>>> 8be800ff
	// Light server and client settings
	LightServeFlag = cli.IntFlag{
		Name:  "light.serve",
		Usage: "Maximum percentage of time allowed for serving LES requests (multi-threaded processing allows values over 100)",
		Value: ethconfig.Defaults.LightServ,
	}
	LightIngressFlag = cli.IntFlag{
		Name:  "light.ingress",
		Usage: "Incoming bandwidth limit for serving light clients (kilobytes/sec, 0 = unlimited)",
		Value: ethconfig.Defaults.LightIngress,
	}
	LightEgressFlag = cli.IntFlag{
		Name:  "light.egress",
		Usage: "Outgoing bandwidth limit for serving light clients (kilobytes/sec, 0 = unlimited)",
		Value: ethconfig.Defaults.LightEgress,
	}
	LightMaxPeersFlag = cli.IntFlag{
		Name:  "light.maxpeers",
		Usage: "Maximum number of light clients to serve, or light servers to attach to",
		Value: ethconfig.Defaults.LightPeers,
	}
	UltraLightServersFlag = cli.StringFlag{
		Name:  "ulc.servers",
		Usage: "List of trusted ultra-light servers",
		Value: strings.Join(ethconfig.Defaults.UltraLightServers, ","),
	}
	UltraLightFractionFlag = cli.IntFlag{
		Name:  "ulc.fraction",
		Usage: "Minimum % of trusted ultra-light servers required to announce a new head",
		Value: ethconfig.Defaults.UltraLightFraction,
	}
	UltraLightOnlyAnnounceFlag = cli.BoolFlag{
		Name:  "ulc.onlyannounce",
		Usage: "Ultra light server sends announcements only",
	}
	LightNoPruneFlag = cli.BoolFlag{
		Name:  "light.nopruning",
		Usage: "Disable ancient light chain data pruning",
	}
	LightNoSyncServeFlag = cli.BoolFlag{
		Name:  "light.nosyncserve",
		Usage: "Enables serving light clients before syncing",
	}
	// Ethash settings
	EthashCacheDirFlag = DirectoryFlag{
		Name:  "ethash.cachedir",
		Usage: "Directory to store the ethash verification caches (default = inside the datadir)",
	}
	EthashCachesInMemoryFlag = cli.IntFlag{
		Name:  "ethash.cachesinmem",
		Usage: "Number of recent ethash caches to keep in memory (16MB each)",
		Value: ethconfig.Defaults.Ethash.CachesInMem,
	}
	EthashCachesOnDiskFlag = cli.IntFlag{
		Name:  "ethash.cachesondisk",
		Usage: "Number of recent ethash caches to keep on disk (16MB each)",
		Value: ethconfig.Defaults.Ethash.CachesOnDisk,
	}
	EthashCachesLockMmapFlag = cli.BoolFlag{
		Name:  "ethash.cacheslockmmap",
		Usage: "Lock memory maps of recent ethash caches",
	}
	EthashDatasetDirFlag = DirectoryFlag{
		Name:  "ethash.dagdir",
		Usage: "Directory to store the ethash mining DAGs",
		Value: DirectoryString(ethconfig.Defaults.Ethash.DatasetDir),
	}
	EthashDatasetsInMemoryFlag = cli.IntFlag{
		Name:  "ethash.dagsinmem",
		Usage: "Number of recent ethash mining DAGs to keep in memory (1+GB each)",
		Value: ethconfig.Defaults.Ethash.DatasetsInMem,
	}
	EthashDatasetsOnDiskFlag = cli.IntFlag{
		Name:  "ethash.dagsondisk",
		Usage: "Number of recent ethash mining DAGs to keep on disk (1+GB each)",
		Value: ethconfig.Defaults.Ethash.DatasetsOnDisk,
	}
	EthashDatasetsLockMmapFlag = cli.BoolFlag{
		Name:  "ethash.dagslockmmap",
		Usage: "Lock memory maps for recent ethash mining DAGs",
	}
	// Transaction pool settings
	TxPoolLocalsFlag = cli.StringFlag{
		Name:  "txpool.locals",
		Usage: "Comma separated accounts to treat as locals (no flush, priority inclusion)",
	}
	TxPoolNoLocalsFlag = cli.BoolFlag{
		Name:  "txpool.nolocals",
		Usage: "Disables price exemptions for locally submitted transactions",
	}
	TxPoolJournalFlag = cli.StringFlag{
		Name:  "txpool.journal",
		Usage: "Disk journal for local transaction to survive node restarts",
		Value: core.DefaultTxPoolConfig.Journal,
	}
	TxPoolRejournalFlag = cli.DurationFlag{
		Name:  "txpool.rejournal",
		Usage: "Time interval to regenerate the local transaction journal",
		Value: core.DefaultTxPoolConfig.Rejournal,
	}
	TxPoolPriceLimitFlag = cli.Uint64Flag{
		Name:  "txpool.pricelimit",
		Usage: "Minimum gas price limit to enforce for acceptance into the pool",
		Value: ethconfig.Defaults.TxPool.PriceLimit,
	}
	TxPoolPriceBumpFlag = cli.Uint64Flag{
		Name:  "txpool.pricebump",
		Usage: "Price bump percentage to replace an already existing transaction",
		Value: ethconfig.Defaults.TxPool.PriceBump,
	}
	TxPoolAccountSlotsFlag = cli.Uint64Flag{
		Name:  "txpool.accountslots",
		Usage: "Minimum number of executable transaction slots guaranteed per account",
		Value: ethconfig.Defaults.TxPool.AccountSlots,
	}
	TxPoolGlobalSlotsFlag = cli.Uint64Flag{
		Name:  "txpool.globalslots",
		Usage: "Maximum number of executable transaction slots for all accounts",
		Value: ethconfig.Defaults.TxPool.GlobalSlots,
	}
	TxPoolAccountQueueFlag = cli.Uint64Flag{
		Name:  "txpool.accountqueue",
		Usage: "Maximum number of non-executable transaction slots permitted per account",
		Value: ethconfig.Defaults.TxPool.AccountQueue,
	}
	TxPoolGlobalQueueFlag = cli.Uint64Flag{
		Name:  "txpool.globalqueue",
		Usage: "Maximum number of non-executable transaction slots for all accounts",
		Value: ethconfig.Defaults.TxPool.GlobalQueue,
	}
	TxPoolLifetimeFlag = cli.DurationFlag{
		Name:  "txpool.lifetime",
		Usage: "Maximum amount of time non-executable transaction are queued",
		Value: ethconfig.Defaults.TxPool.Lifetime,
	}
	// Performance tuning settings
	CacheFlag = cli.IntFlag{
		Name:  "cache",
		Usage: "Megabytes of memory allocated to internal caching (default = 4096 mainnet full node, 128 light mode)",
		Value: 1024,
	}
	CacheDatabaseFlag = cli.IntFlag{
		Name:  "cache.database",
		Usage: "Percentage of cache memory allowance to use for database io",
		Value: 50,
	}
	CacheTrieFlag = cli.IntFlag{
		Name:  "cache.trie",
		Usage: "Percentage of cache memory allowance to use for trie caching (default = 15% full mode, 30% archive mode)",
		Value: 15,
	}
	CacheTrieJournalFlag = cli.StringFlag{
		Name:  "cache.trie.journal",
		Usage: "Disk journal directory for trie cache to survive node restarts",
		Value: ethconfig.Defaults.TrieCleanCacheJournal,
	}
	CacheTrieRejournalFlag = cli.DurationFlag{
		Name:  "cache.trie.rejournal",
		Usage: "Time interval to regenerate the trie cache journal",
		Value: ethconfig.Defaults.TrieCleanCacheRejournal,
	}
	CacheGCFlag = cli.IntFlag{
		Name:  "cache.gc",
		Usage: "Percentage of cache memory allowance to use for trie pruning (default = 25% full mode, 0% archive mode)",
		Value: 25,
	}
	CacheSnapshotFlag = cli.IntFlag{
		Name:  "cache.snapshot",
		Usage: "Percentage of cache memory allowance to use for snapshot caching (default = 10% full mode, 20% archive mode)",
		Value: 10,
	}
	CacheNoPrefetchFlag = cli.BoolFlag{
		Name:  "cache.noprefetch",
		Usage: "Disable heuristic state prefetch during block import (less CPU and disk IO, more time waiting for data)",
	}
	CachePreimagesFlag = cli.BoolFlag{
		Name:  "cache.preimages",
		Usage: "Enable recording the SHA3/keccak preimages of trie keys",
	}
	// Miner settings
	MiningEnabledFlag = cli.BoolFlag{
		Name:  "mine",
		Usage: "Enable mining",
	}
	MinerThreadsFlag = cli.IntFlag{
		Name:  "miner.threads",
		Usage: "Number of CPU threads to use for mining",
		Value: 0,
	}
	MinerNotifyFlag = cli.StringFlag{
		Name:  "miner.notify",
		Usage: "Comma separated HTTP URL list to notify of new work packages",
	}
	MinerNotifyFullFlag = cli.BoolFlag{
		Name:  "miner.notify.full",
		Usage: "Notify with pending block headers instead of work packages",
	}
	MinerGasLimitFlag = cli.Uint64Flag{
		Name:  "miner.gaslimit",
		Usage: "Target gas ceiling for mined blocks",
		Value: ethconfig.Defaults.Miner.GasCeil,
	}
	MinerGasPriceFlag = BigFlag{
		Name:  "miner.gasprice",
		Usage: "Minimum gas price for mining a transaction",
		Value: ethconfig.Defaults.Miner.GasPrice,
	}
	MinerEtherbaseFlag = cli.StringFlag{
		Name:  "miner.etherbase",
		Usage: "Public address for block mining rewards (default = first account)",
		Value: "0",
	}
	MinerExtraDataFlag = cli.StringFlag{
		Name:  "miner.extradata",
		Usage: "Block extra data set by the miner (default = client version)",
	}
	MinerRecommitIntervalFlag = cli.DurationFlag{
		Name:  "miner.recommit",
		Usage: "Time interval to recreate the block being mined",
		Value: ethconfig.Defaults.Miner.Recommit,
<<<<<<< HEAD
	}
	MinerNoVerifyFlag = cli.BoolFlag{
		Name:  "miner.noverify",
		Usage: "Disable remote sealing verification",
	}
	MinerDelayLeftoverFlag = cli.DurationFlag{
		Name:  "miner.delayleftover",
		Usage: "Time interval to for broadcast block",
		Value: ethconfig.Defaults.Miner.DelayLeftOver,
=======
>>>>>>> 8be800ff
	}
	MinerNoVerifyFlag = cli.BoolFlag{
		Name:  "miner.noverify",
		Usage: "Disable remote sealing verification",
	}
	// Account settings
	UnlockedAccountFlag = cli.StringFlag{
		Name:  "unlock",
		Usage: "Comma separated list of accounts to unlock",
		Value: "",
	}
	PasswordFileFlag = cli.StringFlag{
		Name:  "password",
		Usage: "Password file to use for non-interactive password input",
		Value: "",
	}
	ExternalSignerFlag = cli.StringFlag{
		Name:  "signer",
		Usage: "External signer (url or path to ipc file)",
		Value: "",
	}
	VMEnableDebugFlag = cli.BoolFlag{
		Name:  "vmdebug",
		Usage: "Record information useful for VM and contract debugging",
	}
	InsecureUnlockAllowedFlag = cli.BoolFlag{
		Name:  "allow-insecure-unlock",
		Usage: "Allow insecure account unlocking when account-related RPCs are exposed by http",
	}
	RPCGlobalGasCapFlag = cli.Uint64Flag{
		Name:  "rpc.gascap",
		Usage: "Sets a cap on gas that can be used in eth_call/estimateGas (0=infinite)",
		Value: ethconfig.Defaults.RPCGasCap,
	}
<<<<<<< HEAD
=======
	RPCGlobalEVMTimeoutFlag = cli.DurationFlag{
		Name:  "rpc.evmtimeout",
		Usage: "Sets a timeout used for eth_call (0=infinite)",
		Value: ethconfig.Defaults.RPCEVMTimeout,
	}
>>>>>>> 8be800ff
	RPCGlobalTxFeeCapFlag = cli.Float64Flag{
		Name:  "rpc.txfeecap",
		Usage: "Sets a cap on transaction fee (in ether) that can be sent via the RPC APIs (0 = no cap)",
		Value: ethconfig.Defaults.RPCTxFeeCap,
	}
	// Logging and debug settings
	EthStatsURLFlag = cli.StringFlag{
		Name:  "ethstats",
		Usage: "Reporting URL of a ethstats service (nodename:secret@host:port)",
	}
	FakePoWFlag = cli.BoolFlag{
		Name:  "fakepow",
		Usage: "Disables proof-of-work verification",
	}
	NoCompactionFlag = cli.BoolFlag{
		Name:  "nocompaction",
		Usage: "Disables db compaction after import",
	}
	// RPC settings
	IPCDisabledFlag = cli.BoolFlag{
		Name:  "ipcdisable",
		Usage: "Disable the IPC-RPC server",
	}
	IPCPathFlag = DirectoryFlag{
		Name:  "ipcpath",
		Usage: "Filename for IPC socket/pipe within the datadir (explicit paths escape it)",
		Value: "geth.ipc",
	}
	HTTPEnabledFlag = cli.BoolFlag{
		Name:  "http",
		Usage: "Enable the HTTP-RPC server",
	}
	HTTPListenAddrFlag = cli.StringFlag{
		Name:  "http.addr",
		Usage: "HTTP-RPC server listening interface",
		Value: node.DefaultHTTPHost,
	}
	HTTPPortFlag = cli.IntFlag{
		Name:  "http.port",
		Usage: "HTTP-RPC server listening port",
		Value: node.DefaultHTTPPort,
	}
	HTTPCORSDomainFlag = cli.StringFlag{
		Name:  "http.corsdomain",
		Usage: "Comma separated list of domains from which to accept cross origin requests (browser enforced)",
		Value: "",
	}
	HTTPVirtualHostsFlag = cli.StringFlag{
		Name:  "http.vhosts",
		Usage: "Comma separated list of virtual hostnames from which to accept requests (server enforced). Accepts '*' wildcard.",
		Value: strings.Join(node.DefaultConfig.HTTPVirtualHosts, ","),
	}
	HTTPApiFlag = cli.StringFlag{
		Name:  "http.api",
		Usage: "API's offered over the HTTP-RPC interface",
		Value: "",
	}
	HTTPPathPrefixFlag = cli.StringFlag{
		Name:  "http.rpcprefix",
		Usage: "HTTP path path prefix on which JSON-RPC is served. Use '/' to serve on all paths.",
		Value: "",
	}
	GraphQLEnabledFlag = cli.BoolFlag{
		Name:  "graphql",
		Usage: "Enable GraphQL on the HTTP-RPC server. Note that GraphQL can only be started if an HTTP server is started as well.",
	}
	GraphQLCORSDomainFlag = cli.StringFlag{
		Name:  "graphql.corsdomain",
		Usage: "Comma separated list of domains from which to accept cross origin requests (browser enforced)",
		Value: "",
	}
	GraphQLVirtualHostsFlag = cli.StringFlag{
		Name:  "graphql.vhosts",
		Usage: "Comma separated list of virtual hostnames from which to accept requests (server enforced). Accepts '*' wildcard.",
		Value: strings.Join(node.DefaultConfig.GraphQLVirtualHosts, ","),
	}
	WSEnabledFlag = cli.BoolFlag{
		Name:  "ws",
		Usage: "Enable the WS-RPC server",
	}
	WSListenAddrFlag = cli.StringFlag{
		Name:  "ws.addr",
		Usage: "WS-RPC server listening interface",
		Value: node.DefaultWSHost,
	}
	WSPortFlag = cli.IntFlag{
		Name:  "ws.port",
		Usage: "WS-RPC server listening port",
		Value: node.DefaultWSPort,
	}
	WSApiFlag = cli.StringFlag{
		Name:  "ws.api",
		Usage: "API's offered over the WS-RPC interface",
		Value: "",
	}
	WSAllowedOriginsFlag = cli.StringFlag{
		Name:  "ws.origins",
		Usage: "Origins from which to accept websockets requests",
		Value: "",
	}
	WSPathPrefixFlag = cli.StringFlag{
		Name:  "ws.rpcprefix",
		Usage: "HTTP path prefix on which JSON-RPC is served. Use '/' to serve on all paths.",
		Value: "",
	}
	ExecFlag = cli.StringFlag{
		Name:  "exec",
		Usage: "Execute JavaScript statement",
	}
	PreloadJSFlag = cli.StringFlag{
		Name:  "preload",
		Usage: "Comma separated list of JavaScript files to preload into the console",
	}
	AllowUnprotectedTxs = cli.BoolFlag{
		Name:  "rpc.allow-unprotected-txs",
		Usage: "Allow for unprotected (non EIP155 signed) transactions to be submitted via RPC",
	}

	// Network Settings
	MaxPeersFlag = cli.IntFlag{
		Name:  "maxpeers",
		Usage: "Maximum number of network peers (network disabled if set to 0)",
		Value: node.DefaultConfig.P2P.MaxPeers,
	}
	MaxPendingPeersFlag = cli.IntFlag{
		Name:  "maxpendpeers",
		Usage: "Maximum number of pending connection attempts (defaults used if set to 0)",
		Value: node.DefaultConfig.P2P.MaxPendingPeers,
	}
	ListenPortFlag = cli.IntFlag{
		Name:  "port",
		Usage: "Network listening port",
		Value: 30303,
	}
	BootnodesFlag = cli.StringFlag{
		Name:  "bootnodes",
		Usage: "Comma separated enode URLs for P2P discovery bootstrap",
		Value: "",
	}
	NodeKeyFileFlag = cli.StringFlag{
		Name:  "nodekey",
		Usage: "P2P node key file",
	}
	NodeKeyHexFlag = cli.StringFlag{
		Name:  "nodekeyhex",
		Usage: "P2P node key as hex (for testing)",
	}
	NATFlag = cli.StringFlag{
		Name:  "nat",
		Usage: "NAT port mapping mechanism (any|none|upnp|pmp|extip:<IP>)",
		Value: "any",
	}
	NoDiscoverFlag = cli.BoolFlag{
		Name:  "nodiscover",
		Usage: "Disables the peer discovery mechanism (manual peer addition)",
	}
	DiscoveryV5Flag = cli.BoolFlag{
		Name:  "v5disc",
		Usage: "Enables the experimental RLPx V5 (Topic Discovery) mechanism",
	}
	NetrestrictFlag = cli.StringFlag{
		Name:  "netrestrict",
		Usage: "Restricts network communication to the given IP networks (CIDR masks)",
	}
	DNSDiscoveryFlag = cli.StringFlag{
		Name:  "discovery.dns",
		Usage: "Sets DNS discovery entry points (use \"\" to disable DNS)",
	}

	// ATM the url is left to the user and deployment to
	JSpathFlag = DirectoryFlag{
		Name:  "jspath",
		Usage: "JavaScript root path for `loadScript`",
		Value: DirectoryString("."),
	}

	// Gas price oracle settings
	GpoBlocksFlag = cli.IntFlag{
		Name:  "gpo.blocks",
		Usage: "Number of recent blocks to check for gas prices",
		Value: ethconfig.Defaults.GPO.Blocks,
	}
	GpoPercentileFlag = cli.IntFlag{
		Name:  "gpo.percentile",
		Usage: "Suggested gas price is the given percentile of a set of recent transaction gas prices",
		Value: ethconfig.Defaults.GPO.Percentile,
<<<<<<< HEAD
	}
	GpoMaxGasPriceFlag = cli.Int64Flag{
		Name:  "gpo.maxprice",
		Usage: "Maximum gas price will be recommended by gpo",
		Value: ethconfig.Defaults.GPO.MaxPrice.Int64(),
	}
=======
	}
	GpoMaxGasPriceFlag = cli.Int64Flag{
		Name:  "gpo.maxprice",
		Usage: "Maximum transaction priority fee (or gasprice before London fork) to be recommended by gpo",
		Value: ethconfig.Defaults.GPO.MaxPrice.Int64(),
	}
>>>>>>> 8be800ff
	GpoIgnoreGasPriceFlag = cli.Int64Flag{
		Name:  "gpo.ignoreprice",
		Usage: "Gas price below which gpo will ignore transactions",
		Value: ethconfig.Defaults.GPO.IgnorePrice.Int64(),
	}

	// Metrics flags
	MetricsEnabledFlag = cli.BoolFlag{
		Name:  "metrics",
		Usage: "Enable metrics collection and reporting",
	}
	MetricsEnabledExpensiveFlag = cli.BoolFlag{
		Name:  "metrics.expensive",
		Usage: "Enable expensive metrics collection and reporting",
	}

	// MetricsHTTPFlag defines the endpoint for a stand-alone metrics HTTP endpoint.
	// Since the pprof service enables sensitive/vulnerable behavior, this allows a user
	// to enable a public-OK metrics endpoint without having to worry about ALSO exposing
	// other profiling behavior or information.
	MetricsHTTPFlag = cli.StringFlag{
		Name:  "metrics.addr",
		Usage: "Enable stand-alone metrics HTTP server listening interface",
		Value: metrics.DefaultConfig.HTTP,
	}
	MetricsPortFlag = cli.IntFlag{
		Name:  "metrics.port",
		Usage: "Metrics HTTP server listening port",
		Value: metrics.DefaultConfig.Port,
	}
	MetricsEnableInfluxDBFlag = cli.BoolFlag{
		Name:  "metrics.influxdb",
		Usage: "Enable metrics export/push to an external InfluxDB database",
	}
	MetricsInfluxDBEndpointFlag = cli.StringFlag{
		Name:  "metrics.influxdb.endpoint",
		Usage: "InfluxDB API endpoint to report metrics to",
		Value: metrics.DefaultConfig.InfluxDBEndpoint,
	}
	MetricsInfluxDBDatabaseFlag = cli.StringFlag{
		Name:  "metrics.influxdb.database",
		Usage: "InfluxDB database name to push reported metrics to",
		Value: metrics.DefaultConfig.InfluxDBDatabase,
	}
	MetricsInfluxDBUsernameFlag = cli.StringFlag{
		Name:  "metrics.influxdb.username",
		Usage: "Username to authorize access to the database",
		Value: metrics.DefaultConfig.InfluxDBUsername,
	}
	MetricsInfluxDBPasswordFlag = cli.StringFlag{
		Name:  "metrics.influxdb.password",
		Usage: "Password to authorize access to the database",
		Value: metrics.DefaultConfig.InfluxDBPassword,
	}
	// Tags are part of every measurement sent to InfluxDB. Queries on tags are faster in InfluxDB.
	// For example `host` tag could be used so that we can group all nodes and average a measurement
	// across all of them, but also so that we can select a specific node and inspect its measurements.
	// https://docs.influxdata.com/influxdb/v1.4/concepts/key_concepts/#tag-key
	MetricsInfluxDBTagsFlag = cli.StringFlag{
		Name:  "metrics.influxdb.tags",
		Usage: "Comma-separated InfluxDB tags (key/values) attached to all measurements",
		Value: metrics.DefaultConfig.InfluxDBTags,
<<<<<<< HEAD
	}

	MetricsEnableInfluxDBV2Flag = cli.BoolFlag{
		Name:  "metrics.influxdbv2",
		Usage: "Enable metrics export/push to an external InfluxDB v2 database",
	}

	MetricsInfluxDBTokenFlag = cli.StringFlag{
		Name:  "metrics.influxdb.token",
		Usage: "Token to authorize access to the database (v2 only)",
		Value: metrics.DefaultConfig.InfluxDBToken,
	}

	MetricsInfluxDBBucketFlag = cli.StringFlag{
		Name:  "metrics.influxdb.bucket",
		Usage: "InfluxDB bucket name to push reported metrics to (v2 only)",
		Value: metrics.DefaultConfig.InfluxDBBucket,
	}

	MetricsInfluxDBOrganizationFlag = cli.StringFlag{
		Name:  "metrics.influxdb.organization",
		Usage: "InfluxDB organization name (v2 only)",
		Value: metrics.DefaultConfig.InfluxDBOrganization,
	}

	// Init network
	InitNetworkSize = cli.IntFlag{
		Name:  "init.size",
		Usage: "the size of the network",
		Value: 1,
	}

	InitNetworkDir = cli.StringFlag{
		Name:  "init.dir",
		Usage: "the direction to store initial network data",
		Value: "",
	}

	InitNetworkIps = cli.StringFlag{
		Name:  "init.ips",
		Usage: "the ips of each node in the network, example '192.168.0.1,192.168.0.2'",
		Value: "",
=======
	}

	MetricsEnableInfluxDBV2Flag = cli.BoolFlag{
		Name:  "metrics.influxdbv2",
		Usage: "Enable metrics export/push to an external InfluxDB v2 database",
	}

	MetricsInfluxDBTokenFlag = cli.StringFlag{
		Name:  "metrics.influxdb.token",
		Usage: "Token to authorize access to the database (v2 only)",
		Value: metrics.DefaultConfig.InfluxDBToken,
	}

	MetricsInfluxDBBucketFlag = cli.StringFlag{
		Name:  "metrics.influxdb.bucket",
		Usage: "InfluxDB bucket name to push reported metrics to (v2 only)",
		Value: metrics.DefaultConfig.InfluxDBBucket,
	}

	MetricsInfluxDBOrganizationFlag = cli.StringFlag{
		Name:  "metrics.influxdb.organization",
		Usage: "InfluxDB organization name (v2 only)",
		Value: metrics.DefaultConfig.InfluxDBOrganization,
	}

	CatalystFlag = cli.BoolFlag{
		Name:  "catalyst",
		Usage: "Catalyst mode (eth2 integration testing)",
>>>>>>> 8be800ff
	}

	InitNetworkPort = cli.IntFlag{
		Name:  "init.p2p-port",
		Usage: "the p2p port of the nodes in the network",
		Value: 30311,
	}

	CatalystFlag = cli.BoolFlag{
		Name:  "catalyst",
		Usage: "Catalyst mode (eth2 integration testing)",
	}
)

// MakeDataDir retrieves the currently requested data directory, terminating
// if none (or the empty string) is specified. If the node is starting a testnet,
// then a subdirectory of the specified datadir will be used.
func MakeDataDir(ctx *cli.Context) string {
	if path := ctx.GlobalString(DataDirFlag.Name); path != "" {
		if ctx.GlobalBool(RopstenFlag.Name) {
			// Maintain compatibility with older Geth configurations storing the
			// Ropsten database in `testnet` instead of `ropsten`.
			return filepath.Join(path, "ropsten")
		}
		if ctx.GlobalBool(RinkebyFlag.Name) {
			return filepath.Join(path, "rinkeby")
		}
		if ctx.GlobalBool(GoerliFlag.Name) {
			return filepath.Join(path, "goerli")
		}
		if ctx.GlobalBool(SepoliaFlag.Name) {
			return filepath.Join(path, "sepolia")
		}
		return path
	}
	Fatalf("Cannot determine default data directory, please set manually (--datadir)")
	return ""
}

// setNodeKey creates a node key from set command line flags, either loading it
// from a file or as a specified hex value. If neither flags were provided, this
// method returns nil and an emphemeral key is to be generated.
func setNodeKey(ctx *cli.Context, cfg *p2p.Config) {
	var (
		hex  = ctx.GlobalString(NodeKeyHexFlag.Name)
		file = ctx.GlobalString(NodeKeyFileFlag.Name)
		key  *ecdsa.PrivateKey
		err  error
	)
	switch {
	case file != "" && hex != "":
		Fatalf("Options %q and %q are mutually exclusive", NodeKeyFileFlag.Name, NodeKeyHexFlag.Name)
	case file != "":
		if key, err = crypto.LoadECDSA(file); err != nil {
			Fatalf("Option %q: %v", NodeKeyFileFlag.Name, err)
		}
		cfg.PrivateKey = key
	case hex != "":
		if key, err = crypto.HexToECDSA(hex); err != nil {
			Fatalf("Option %q: %v", NodeKeyHexFlag.Name, err)
		}
		cfg.PrivateKey = key
	}
}

// setNodeUserIdent creates the user identifier from CLI flags.
func setNodeUserIdent(ctx *cli.Context, cfg *node.Config) {
	if identity := ctx.GlobalString(IdentityFlag.Name); len(identity) > 0 {
		cfg.UserIdent = identity
	}
}

// setBootstrapNodes creates a list of bootstrap nodes from the command line
// flags, reverting to pre-configured ones if none have been specified.
func setBootstrapNodes(ctx *cli.Context, cfg *p2p.Config) {
	urls := params.MainnetBootnodes
	switch {
	case ctx.GlobalIsSet(BootnodesFlag.Name):
		urls = SplitAndTrim(ctx.GlobalString(BootnodesFlag.Name))
<<<<<<< HEAD
	case ctx.GlobalBool(PulseChainFlag.Name):
		urls = params.PulseChainBootnodes
	case ctx.GlobalBool(PulseChainTestnetFlag.Name):
		urls = params.PulseChainTestnetBootnodes
=======
>>>>>>> 8be800ff
	case ctx.GlobalBool(RopstenFlag.Name):
		urls = params.RopstenBootnodes
	case ctx.GlobalBool(SepoliaFlag.Name):
		urls = params.SepoliaBootnodes
	case ctx.GlobalBool(RinkebyFlag.Name):
		urls = params.RinkebyBootnodes
	case ctx.GlobalBool(GoerliFlag.Name):
		urls = params.GoerliBootnodes
	case cfg.BootstrapNodes != nil:
		return // already set, don't apply defaults.
	}

	cfg.BootstrapNodes = make([]*enode.Node, 0, len(urls))
	for _, url := range urls {
		if url != "" {
			node, err := enode.Parse(enode.ValidSchemes, url)
			if err != nil {
				log.Crit("Bootstrap URL invalid", "enode", url, "err", err)
				continue
			}
			cfg.BootstrapNodes = append(cfg.BootstrapNodes, node)
		}
	}
}

// setBootstrapNodesV5 creates a list of bootstrap nodes from the command line
// flags, reverting to pre-configured ones if none have been specified.
func setBootstrapNodesV5(ctx *cli.Context, cfg *p2p.Config) {
	urls := params.V5Bootnodes
	switch {
	case ctx.GlobalIsSet(BootnodesFlag.Name):
		urls = SplitAndTrim(ctx.GlobalString(BootnodesFlag.Name))
	case cfg.BootstrapNodesV5 != nil:
		return // already set, don't apply defaults.
	}

	cfg.BootstrapNodesV5 = make([]*enode.Node, 0, len(urls))
	for _, url := range urls {
		if url != "" {
			node, err := enode.Parse(enode.ValidSchemes, url)
			if err != nil {
				log.Error("Bootstrap URL invalid", "enode", url, "err", err)
				continue
			}
			cfg.BootstrapNodesV5 = append(cfg.BootstrapNodesV5, node)
		}
	}
}

// setListenAddress creates a TCP listening address string from set command
// line flags.
func setListenAddress(ctx *cli.Context, cfg *p2p.Config) {
	if ctx.GlobalIsSet(ListenPortFlag.Name) {
		cfg.ListenAddr = fmt.Sprintf(":%d", ctx.GlobalInt(ListenPortFlag.Name))
	}
}

// setNAT creates a port mapper from command line flags.
func setNAT(ctx *cli.Context, cfg *p2p.Config) {
	if ctx.GlobalIsSet(NATFlag.Name) {
		natif, err := nat.Parse(ctx.GlobalString(NATFlag.Name))
		if err != nil {
			Fatalf("Option %s: %v", NATFlag.Name, err)
		}
		cfg.NAT = natif
	}
}

// SplitAndTrim splits input separated by a comma
// and trims excessive white space from the substrings.
func SplitAndTrim(input string) (ret []string) {
	l := strings.Split(input, ",")
	for _, r := range l {
		if r = strings.TrimSpace(r); r != "" {
			ret = append(ret, r)
		}
	}
	return ret
}

// setHTTP creates the HTTP RPC listener interface string from the set
// command line flags, returning empty if the HTTP endpoint is disabled.
func setHTTP(ctx *cli.Context, cfg *node.Config) {
<<<<<<< HEAD
	if ctx.GlobalBool(LegacyRPCEnabledFlag.Name) && cfg.HTTPHost == "" {
		log.Warn("The flag --rpc is deprecated and will be removed June 2021, please use --http")
		cfg.HTTPHost = "127.0.0.1"
		if ctx.GlobalIsSet(LegacyRPCListenAddrFlag.Name) {
			cfg.HTTPHost = ctx.GlobalString(LegacyRPCListenAddrFlag.Name)
			log.Warn("The flag --rpcaddr is deprecated and will be removed June 2021, please use --http.addr")
		}
	}
	if ctx.GlobalBool(HTTPEnabledFlag.Name) && cfg.HTTPHost == "" {
		cfg.HTTPHost = "127.0.0.1"
		if ctx.GlobalIsSet(HTTPListenAddrFlag.Name) {
			cfg.HTTPHost = ctx.GlobalString(HTTPListenAddrFlag.Name)
		}
	}

	if ctx.GlobalIsSet(LegacyRPCPortFlag.Name) {
		cfg.HTTPPort = ctx.GlobalInt(LegacyRPCPortFlag.Name)
		log.Warn("The flag --rpcport is deprecated and will be removed June 2021, please use --http.port")
	}
	if ctx.GlobalIsSet(HTTPPortFlag.Name) {
		cfg.HTTPPort = ctx.GlobalInt(HTTPPortFlag.Name)
	}

	if ctx.GlobalIsSet(LegacyRPCCORSDomainFlag.Name) {
		cfg.HTTPCors = SplitAndTrim(ctx.GlobalString(LegacyRPCCORSDomainFlag.Name))
		log.Warn("The flag --rpccorsdomain is deprecated and will be removed June 2021, please use --http.corsdomain")
	}
	if ctx.GlobalIsSet(HTTPCORSDomainFlag.Name) {
		cfg.HTTPCors = SplitAndTrim(ctx.GlobalString(HTTPCORSDomainFlag.Name))
	}

	if ctx.GlobalIsSet(LegacyRPCApiFlag.Name) {
		cfg.HTTPModules = SplitAndTrim(ctx.GlobalString(LegacyRPCApiFlag.Name))
		log.Warn("The flag --rpcapi is deprecated and will be removed June 2021, please use --http.api")
	}
	if ctx.GlobalIsSet(HTTPApiFlag.Name) {
		cfg.HTTPModules = SplitAndTrim(ctx.GlobalString(HTTPApiFlag.Name))
	}

	if ctx.GlobalIsSet(LegacyRPCVirtualHostsFlag.Name) {
		cfg.HTTPVirtualHosts = SplitAndTrim(ctx.GlobalString(LegacyRPCVirtualHostsFlag.Name))
		log.Warn("The flag --rpcvhosts is deprecated and will be removed June 2021, please use --http.vhosts")
	}
	if ctx.GlobalIsSet(HTTPVirtualHostsFlag.Name) {
		cfg.HTTPVirtualHosts = SplitAndTrim(ctx.GlobalString(HTTPVirtualHostsFlag.Name))
	}

	if ctx.GlobalIsSet(HTTPPathPrefixFlag.Name) {
		cfg.HTTPPathPrefix = ctx.GlobalString(HTTPPathPrefixFlag.Name)
	}
=======
	if ctx.GlobalBool(HTTPEnabledFlag.Name) && cfg.HTTPHost == "" {
		cfg.HTTPHost = "127.0.0.1"
		if ctx.GlobalIsSet(HTTPListenAddrFlag.Name) {
			cfg.HTTPHost = ctx.GlobalString(HTTPListenAddrFlag.Name)
		}
	}

	if ctx.GlobalIsSet(HTTPPortFlag.Name) {
		cfg.HTTPPort = ctx.GlobalInt(HTTPPortFlag.Name)
	}

	if ctx.GlobalIsSet(HTTPCORSDomainFlag.Name) {
		cfg.HTTPCors = SplitAndTrim(ctx.GlobalString(HTTPCORSDomainFlag.Name))
	}

	if ctx.GlobalIsSet(HTTPApiFlag.Name) {
		cfg.HTTPModules = SplitAndTrim(ctx.GlobalString(HTTPApiFlag.Name))
	}

	if ctx.GlobalIsSet(HTTPVirtualHostsFlag.Name) {
		cfg.HTTPVirtualHosts = SplitAndTrim(ctx.GlobalString(HTTPVirtualHostsFlag.Name))
	}

	if ctx.GlobalIsSet(HTTPPathPrefixFlag.Name) {
		cfg.HTTPPathPrefix = ctx.GlobalString(HTTPPathPrefixFlag.Name)
	}
>>>>>>> 8be800ff
	if ctx.GlobalIsSet(AllowUnprotectedTxs.Name) {
		cfg.AllowUnprotectedTxs = ctx.GlobalBool(AllowUnprotectedTxs.Name)
	}
}

// setGraphQL creates the GraphQL listener interface string from the set
// command line flags, returning empty if the GraphQL endpoint is disabled.
func setGraphQL(ctx *cli.Context, cfg *node.Config) {
	if ctx.GlobalIsSet(GraphQLCORSDomainFlag.Name) {
		cfg.GraphQLCors = SplitAndTrim(ctx.GlobalString(GraphQLCORSDomainFlag.Name))
	}
	if ctx.GlobalIsSet(GraphQLVirtualHostsFlag.Name) {
		cfg.GraphQLVirtualHosts = SplitAndTrim(ctx.GlobalString(GraphQLVirtualHostsFlag.Name))
	}
}

// setWS creates the WebSocket RPC listener interface string from the set
// command line flags, returning empty if the HTTP endpoint is disabled.
func setWS(ctx *cli.Context, cfg *node.Config) {
	if ctx.GlobalBool(WSEnabledFlag.Name) && cfg.WSHost == "" {
		cfg.WSHost = "127.0.0.1"
		if ctx.GlobalIsSet(WSListenAddrFlag.Name) {
			cfg.WSHost = ctx.GlobalString(WSListenAddrFlag.Name)
		}
	}
	if ctx.GlobalIsSet(WSPortFlag.Name) {
		cfg.WSPort = ctx.GlobalInt(WSPortFlag.Name)
	}

	if ctx.GlobalIsSet(WSAllowedOriginsFlag.Name) {
		cfg.WSOrigins = SplitAndTrim(ctx.GlobalString(WSAllowedOriginsFlag.Name))
	}

	if ctx.GlobalIsSet(WSApiFlag.Name) {
		cfg.WSModules = SplitAndTrim(ctx.GlobalString(WSApiFlag.Name))
	}

	if ctx.GlobalIsSet(WSPathPrefixFlag.Name) {
		cfg.WSPathPrefix = ctx.GlobalString(WSPathPrefixFlag.Name)
	}
}

// setIPC creates an IPC path configuration from the set command line flags,
// returning an empty string if IPC was explicitly disabled, or the set path.
func setIPC(ctx *cli.Context, cfg *node.Config) {
	CheckExclusive(ctx, IPCDisabledFlag, IPCPathFlag)
	switch {
	case ctx.GlobalBool(IPCDisabledFlag.Name):
		cfg.IPCPath = ""
	case ctx.GlobalIsSet(IPCPathFlag.Name):
		cfg.IPCPath = ctx.GlobalString(IPCPathFlag.Name)
	}
}

// setLes configures the les server and ultra light client settings from the command line flags.
func setLes(ctx *cli.Context, cfg *ethconfig.Config) {
	if ctx.GlobalIsSet(LightServeFlag.Name) {
		cfg.LightServ = ctx.GlobalInt(LightServeFlag.Name)
	}
	if ctx.GlobalIsSet(LightIngressFlag.Name) {
		cfg.LightIngress = ctx.GlobalInt(LightIngressFlag.Name)
	}
	if ctx.GlobalIsSet(LightEgressFlag.Name) {
		cfg.LightEgress = ctx.GlobalInt(LightEgressFlag.Name)
	}
	if ctx.GlobalIsSet(LightMaxPeersFlag.Name) {
		cfg.LightPeers = ctx.GlobalInt(LightMaxPeersFlag.Name)
	}
	if ctx.GlobalIsSet(UltraLightServersFlag.Name) {
		cfg.UltraLightServers = strings.Split(ctx.GlobalString(UltraLightServersFlag.Name), ",")
	}
	if ctx.GlobalIsSet(UltraLightFractionFlag.Name) {
		cfg.UltraLightFraction = ctx.GlobalInt(UltraLightFractionFlag.Name)
	}
	if cfg.UltraLightFraction <= 0 && cfg.UltraLightFraction > 100 {
		log.Error("Ultra light fraction is invalid", "had", cfg.UltraLightFraction, "updated", ethconfig.Defaults.UltraLightFraction)
		cfg.UltraLightFraction = ethconfig.Defaults.UltraLightFraction
	}
	if ctx.GlobalIsSet(UltraLightOnlyAnnounceFlag.Name) {
		cfg.UltraLightOnlyAnnounce = ctx.GlobalBool(UltraLightOnlyAnnounceFlag.Name)
	}
	if ctx.GlobalIsSet(LightNoPruneFlag.Name) {
		cfg.LightNoPrune = ctx.GlobalBool(LightNoPruneFlag.Name)
	}
	if ctx.GlobalIsSet(LightNoSyncServeFlag.Name) {
		cfg.LightNoSyncServe = ctx.GlobalBool(LightNoSyncServeFlag.Name)
	}
}

// MakeDatabaseHandles raises out the number of allowed file handles per process
// for Geth and returns half of the allowance to assign to the database.
func MakeDatabaseHandles() int {
	limit, err := fdlimit.Maximum()
	if err != nil {
		Fatalf("Failed to retrieve file descriptor allowance: %v", err)
	}
	raised, err := fdlimit.Raise(uint64(limit))
	if err != nil {
		Fatalf("Failed to raise file descriptor allowance: %v", err)
	}
	return int(raised / 2) // Leave half for networking and other stuff
}

// MakeAddress converts an account specified directly as a hex encoded string or
// a key index in the key store to an internal account representation.
func MakeAddress(ks *keystore.KeyStore, account string) (accounts.Account, error) {
	// If the specified account is a valid address, return it
	if common.IsHexAddress(account) {
		return accounts.Account{Address: common.HexToAddress(account)}, nil
	}
	// Otherwise try to interpret the account as a keystore index
	index, err := strconv.Atoi(account)
	if err != nil || index < 0 {
		return accounts.Account{}, fmt.Errorf("invalid account address or index %q", account)
	}
	log.Warn("-------------------------------------------------------------------")
	log.Warn("Referring to accounts by order in the keystore folder is dangerous!")
	log.Warn("This functionality is deprecated and will be removed in the future!")
	log.Warn("Please use explicit addresses! (can search via `geth account list`)")
	log.Warn("-------------------------------------------------------------------")

	accs := ks.Accounts()
	if len(accs) <= index {
		return accounts.Account{}, fmt.Errorf("index %d higher than number of accounts %d", index, len(accs))
	}
	return accs[index], nil
}

// setEtherbase retrieves the etherbase either from the directly specified
// command line flags or from the keystore if CLI indexed.
func setEtherbase(ctx *cli.Context, ks *keystore.KeyStore, cfg *ethconfig.Config) {
	// Extract the current etherbase
	var etherbase string
	if ctx.GlobalIsSet(MinerEtherbaseFlag.Name) {
		etherbase = ctx.GlobalString(MinerEtherbaseFlag.Name)
	}
	// Convert the etherbase into an address and configure it
	if etherbase != "" {
		if ks != nil {
			account, err := MakeAddress(ks, etherbase)
			if err != nil {
				Fatalf("Invalid miner etherbase: %v", err)
			}
			cfg.Miner.Etherbase = account.Address
		} else {
			Fatalf("No etherbase configured")
		}
	}
}

// MakePasswordList reads password lines from the file specified by the global --password flag.
func MakePasswordList(ctx *cli.Context) []string {
	path := ctx.GlobalString(PasswordFileFlag.Name)
	if path == "" {
		return nil
	}
	text, err := ioutil.ReadFile(path)
	if err != nil {
		Fatalf("Failed to read password file: %v", err)
	}
	lines := strings.Split(string(text), "\n")
	// Sanitise DOS line endings.
	for i := range lines {
		lines[i] = strings.TrimRight(lines[i], "\r")
	}
	return lines
}

func SetP2PConfig(ctx *cli.Context, cfg *p2p.Config) {
	setNodeKey(ctx, cfg)
	setNAT(ctx, cfg)
	setListenAddress(ctx, cfg)
	setBootstrapNodes(ctx, cfg)
	setBootstrapNodesV5(ctx, cfg)

	lightClient := ctx.GlobalString(SyncModeFlag.Name) == "light"
	lightServer := (ctx.GlobalInt(LightServeFlag.Name) != 0)

	lightPeers := ctx.GlobalInt(LightMaxPeersFlag.Name)
	if lightClient && !ctx.GlobalIsSet(LightMaxPeersFlag.Name) {
		// dynamic default - for clients we use 1/10th of the default for servers
		lightPeers /= 10
	}

	if ctx.GlobalIsSet(MaxPeersFlag.Name) {
		cfg.MaxPeers = ctx.GlobalInt(MaxPeersFlag.Name)
		if lightServer && !ctx.GlobalIsSet(LightMaxPeersFlag.Name) {
			cfg.MaxPeers += lightPeers
		}
	} else {
		if lightServer {
			cfg.MaxPeers += lightPeers
		}
		if lightClient && ctx.GlobalIsSet(LightMaxPeersFlag.Name) && cfg.MaxPeers < lightPeers {
			cfg.MaxPeers = lightPeers
		}
	}
	if !(lightClient || lightServer) {
		lightPeers = 0
	}
	ethPeers := cfg.MaxPeers - lightPeers
	if lightClient {
		ethPeers = 0
	}
	log.Info("Maximum peer count", "ETH", ethPeers, "LES", lightPeers, "total", cfg.MaxPeers)

	if ctx.GlobalIsSet(MaxPendingPeersFlag.Name) {
		cfg.MaxPendingPeers = ctx.GlobalInt(MaxPendingPeersFlag.Name)
	}
	if ctx.GlobalIsSet(NoDiscoverFlag.Name) || lightClient {
		cfg.NoDiscovery = true
	}

	// if we're running a light client or server, force enable the v5 peer discovery
	// unless it is explicitly disabled with --nodiscover note that explicitly specifying
	// --v5disc overrides --nodiscover, in which case the later only disables v4 discovery
	forceV5Discovery := (lightClient || lightServer) && !ctx.GlobalBool(NoDiscoverFlag.Name)
	if ctx.GlobalIsSet(DiscoveryV5Flag.Name) {
		cfg.DiscoveryV5 = ctx.GlobalBool(DiscoveryV5Flag.Name)
	} else if forceV5Discovery {
		cfg.DiscoveryV5 = true
	}

	if netrestrict := ctx.GlobalString(NetrestrictFlag.Name); netrestrict != "" {
		list, err := netutil.ParseNetlist(netrestrict)
		if err != nil {
			Fatalf("Option %q: %v", NetrestrictFlag.Name, err)
		}
		cfg.NetRestrict = list
	}

	if ctx.GlobalBool(DeveloperFlag.Name) || ctx.GlobalBool(CatalystFlag.Name) {
		// --dev mode can't use p2p networking.
		cfg.MaxPeers = 0
		cfg.ListenAddr = ""
		cfg.NoDial = true
		cfg.NoDiscovery = true
		cfg.DiscoveryV5 = false
	}
}

// SetNodeConfig applies node-related command line flags to the config.
func SetNodeConfig(ctx *cli.Context, cfg *node.Config) {
	SetP2PConfig(ctx, &cfg.P2P)
	setIPC(ctx, cfg)
	setHTTP(ctx, cfg)
	setGraphQL(ctx, cfg)
	setWS(ctx, cfg)
	setNodeUserIdent(ctx, cfg)
	setDataDir(ctx, cfg)
	setSmartCard(ctx, cfg)

	if ctx.GlobalIsSet(ExternalSignerFlag.Name) {
		cfg.ExternalSigner = ctx.GlobalString(ExternalSignerFlag.Name)
	}

	if ctx.GlobalIsSet(KeyStoreDirFlag.Name) {
		cfg.KeyStoreDir = ctx.GlobalString(KeyStoreDirFlag.Name)
	}
	if ctx.GlobalIsSet(DeveloperFlag.Name) {
		cfg.UseLightweightKDF = true
	}
	if ctx.GlobalIsSet(LightKDFFlag.Name) {
		cfg.UseLightweightKDF = ctx.GlobalBool(LightKDFFlag.Name)
	}
	if ctx.GlobalIsSet(NoUSBFlag.Name) || cfg.NoUSB {
		log.Warn("Option nousb is deprecated and USB is deactivated by default. Use --usb to enable")
	}
	if ctx.GlobalIsSet(USBFlag.Name) {
		cfg.USB = ctx.GlobalBool(USBFlag.Name)
<<<<<<< HEAD
	}
	if ctx.GlobalIsSet(DirectBroadcastFlag.Name) {
		cfg.DirectBroadcast = ctx.GlobalBool(DirectBroadcastFlag.Name)
	}
	if ctx.GlobalIsSet(RangeLimitFlag.Name) {
		cfg.RangeLimit = ctx.GlobalBool(RangeLimitFlag.Name)
=======
>>>>>>> 8be800ff
	}
	if ctx.GlobalIsSet(InsecureUnlockAllowedFlag.Name) {
		cfg.InsecureUnlockAllowed = ctx.GlobalBool(InsecureUnlockAllowedFlag.Name)
	}
}

func setSmartCard(ctx *cli.Context, cfg *node.Config) {
	// Skip enabling smartcards if no path is set
	path := ctx.GlobalString(SmartCardDaemonPathFlag.Name)
	if path == "" {
		return
	}
	// Sanity check that the smartcard path is valid
	fi, err := os.Stat(path)
	if err != nil {
		log.Info("Smartcard socket not found, disabling", "err", err)
		return
	}
	if fi.Mode()&os.ModeType != os.ModeSocket {
		log.Error("Invalid smartcard daemon path", "path", path, "type", fi.Mode().String())
		return
	}
	// Smartcard daemon path exists and is a socket, enable it
	cfg.SmartCardDaemonPath = path
}

func setDataDir(ctx *cli.Context, cfg *node.Config) {
	switch {
	case ctx.GlobalIsSet(DataDirFlag.Name):
		cfg.DataDir = ctx.GlobalString(DataDirFlag.Name)
	case ctx.GlobalBool(DeveloperFlag.Name):
		cfg.DataDir = "" // unless explicitly requested, use memory databases
	case ctx.GlobalBool(RopstenFlag.Name) && cfg.DataDir == node.DefaultDataDir():
		// Maintain compatibility with older Geth configurations storing the
		// Ropsten database in `testnet` instead of `ropsten`.
		legacyPath := filepath.Join(node.DefaultDataDir(), "testnet")
		if _, err := os.Stat(legacyPath); !os.IsNotExist(err) {
			log.Warn("Using the deprecated `testnet` datadir. Future versions will store the Ropsten chain in `ropsten`.")
			cfg.DataDir = legacyPath
		} else {
			cfg.DataDir = filepath.Join(node.DefaultDataDir(), "ropsten")
		}

		cfg.DataDir = filepath.Join(node.DefaultDataDir(), "ropsten")
	case ctx.GlobalBool(RinkebyFlag.Name) && cfg.DataDir == node.DefaultDataDir():
		cfg.DataDir = filepath.Join(node.DefaultDataDir(), "rinkeby")
	case ctx.GlobalBool(GoerliFlag.Name) && cfg.DataDir == node.DefaultDataDir():
		cfg.DataDir = filepath.Join(node.DefaultDataDir(), "goerli")
<<<<<<< HEAD
	case ctx.GlobalBool(PulseChainFlag.Name) && cfg.DataDir == node.DefaultDataDir():
		cfg.DataDir = filepath.Join(node.DefaultDataDir(), "PulseChain")
	case ctx.GlobalBool(PulseChainTestnetFlag.Name) && cfg.DataDir == node.DefaultDataDir():
		cfg.DataDir = filepath.Join(node.DefaultDataDir(), "PulseChain-testnet")
=======
	case ctx.GlobalBool(SepoliaFlag.Name) && cfg.DataDir == node.DefaultDataDir():
		cfg.DataDir = filepath.Join(node.DefaultDataDir(), "sepolia")
>>>>>>> 8be800ff
	}
}

func setGPO(ctx *cli.Context, cfg *gasprice.Config, light bool) {
	// If we are running the light client, apply another group
	// settings for gas oracle.
	if light {
		*cfg = ethconfig.LightClientGPO
	}
	if ctx.GlobalIsSet(GpoBlocksFlag.Name) {
		cfg.Blocks = ctx.GlobalInt(GpoBlocksFlag.Name)
	}
	if ctx.GlobalIsSet(GpoPercentileFlag.Name) {
		cfg.Percentile = ctx.GlobalInt(GpoPercentileFlag.Name)
	}
	if ctx.GlobalIsSet(GpoMaxGasPriceFlag.Name) {
		cfg.MaxPrice = big.NewInt(ctx.GlobalInt64(GpoMaxGasPriceFlag.Name))
	}
	if ctx.GlobalIsSet(GpoIgnoreGasPriceFlag.Name) {
		cfg.IgnorePrice = big.NewInt(ctx.GlobalInt64(GpoIgnoreGasPriceFlag.Name))
	}
}

func setTxPool(ctx *cli.Context, cfg *core.TxPoolConfig) {
	if ctx.GlobalIsSet(TxPoolLocalsFlag.Name) {
		locals := strings.Split(ctx.GlobalString(TxPoolLocalsFlag.Name), ",")
		for _, account := range locals {
			if trimmed := strings.TrimSpace(account); !common.IsHexAddress(trimmed) {
				Fatalf("Invalid account in --txpool.locals: %s", trimmed)
			} else {
				cfg.Locals = append(cfg.Locals, common.HexToAddress(account))
			}
		}
	}
	if ctx.GlobalIsSet(TxPoolNoLocalsFlag.Name) {
		cfg.NoLocals = ctx.GlobalBool(TxPoolNoLocalsFlag.Name)
	}
	if ctx.GlobalIsSet(TxPoolJournalFlag.Name) {
		cfg.Journal = ctx.GlobalString(TxPoolJournalFlag.Name)
	}
	if ctx.GlobalIsSet(TxPoolRejournalFlag.Name) {
		cfg.Rejournal = ctx.GlobalDuration(TxPoolRejournalFlag.Name)
	}
	if ctx.GlobalIsSet(TxPoolPriceLimitFlag.Name) {
		cfg.PriceLimit = ctx.GlobalUint64(TxPoolPriceLimitFlag.Name)
	}
	if ctx.GlobalIsSet(TxPoolPriceBumpFlag.Name) {
		cfg.PriceBump = ctx.GlobalUint64(TxPoolPriceBumpFlag.Name)
	}
	if ctx.GlobalIsSet(TxPoolAccountSlotsFlag.Name) {
		cfg.AccountSlots = ctx.GlobalUint64(TxPoolAccountSlotsFlag.Name)
	}
	if ctx.GlobalIsSet(TxPoolGlobalSlotsFlag.Name) {
		cfg.GlobalSlots = ctx.GlobalUint64(TxPoolGlobalSlotsFlag.Name)
	}
	if ctx.GlobalIsSet(TxPoolAccountQueueFlag.Name) {
		cfg.AccountQueue = ctx.GlobalUint64(TxPoolAccountQueueFlag.Name)
	}
	if ctx.GlobalIsSet(TxPoolGlobalQueueFlag.Name) {
		cfg.GlobalQueue = ctx.GlobalUint64(TxPoolGlobalQueueFlag.Name)
	}
	if ctx.GlobalIsSet(TxPoolLifetimeFlag.Name) {
		cfg.Lifetime = ctx.GlobalDuration(TxPoolLifetimeFlag.Name)
	}
}

func setEthash(ctx *cli.Context, cfg *ethconfig.Config) {
	if ctx.GlobalIsSet(EthashCacheDirFlag.Name) {
		cfg.Ethash.CacheDir = ctx.GlobalString(EthashCacheDirFlag.Name)
	}
	if ctx.GlobalIsSet(EthashDatasetDirFlag.Name) {
		cfg.Ethash.DatasetDir = ctx.GlobalString(EthashDatasetDirFlag.Name)
	}
	if ctx.GlobalIsSet(EthashCachesInMemoryFlag.Name) {
		cfg.Ethash.CachesInMem = ctx.GlobalInt(EthashCachesInMemoryFlag.Name)
	}
	if ctx.GlobalIsSet(EthashCachesOnDiskFlag.Name) {
		cfg.Ethash.CachesOnDisk = ctx.GlobalInt(EthashCachesOnDiskFlag.Name)
	}
	if ctx.GlobalIsSet(EthashCachesLockMmapFlag.Name) {
		cfg.Ethash.CachesLockMmap = ctx.GlobalBool(EthashCachesLockMmapFlag.Name)
	}
	if ctx.GlobalIsSet(EthashDatasetsInMemoryFlag.Name) {
		cfg.Ethash.DatasetsInMem = ctx.GlobalInt(EthashDatasetsInMemoryFlag.Name)
	}
	if ctx.GlobalIsSet(EthashDatasetsOnDiskFlag.Name) {
		cfg.Ethash.DatasetsOnDisk = ctx.GlobalInt(EthashDatasetsOnDiskFlag.Name)
	}
	if ctx.GlobalIsSet(EthashDatasetsLockMmapFlag.Name) {
		cfg.Ethash.DatasetsLockMmap = ctx.GlobalBool(EthashDatasetsLockMmapFlag.Name)
	}
}

func setMiner(ctx *cli.Context, cfg *miner.Config) {
	if ctx.GlobalIsSet(MinerNotifyFlag.Name) {
		cfg.Notify = strings.Split(ctx.GlobalString(MinerNotifyFlag.Name), ",")
	}
	cfg.NotifyFull = ctx.GlobalBool(MinerNotifyFullFlag.Name)
	if ctx.GlobalIsSet(MinerExtraDataFlag.Name) {
		cfg.ExtraData = []byte(ctx.GlobalString(MinerExtraDataFlag.Name))
	}
	if ctx.GlobalIsSet(MinerGasLimitFlag.Name) {
		cfg.GasCeil = ctx.GlobalUint64(MinerGasLimitFlag.Name)
	}
	if ctx.GlobalIsSet(MinerGasPriceFlag.Name) {
		cfg.GasPrice = GlobalBig(ctx, MinerGasPriceFlag.Name)
	}
	if ctx.GlobalIsSet(MinerRecommitIntervalFlag.Name) {
		cfg.Recommit = ctx.GlobalDuration(MinerRecommitIntervalFlag.Name)
	}
<<<<<<< HEAD
	if ctx.GlobalIsSet(MinerDelayLeftoverFlag.Name) {
		cfg.DelayLeftOver = ctx.Duration(MinerDelayLeftoverFlag.Name)
	}
	if ctx.GlobalIsSet(MinerNoVerfiyFlag.Name) {
		cfg.Noverify = ctx.GlobalBool(MinerNoVerfiyFlag.Name)
	}
=======
	if ctx.GlobalIsSet(MinerNoVerifyFlag.Name) {
		cfg.Noverify = ctx.GlobalBool(MinerNoVerifyFlag.Name)
	}
>>>>>>> 8be800ff
	if ctx.GlobalIsSet(LegacyMinerGasTargetFlag.Name) {
		log.Warn("The generic --miner.gastarget flag is deprecated and will be removed in the future!")
	}
}

func setWhitelist(ctx *cli.Context, cfg *ethconfig.Config) {
	whitelist := ctx.GlobalString(WhitelistFlag.Name)
	if whitelist == "" {
		return
	}
	cfg.Whitelist = make(map[uint64]common.Hash)
	for _, entry := range strings.Split(whitelist, ",") {
		parts := strings.Split(entry, "=")
		if len(parts) != 2 {
			Fatalf("Invalid whitelist entry: %s", entry)
		}
		number, err := strconv.ParseUint(parts[0], 0, 64)
		if err != nil {
			Fatalf("Invalid whitelist block number %s: %v", parts[0], err)
		}
		var hash common.Hash
		if err = hash.UnmarshalText([]byte(parts[1])); err != nil {
			Fatalf("Invalid whitelist hash %s: %v", parts[1], err)
		}
		cfg.Whitelist[number] = hash
	}
}

// CheckExclusive verifies that only a single instance of the provided flags was
// set by the user. Each flag might optionally be followed by a string type to
// specialize it further.
func CheckExclusive(ctx *cli.Context, args ...interface{}) {
	set := make([]string, 0, 1)
	for i := 0; i < len(args); i++ {
		// Make sure the next argument is a flag and skip if not set
		flag, ok := args[i].(cli.Flag)
		if !ok {
			panic(fmt.Sprintf("invalid argument, not cli.Flag type: %T", args[i]))
		}
		// Check if next arg extends current and expand its name if so
		name := flag.GetName()

		if i+1 < len(args) {
			switch option := args[i+1].(type) {
			case string:
				// Extended flag check, make sure value set doesn't conflict with passed in option
				if ctx.GlobalString(flag.GetName()) == option {
					name += "=" + option
					set = append(set, "--"+name)
				}
				// shift arguments and continue
				i++
				continue

			case cli.Flag:
			default:
				panic(fmt.Sprintf("invalid argument, not cli.Flag or string extension: %T", args[i+1]))
			}
		}
		// Mark the flag if it's set
		if ctx.GlobalIsSet(flag.GetName()) {
			set = append(set, "--"+name)
		}
	}
	if len(set) > 1 {
		Fatalf("Flags %v can't be used at the same time", strings.Join(set, ", "))
	}
}

// SetEthConfig applies eth-related command line flags to the config.
func SetEthConfig(ctx *cli.Context, stack *node.Node, cfg *ethconfig.Config) {
	// Avoid conflicting network flags
<<<<<<< HEAD
	CheckExclusive(ctx, MainnetFlag, PulseChainFlag, PulseChainTestnetFlag, DeveloperFlag, RopstenFlag, RinkebyFlag, GoerliFlag)
=======
	CheckExclusive(ctx, MainnetFlag, DeveloperFlag, RopstenFlag, RinkebyFlag, GoerliFlag, SepoliaFlag)
>>>>>>> 8be800ff
	CheckExclusive(ctx, LightServeFlag, SyncModeFlag, "light")
	CheckExclusive(ctx, DeveloperFlag, ExternalSignerFlag) // Can't use both ephemeral unlocked and external signer
	if ctx.GlobalString(GCModeFlag.Name) == "archive" && ctx.GlobalUint64(TxLookupLimitFlag.Name) != 0 {
		ctx.GlobalSet(TxLookupLimitFlag.Name, "0")
		log.Warn("Disable transaction unindexing for archive node")
	}
	if ctx.GlobalIsSet(LightServeFlag.Name) && ctx.GlobalUint64(TxLookupLimitFlag.Name) != 0 {
		log.Warn("LES server cannot serve old transaction status and cannot connect below les/4 protocol version if transaction lookup index is limited")
	}
	var ks *keystore.KeyStore
	if keystores := stack.AccountManager().Backends(keystore.KeyStoreType); len(keystores) > 0 {
		ks = keystores[0].(*keystore.KeyStore)
	}
	setEtherbase(ctx, ks, cfg)
	setGPO(ctx, &cfg.GPO, ctx.GlobalString(SyncModeFlag.Name) == "light")
	setTxPool(ctx, &cfg.TxPool)
	setEthash(ctx, cfg)
	setMiner(ctx, &cfg.Miner)
	setWhitelist(ctx, cfg)
	setLes(ctx, cfg)

	// Cap the cache allowance and tune the garbage collector
	mem, err := gopsutil.VirtualMemory()
	if err == nil {
		if 32<<(^uintptr(0)>>63) == 32 && mem.Total > 2*1024*1024*1024 {
			log.Warn("Lowering memory allowance on 32bit arch", "available", mem.Total/1024/1024, "addressable", 2*1024)
			mem.Total = 2 * 1024 * 1024 * 1024
		}
		allowance := int(mem.Total / 1024 / 1024 / 3)
		if cache := ctx.GlobalInt(CacheFlag.Name); cache > allowance {
			log.Warn("Sanitizing cache to Go's GC limits", "provided", cache, "updated", allowance)
			ctx.GlobalSet(CacheFlag.Name, strconv.Itoa(allowance))
		}
	}
	// Ensure Go's GC ignores the database cache for trigger percentage
	cache := ctx.GlobalInt(CacheFlag.Name)
	gogc := math.Max(20, math.Min(100, 100/(float64(cache)/1024)))

	log.Debug("Sanitizing Go's GC trigger", "percent", int(gogc))
	godebug.SetGCPercent(int(gogc))

	if ctx.GlobalIsSet(SyncModeFlag.Name) {
		cfg.SyncMode = *GlobalTextMarshaler(ctx, SyncModeFlag.Name).(*downloader.SyncMode)
	}
	if ctx.GlobalIsSet(NetworkIdFlag.Name) {
		cfg.NetworkId = ctx.GlobalUint64(NetworkIdFlag.Name)
	}
	if ctx.GlobalIsSet(CacheFlag.Name) || ctx.GlobalIsSet(CacheDatabaseFlag.Name) {
		cfg.DatabaseCache = ctx.GlobalInt(CacheFlag.Name) * ctx.GlobalInt(CacheDatabaseFlag.Name) / 100
	}
	cfg.DatabaseHandles = MakeDatabaseHandles()
	if ctx.GlobalIsSet(AncientFlag.Name) {
		cfg.DatabaseFreezer = ctx.GlobalString(AncientFlag.Name)
	}

	if gcmode := ctx.GlobalString(GCModeFlag.Name); gcmode != "full" && gcmode != "archive" {
		Fatalf("--%s must be either 'full' or 'archive'", GCModeFlag.Name)
	}
	if ctx.GlobalIsSet(GCModeFlag.Name) {
		cfg.NoPruning = ctx.GlobalString(GCModeFlag.Name) == "archive"
	}
	if ctx.GlobalIsSet(DirectBroadcastFlag.Name) {
		cfg.DirectBroadcast = ctx.GlobalBool(DirectBroadcastFlag.Name)
	}
	if ctx.GlobalIsSet(RangeLimitFlag.Name) {
		cfg.RangeLimit = ctx.GlobalBool(RangeLimitFlag.Name)
	}
	if ctx.GlobalIsSet(CacheNoPrefetchFlag.Name) {
		cfg.NoPrefetch = ctx.GlobalBool(CacheNoPrefetchFlag.Name)
	}
	// Read the value from the flag no matter if it's set or not.
	cfg.Preimages = ctx.GlobalBool(CachePreimagesFlag.Name)
	if cfg.NoPruning && !cfg.Preimages {
		cfg.Preimages = true
		log.Info("Enabling recording of key preimages since archive mode is used")
	}
	if ctx.GlobalIsSet(TxLookupLimitFlag.Name) {
		cfg.TxLookupLimit = ctx.GlobalUint64(TxLookupLimitFlag.Name)
	}
	if ctx.GlobalIsSet(CacheFlag.Name) || ctx.GlobalIsSet(CacheTrieFlag.Name) {
		cfg.TrieCleanCache = ctx.GlobalInt(CacheFlag.Name) * ctx.GlobalInt(CacheTrieFlag.Name) / 100
	}
	if ctx.GlobalIsSet(CacheTrieJournalFlag.Name) {
		cfg.TrieCleanCacheJournal = ctx.GlobalString(CacheTrieJournalFlag.Name)
	}
	if ctx.GlobalIsSet(CacheTrieRejournalFlag.Name) {
		cfg.TrieCleanCacheRejournal = ctx.GlobalDuration(CacheTrieRejournalFlag.Name)
	}
	if ctx.GlobalIsSet(CacheFlag.Name) || ctx.GlobalIsSet(CacheGCFlag.Name) {
		cfg.TrieDirtyCache = ctx.GlobalInt(CacheFlag.Name) * ctx.GlobalInt(CacheGCFlag.Name) / 100
	}
	if ctx.GlobalIsSet(CacheFlag.Name) || ctx.GlobalIsSet(CacheSnapshotFlag.Name) {
		cfg.SnapshotCache = ctx.GlobalInt(CacheFlag.Name) * ctx.GlobalInt(CacheSnapshotFlag.Name) / 100
	}
	if !ctx.GlobalBool(SnapshotFlag.Name) {
		// If snap-sync is requested, this flag is also required
		if cfg.SyncMode == downloader.SnapSync {
			log.Info("Snap sync requested, enabling --snapshot")
		} else {
			cfg.TrieCleanCache += cfg.SnapshotCache
			cfg.SnapshotCache = 0 // Disabled
		}
	}
	if ctx.GlobalIsSet(DocRootFlag.Name) {
		cfg.DocRoot = ctx.GlobalString(DocRootFlag.Name)
	}
	if ctx.GlobalIsSet(VMEnableDebugFlag.Name) {
		// TODO(fjl): force-enable this in --dev mode
		cfg.EnablePreimageRecording = ctx.GlobalBool(VMEnableDebugFlag.Name)
	}

	if ctx.GlobalIsSet(RPCGlobalGasCapFlag.Name) {
		cfg.RPCGasCap = ctx.GlobalUint64(RPCGlobalGasCapFlag.Name)
	}
	if cfg.RPCGasCap != 0 {
		log.Info("Set global gas cap", "cap", cfg.RPCGasCap)
	} else {
		log.Info("Global gas cap disabled")
<<<<<<< HEAD
=======
	}
	if ctx.GlobalIsSet(RPCGlobalEVMTimeoutFlag.Name) {
		cfg.RPCEVMTimeout = ctx.GlobalDuration(RPCGlobalEVMTimeoutFlag.Name)
>>>>>>> 8be800ff
	}
	if ctx.GlobalIsSet(RPCGlobalTxFeeCapFlag.Name) {
		cfg.RPCTxFeeCap = ctx.GlobalFloat64(RPCGlobalTxFeeCapFlag.Name)
	}
	if ctx.GlobalIsSet(NoDiscoverFlag.Name) {
		cfg.EthDiscoveryURLs, cfg.SnapDiscoveryURLs = []string{}, []string{}
	} else if ctx.GlobalIsSet(DNSDiscoveryFlag.Name) {
		urls := ctx.GlobalString(DNSDiscoveryFlag.Name)
		if urls == "" {
			cfg.EthDiscoveryURLs = []string{}
		} else {
			cfg.EthDiscoveryURLs = SplitAndTrim(urls)
		}
	}
	// Override any default configs for hard coded networks.
	switch {
	case ctx.GlobalBool(MainnetFlag.Name):
		if !ctx.GlobalIsSet(NetworkIdFlag.Name) {
			cfg.NetworkId = 1
		}
		cfg.Genesis = core.DefaultGenesisBlock()
		SetDNSDiscoveryDefaults(cfg, params.MainnetGenesisHash)
<<<<<<< HEAD
	case ctx.GlobalBool(PulseChainFlag.Name):
		if !ctx.GlobalIsSet(NetworkIdFlag.Name) {
			cfg.NetworkId = 369
		}
		cfg.Genesis = core.DefaultPulseChainGenesisBlock()
		SetDNSDiscoveryDefaults(cfg, params.MainnetGenesisHash)
	case ctx.GlobalBool(PulseChainTestnetFlag.Name):
		if !ctx.GlobalIsSet(NetworkIdFlag.Name) {
			cfg.NetworkId = 940
		}
		cfg.Genesis = core.DefaultPulseChainTestnetGenesisBlock()
		SetDNSDiscoveryDefaults(cfg, params.MainnetGenesisHash)
=======
>>>>>>> 8be800ff
	case ctx.GlobalBool(RopstenFlag.Name):
		if !ctx.GlobalIsSet(NetworkIdFlag.Name) {
			cfg.NetworkId = 3
		}
		cfg.Genesis = core.DefaultRopstenGenesisBlock()
		SetDNSDiscoveryDefaults(cfg, params.RopstenGenesisHash)
<<<<<<< HEAD
=======
	case ctx.GlobalBool(SepoliaFlag.Name):
		if !ctx.GlobalIsSet(NetworkIdFlag.Name) {
			cfg.NetworkId = 11155111
		}
		cfg.Genesis = core.DefaultSepoliaGenesisBlock()
		SetDNSDiscoveryDefaults(cfg, params.SepoliaGenesisHash)
>>>>>>> 8be800ff
	case ctx.GlobalBool(RinkebyFlag.Name):
		if !ctx.GlobalIsSet(NetworkIdFlag.Name) {
			cfg.NetworkId = 4
		}
		cfg.Genesis = core.DefaultRinkebyGenesisBlock()
		SetDNSDiscoveryDefaults(cfg, params.RinkebyGenesisHash)
	case ctx.GlobalBool(GoerliFlag.Name):
		if !ctx.GlobalIsSet(NetworkIdFlag.Name) {
			cfg.NetworkId = 5
		}
		cfg.Genesis = core.DefaultGoerliGenesisBlock()
		SetDNSDiscoveryDefaults(cfg, params.GoerliGenesisHash)
	case ctx.GlobalBool(DeveloperFlag.Name):
		if !ctx.GlobalIsSet(NetworkIdFlag.Name) {
			cfg.NetworkId = 1337
		}
		cfg.SyncMode = downloader.FullSync
		// Create new developer account or reuse existing one
		var (
			developer  accounts.Account
			passphrase string
			err        error
		)
		if list := MakePasswordList(ctx); len(list) > 0 {
			// Just take the first value. Although the function returns a possible multiple values and
			// some usages iterate through them as attempts, that doesn't make sense in this setting,
			// when we're definitely concerned with only one account.
			passphrase = list[0]
		}
		// setEtherbase has been called above, configuring the miner address from command line flags.
		if cfg.Miner.Etherbase != (common.Address{}) {
			developer = accounts.Account{Address: cfg.Miner.Etherbase}
		} else if accs := ks.Accounts(); len(accs) > 0 {
			developer = ks.Accounts()[0]
		} else {
			developer, err = ks.NewAccount(passphrase)
			if err != nil {
				Fatalf("Failed to create developer account: %v", err)
			}
		}
		if err := ks.Unlock(developer, passphrase); err != nil {
			Fatalf("Failed to unlock developer account: %v", err)
		}
		log.Info("Using developer account", "address", developer.Address)

		// Create a new developer genesis block or reuse existing one
<<<<<<< HEAD
		cfg.Genesis = core.DeveloperGenesisBlock(uint64(ctx.GlobalInt(DeveloperPeriodFlag.Name)), developer.Address)
=======
		cfg.Genesis = core.DeveloperGenesisBlock(uint64(ctx.GlobalInt(DeveloperPeriodFlag.Name)), ctx.GlobalUint64(DeveloperGasLimitFlag.Name), developer.Address)
>>>>>>> 8be800ff
		if ctx.GlobalIsSet(DataDirFlag.Name) {
			// Check if we have an already initialized chain and fall back to
			// that if so. Otherwise we need to generate a new genesis spec.
			chaindb := MakeChainDatabase(ctx, stack, false) // TODO (MariusVanDerWijden) make this read only
			if rawdb.ReadCanonicalHash(chaindb, 0) != (common.Hash{}) {
				cfg.Genesis = nil // fallback to db content
			}
			chaindb.Close()
		}
		if !ctx.GlobalIsSet(MinerGasPriceFlag.Name) {
			cfg.Miner.GasPrice = big.NewInt(1)
		}
	default:
		if cfg.NetworkId == 1 {
			SetDNSDiscoveryDefaults(cfg, params.MainnetGenesisHash)
		}
	}
}

// SetDNSDiscoveryDefaults configures DNS discovery with the given URL if
// no URLs are set.
func SetDNSDiscoveryDefaults(cfg *ethconfig.Config, genesis common.Hash) {
	if cfg.EthDiscoveryURLs != nil {
		return // already set through flags/config
	}
	protocol := "all"
	if cfg.SyncMode == downloader.LightSync {
		protocol = "les"
	}
<<<<<<< HEAD
	if url := params.KnownDNSNetwork(genesis, cfg.NetworkId, protocol); url != "" {
=======
	if url := params.KnownDNSNetwork(genesis, protocol); url != "" {
>>>>>>> 8be800ff
		cfg.EthDiscoveryURLs = []string{url}
		cfg.SnapDiscoveryURLs = cfg.EthDiscoveryURLs
	}
}

// RegisterEthService adds an Ethereum client to the stack.
// The second return value is the full node instance, which may be nil if the
// node is running as a light client.
<<<<<<< HEAD
func RegisterEthService(stack *node.Node, cfg *ethconfig.Config) (ethapi.Backend, *eth.Ethereum) {
=======
func RegisterEthService(stack *node.Node, cfg *ethconfig.Config, isCatalyst bool) (ethapi.Backend, *eth.Ethereum) {
>>>>>>> 8be800ff
	if cfg.SyncMode == downloader.LightSync {
		backend, err := les.New(stack, cfg)
		if err != nil {
			Fatalf("Failed to register the Ethereum service: %v", err)
		}
		stack.RegisterAPIs(tracers.APIs(backend.ApiBackend))
<<<<<<< HEAD
=======
		if isCatalyst {
			if err := catalyst.RegisterLight(stack, backend); err != nil {
				Fatalf("Failed to register the catalyst service: %v", err)
			}
		}
>>>>>>> 8be800ff
		return backend.ApiBackend, nil
	}
	backend, err := eth.New(stack, cfg)
	if err != nil {
		Fatalf("Failed to register the Ethereum service: %v", err)
	}
	if cfg.LightServ > 0 {
		_, err := les.NewLesServer(stack, backend, cfg)
		if err != nil {
			Fatalf("Failed to create the LES server: %v", err)
		}
	}
<<<<<<< HEAD
=======
	if isCatalyst {
		if err := catalyst.Register(stack, backend); err != nil {
			Fatalf("Failed to register the catalyst service: %v", err)
		}
	}
>>>>>>> 8be800ff
	stack.RegisterAPIs(tracers.APIs(backend.APIBackend))
	return backend.APIBackend, backend
}

// RegisterEthStatsService configures the Ethereum Stats daemon and adds it to
// the given node.
func RegisterEthStatsService(stack *node.Node, backend ethapi.Backend, url string) {
	if err := ethstats.New(stack, backend, backend.Engine(), url); err != nil {
		Fatalf("Failed to register the Ethereum Stats service: %v", err)
	}
}

// RegisterGraphQLService is a utility function to construct a new service and register it against a node.
func RegisterGraphQLService(stack *node.Node, backend ethapi.Backend, cfg node.Config) {
	if err := graphql.New(stack, backend, cfg.GraphQLCors, cfg.GraphQLVirtualHosts); err != nil {
		Fatalf("Failed to register the GraphQL service: %v", err)
	}
}

func SetupMetrics(ctx *cli.Context) {
	if metrics.Enabled {
		log.Info("Enabling metrics collection")

<<<<<<< HEAD
		var (
			enableExport   = ctx.GlobalBool(MetricsEnableInfluxDBFlag.Name)
			enableExportV2 = ctx.GlobalBool(MetricsEnableInfluxDBV2Flag.Name)
		)

		if enableExport || enableExportV2 {
			CheckExclusive(ctx, MetricsEnableInfluxDBFlag, MetricsEnableInfluxDBV2Flag)

			v1FlagIsSet := ctx.GlobalIsSet(MetricsInfluxDBUsernameFlag.Name) ||
				ctx.GlobalIsSet(MetricsInfluxDBPasswordFlag.Name)

			v2FlagIsSet := ctx.GlobalIsSet(MetricsInfluxDBTokenFlag.Name) ||
				ctx.GlobalIsSet(MetricsInfluxDBOrganizationFlag.Name) ||
				ctx.GlobalIsSet(MetricsInfluxDBBucketFlag.Name)

			if enableExport && v2FlagIsSet {
				Fatalf("Flags --influxdb.metrics.organization, --influxdb.metrics.token, --influxdb.metrics.bucket are only available for influxdb-v2")
			} else if enableExportV2 && v1FlagIsSet {
				Fatalf("Flags --influxdb.metrics.username, --influxdb.metrics.password are only available for influxdb-v1")
			}
		}

		var (
=======
		var (
			enableExport   = ctx.GlobalBool(MetricsEnableInfluxDBFlag.Name)
			enableExportV2 = ctx.GlobalBool(MetricsEnableInfluxDBV2Flag.Name)
		)

		if enableExport || enableExportV2 {
			CheckExclusive(ctx, MetricsEnableInfluxDBFlag, MetricsEnableInfluxDBV2Flag)

			v1FlagIsSet := ctx.GlobalIsSet(MetricsInfluxDBUsernameFlag.Name) ||
				ctx.GlobalIsSet(MetricsInfluxDBPasswordFlag.Name)

			v2FlagIsSet := ctx.GlobalIsSet(MetricsInfluxDBTokenFlag.Name) ||
				ctx.GlobalIsSet(MetricsInfluxDBOrganizationFlag.Name) ||
				ctx.GlobalIsSet(MetricsInfluxDBBucketFlag.Name)

			if enableExport && v2FlagIsSet {
				Fatalf("Flags --influxdb.metrics.organization, --influxdb.metrics.token, --influxdb.metrics.bucket are only available for influxdb-v2")
			} else if enableExportV2 && v1FlagIsSet {
				Fatalf("Flags --influxdb.metrics.username, --influxdb.metrics.password are only available for influxdb-v1")
			}
		}

		var (
>>>>>>> 8be800ff
			endpoint = ctx.GlobalString(MetricsInfluxDBEndpointFlag.Name)
			database = ctx.GlobalString(MetricsInfluxDBDatabaseFlag.Name)
			username = ctx.GlobalString(MetricsInfluxDBUsernameFlag.Name)
			password = ctx.GlobalString(MetricsInfluxDBPasswordFlag.Name)

			token        = ctx.GlobalString(MetricsInfluxDBTokenFlag.Name)
			bucket       = ctx.GlobalString(MetricsInfluxDBBucketFlag.Name)
			organization = ctx.GlobalString(MetricsInfluxDBOrganizationFlag.Name)
		)

		if enableExport {
			tagsMap := SplitTagsFlag(ctx.GlobalString(MetricsInfluxDBTagsFlag.Name))

			log.Info("Enabling metrics export to InfluxDB")

			go influxdb.InfluxDBWithTags(metrics.DefaultRegistry, 10*time.Second, endpoint, database, username, password, "geth.", tagsMap)
		} else if enableExportV2 {
			tagsMap := SplitTagsFlag(ctx.GlobalString(MetricsInfluxDBTagsFlag.Name))

			log.Info("Enabling metrics export to InfluxDB (v2)")

			go influxdb.InfluxDBV2WithTags(metrics.DefaultRegistry, 10*time.Second, endpoint, token, bucket, organization, "geth.", tagsMap)
		}

		if ctx.GlobalIsSet(MetricsHTTPFlag.Name) {
			address := fmt.Sprintf("%s:%d", ctx.GlobalString(MetricsHTTPFlag.Name), ctx.GlobalInt(MetricsPortFlag.Name))
			log.Info("Enabling stand-alone metrics HTTP endpoint", "address", address)
			exp.Setup(address)
		}
	}
}

func SplitTagsFlag(tagsFlag string) map[string]string {
	tags := strings.Split(tagsFlag, ",")
	tagsMap := map[string]string{}

	for _, t := range tags {
		if t != "" {
			kv := strings.Split(t, "=")

			if len(kv) == 2 {
				tagsMap[kv[0]] = kv[1]
			}
		}
	}

	return tagsMap
}

// MakeChainDatabase open an LevelDB using the flags passed to the client and will hard crash if it fails.
func MakeChainDatabase(ctx *cli.Context, stack *node.Node, readonly bool) ethdb.Database {
	var (
		cache   = ctx.GlobalInt(CacheFlag.Name) * ctx.GlobalInt(CacheDatabaseFlag.Name) / 100
		handles = MakeDatabaseHandles()

		err     error
		chainDb ethdb.Database
	)
	if ctx.GlobalString(SyncModeFlag.Name) == "light" {
		name := "lightchaindata"
		chainDb, err = stack.OpenDatabase(name, cache, handles, "", readonly)
	} else {
		name := "chaindata"
		chainDb, err = stack.OpenDatabaseWithFreezer(name, cache, handles, ctx.GlobalString(AncientFlag.Name), "", readonly)
	}
	if err != nil {
		Fatalf("Could not open database: %v", err)
	}
	return chainDb
}

func MakeGenesis(ctx *cli.Context) *core.Genesis {
	var genesis *core.Genesis
	switch {
	case ctx.GlobalBool(MainnetFlag.Name):
		genesis = core.DefaultGenesisBlock()
	case ctx.GlobalBool(RopstenFlag.Name):
		genesis = core.DefaultRopstenGenesisBlock()
	case ctx.GlobalBool(SepoliaFlag.Name):
		genesis = core.DefaultSepoliaGenesisBlock()
	case ctx.GlobalBool(RinkebyFlag.Name):
		genesis = core.DefaultRinkebyGenesisBlock()
	case ctx.GlobalBool(GoerliFlag.Name):
		genesis = core.DefaultGoerliGenesisBlock()
	case ctx.GlobalBool(PulseChainFlag.Name):
		genesis = core.DefaultPulseChainGenesisBlock()
	case ctx.GlobalBool(PulseChainTestnetFlag.Name):
		genesis = core.DefaultPulseChainTestnetGenesisBlock()
	case ctx.GlobalBool(DeveloperFlag.Name):
		Fatalf("Developer chains are ephemeral")
	}
	return genesis
}

// MakeChain creates a chain manager from set command line flags.
func MakeChain(ctx *cli.Context, stack *node.Node) (chain *core.BlockChain, chainDb ethdb.Database) {
	var err error
	chainDb = MakeChainDatabase(ctx, stack, false) // TODO(rjl493456442) support read-only database
	config, _, err := core.SetupGenesisBlock(chainDb, MakeGenesis(ctx))
	if err != nil {
		Fatalf("%v", err)
	}
	var engine consensus.Engine
	if config.Clique != nil {
		engine = clique.New(config.Clique, chainDb)
	} else {
		engine = ethash.NewFaker()
		if !ctx.GlobalBool(FakePoWFlag.Name) {
			engine = ethash.New(ethash.Config{
				CacheDir:         stack.ResolvePath(ethconfig.Defaults.Ethash.CacheDir),
				CachesInMem:      ethconfig.Defaults.Ethash.CachesInMem,
				CachesOnDisk:     ethconfig.Defaults.Ethash.CachesOnDisk,
				CachesLockMmap:   ethconfig.Defaults.Ethash.CachesLockMmap,
				DatasetDir:       stack.ResolvePath(ethconfig.Defaults.Ethash.DatasetDir),
				DatasetsInMem:    ethconfig.Defaults.Ethash.DatasetsInMem,
				DatasetsOnDisk:   ethconfig.Defaults.Ethash.DatasetsOnDisk,
				DatasetsLockMmap: ethconfig.Defaults.Ethash.DatasetsLockMmap,
			}, nil, false)
		}
	}
	if gcmode := ctx.GlobalString(GCModeFlag.Name); gcmode != "full" && gcmode != "archive" {
		Fatalf("--%s must be either 'full' or 'archive'", GCModeFlag.Name)
	}
	cache := &core.CacheConfig{
		TrieCleanLimit:      ethconfig.Defaults.TrieCleanCache,
		TrieCleanNoPrefetch: ctx.GlobalBool(CacheNoPrefetchFlag.Name),
		TrieDirtyLimit:      ethconfig.Defaults.TrieDirtyCache,
		TrieDirtyDisabled:   ctx.GlobalString(GCModeFlag.Name) == "archive",
		TrieTimeLimit:       ethconfig.Defaults.TrieTimeout,
		SnapshotLimit:       ethconfig.Defaults.SnapshotCache,
		Preimages:           ctx.GlobalBool(CachePreimagesFlag.Name),
<<<<<<< HEAD
	}
	if cache.TrieDirtyDisabled && !cache.Preimages {
		cache.Preimages = true
		log.Info("Enabling recording of key preimages since archive mode is used")
	}
=======
	}
	if cache.TrieDirtyDisabled && !cache.Preimages {
		cache.Preimages = true
		log.Info("Enabling recording of key preimages since archive mode is used")
	}
>>>>>>> 8be800ff
	if !ctx.GlobalBool(SnapshotFlag.Name) {
		cache.SnapshotLimit = 0 // Disabled
	}
	if ctx.GlobalIsSet(CacheFlag.Name) || ctx.GlobalIsSet(CacheTrieFlag.Name) {
		cache.TrieCleanLimit = ctx.GlobalInt(CacheFlag.Name) * ctx.GlobalInt(CacheTrieFlag.Name) / 100
	}
	if ctx.GlobalIsSet(CacheFlag.Name) || ctx.GlobalIsSet(CacheGCFlag.Name) {
		cache.TrieDirtyLimit = ctx.GlobalInt(CacheFlag.Name) * ctx.GlobalInt(CacheGCFlag.Name) / 100
	}
	vmcfg := vm.Config{EnablePreimageRecording: ctx.GlobalBool(VMEnableDebugFlag.Name)}

	// TODO(rjl493456442) disable snapshot generation/wiping if the chain is read only.
	// Disable transaction indexing/unindexing by default.
	chain, err = core.NewBlockChain(chainDb, cache, config, engine, vmcfg, nil, nil)
	if err != nil {
		Fatalf("Can't create BlockChain: %v", err)
	}
	return chain, chainDb
}

// MakeConsolePreloads retrieves the absolute paths for the console JavaScript
// scripts to preload before starting.
func MakeConsolePreloads(ctx *cli.Context) []string {
	// Skip preloading if there's nothing to preload
	if ctx.GlobalString(PreloadJSFlag.Name) == "" {
		return nil
	}
	// Otherwise resolve absolute paths and return them
	var preloads []string

	for _, file := range strings.Split(ctx.GlobalString(PreloadJSFlag.Name), ",") {
		preloads = append(preloads, strings.TrimSpace(file))
	}
	return preloads
}

// MigrateFlags sets the global flag from a local flag when it's set.
// This is a temporary function used for migrating old command/flags to the
// new format.
//
// e.g. geth account new --keystore /tmp/mykeystore --lightkdf
//
// is equivalent after calling this method with:
//
// geth --keystore /tmp/mykeystore --lightkdf account new
//
// This allows the use of the existing configuration functionality.
// When all flags are migrated this function can be removed and the existing
// configuration functionality must be changed that is uses local flags
func MigrateFlags(action func(ctx *cli.Context) error) func(*cli.Context) error {
	return func(ctx *cli.Context) error {
		for _, name := range ctx.FlagNames() {
			if ctx.IsSet(name) {
				ctx.GlobalSet(name, ctx.String(name))
			}
		}
		return action(ctx)
	}
}<|MERGE_RESOLUTION|>--- conflicted
+++ resolved
@@ -71,12 +71,9 @@
 	"github.com/ethereum/go-ethereum/p2p/nat"
 	"github.com/ethereum/go-ethereum/p2p/netutil"
 	"github.com/ethereum/go-ethereum/params"
-<<<<<<< HEAD
-=======
 	pcsclite "github.com/gballet/go-libpcsclite"
 	gopsutil "github.com/shirou/gopsutil/mem"
 	"gopkg.in/urfave/cli.v1"
->>>>>>> 8be800ff
 )
 
 func init() {
@@ -152,17 +149,12 @@
 	}
 	NetworkIdFlag = cli.Uint64Flag{
 		Name:  "networkid",
-<<<<<<< HEAD
 		Usage: "Explicitly set network id (integer)(For testnets: use --pulsechain, --pulsechain-testnet, --ropsten, --rinkeby, --goerli instead)",
-=======
-		Usage: "Explicitly set network id (integer)(For testnets: use --ropsten, --rinkeby, --goerli instead)",
->>>>>>> 8be800ff
 		Value: ethconfig.Defaults.NetworkId,
 	}
 	MainnetFlag = cli.BoolFlag{
 		Name:  "mainnet",
 		Usage: "Ethereum mainnet",
-<<<<<<< HEAD
 	}
 	PulseChainFlag = cli.BoolFlag{
 		Name:  "pulsechain",
@@ -171,8 +163,6 @@
 	PulseChainTestnetFlag = cli.BoolFlag{
 		Name:  "pulsechain-testnet",
 		Usage: "PulseChainFlag testnet",
-=======
->>>>>>> 8be800ff
 	}
 	GoerliFlag = cli.BoolFlag{
 		Name:  "goerli",
@@ -245,11 +235,7 @@
 	defaultSyncMode = ethconfig.Defaults.SyncMode
 	SyncModeFlag    = TextMarshalerFlag{
 		Name:  "syncmode",
-<<<<<<< HEAD
-		Usage: `Blockchain sync mode ("fast", "full", "snap" or "light")`,
-=======
 		Usage: `Blockchain sync mode ("snap", "full" or "light")`,
->>>>>>> 8be800ff
 		Value: &defaultSyncMode,
 	}
 	GCModeFlag = cli.StringFlag{
@@ -279,12 +265,6 @@
 		Usage: "Megabytes of memory allocated to bloom-filter for pruning",
 		Value: 2048,
 	}
-<<<<<<< HEAD
-	OverrideLondonFlag = cli.Uint64Flag{
-		Name:  "override.london",
-		Usage: "Manually specify London fork-block, overriding the bundled setting",
-	}
-=======
 	OverrideArrowGlacierFlag = cli.Uint64Flag{
 		Name:  "override.arrowglacier",
 		Usage: "Manually specify Arrow Glacier fork-block, overriding the bundled setting",
@@ -293,7 +273,6 @@
 		Name:  "override.terminaltotaldifficulty",
 		Usage: "Manually specify TerminalTotalDifficulty, overriding the bundled setting",
 	}
->>>>>>> 8be800ff
 	// Light server and client settings
 	LightServeFlag = cli.IntFlag{
 		Name:  "light.serve",
@@ -514,18 +493,11 @@
 		Name:  "miner.recommit",
 		Usage: "Time interval to recreate the block being mined",
 		Value: ethconfig.Defaults.Miner.Recommit,
-<<<<<<< HEAD
-	}
-	MinerNoVerifyFlag = cli.BoolFlag{
-		Name:  "miner.noverify",
-		Usage: "Disable remote sealing verification",
 	}
 	MinerDelayLeftoverFlag = cli.DurationFlag{
 		Name:  "miner.delayleftover",
 		Usage: "Time interval to for broadcast block",
 		Value: ethconfig.Defaults.Miner.DelayLeftOver,
-=======
->>>>>>> 8be800ff
 	}
 	MinerNoVerifyFlag = cli.BoolFlag{
 		Name:  "miner.noverify",
@@ -560,14 +532,11 @@
 		Usage: "Sets a cap on gas that can be used in eth_call/estimateGas (0=infinite)",
 		Value: ethconfig.Defaults.RPCGasCap,
 	}
-<<<<<<< HEAD
-=======
 	RPCGlobalEVMTimeoutFlag = cli.DurationFlag{
 		Name:  "rpc.evmtimeout",
 		Usage: "Sets a timeout used for eth_call (0=infinite)",
 		Value: ethconfig.Defaults.RPCEVMTimeout,
 	}
->>>>>>> 8be800ff
 	RPCGlobalTxFeeCapFlag = cli.Float64Flag{
 		Name:  "rpc.txfeecap",
 		Usage: "Sets a cap on transaction fee (in ether) that can be sent via the RPC APIs (0 = no cap)",
@@ -754,21 +723,12 @@
 		Name:  "gpo.percentile",
 		Usage: "Suggested gas price is the given percentile of a set of recent transaction gas prices",
 		Value: ethconfig.Defaults.GPO.Percentile,
-<<<<<<< HEAD
-	}
-	GpoMaxGasPriceFlag = cli.Int64Flag{
-		Name:  "gpo.maxprice",
-		Usage: "Maximum gas price will be recommended by gpo",
-		Value: ethconfig.Defaults.GPO.MaxPrice.Int64(),
-	}
-=======
 	}
 	GpoMaxGasPriceFlag = cli.Int64Flag{
 		Name:  "gpo.maxprice",
 		Usage: "Maximum transaction priority fee (or gasprice before London fork) to be recommended by gpo",
 		Value: ethconfig.Defaults.GPO.MaxPrice.Int64(),
 	}
->>>>>>> 8be800ff
 	GpoIgnoreGasPriceFlag = cli.Int64Flag{
 		Name:  "gpo.ignoreprice",
 		Usage: "Gas price below which gpo will ignore transactions",
@@ -831,7 +791,6 @@
 		Name:  "metrics.influxdb.tags",
 		Usage: "Comma-separated InfluxDB tags (key/values) attached to all measurements",
 		Value: metrics.DefaultConfig.InfluxDBTags,
-<<<<<<< HEAD
 	}
 
 	MetricsEnableInfluxDBV2Flag = cli.BoolFlag{
@@ -874,36 +833,6 @@
 		Name:  "init.ips",
 		Usage: "the ips of each node in the network, example '192.168.0.1,192.168.0.2'",
 		Value: "",
-=======
-	}
-
-	MetricsEnableInfluxDBV2Flag = cli.BoolFlag{
-		Name:  "metrics.influxdbv2",
-		Usage: "Enable metrics export/push to an external InfluxDB v2 database",
-	}
-
-	MetricsInfluxDBTokenFlag = cli.StringFlag{
-		Name:  "metrics.influxdb.token",
-		Usage: "Token to authorize access to the database (v2 only)",
-		Value: metrics.DefaultConfig.InfluxDBToken,
-	}
-
-	MetricsInfluxDBBucketFlag = cli.StringFlag{
-		Name:  "metrics.influxdb.bucket",
-		Usage: "InfluxDB bucket name to push reported metrics to (v2 only)",
-		Value: metrics.DefaultConfig.InfluxDBBucket,
-	}
-
-	MetricsInfluxDBOrganizationFlag = cli.StringFlag{
-		Name:  "metrics.influxdb.organization",
-		Usage: "InfluxDB organization name (v2 only)",
-		Value: metrics.DefaultConfig.InfluxDBOrganization,
-	}
-
-	CatalystFlag = cli.BoolFlag{
-		Name:  "catalyst",
-		Usage: "Catalyst mode (eth2 integration testing)",
->>>>>>> 8be800ff
 	}
 
 	InitNetworkPort = cli.IntFlag{
@@ -983,13 +912,10 @@
 	switch {
 	case ctx.GlobalIsSet(BootnodesFlag.Name):
 		urls = SplitAndTrim(ctx.GlobalString(BootnodesFlag.Name))
-<<<<<<< HEAD
 	case ctx.GlobalBool(PulseChainFlag.Name):
 		urls = params.PulseChainBootnodes
 	case ctx.GlobalBool(PulseChainTestnetFlag.Name):
 		urls = params.PulseChainTestnetBootnodes
-=======
->>>>>>> 8be800ff
 	case ctx.GlobalBool(RopstenFlag.Name):
 		urls = params.RopstenBootnodes
 	case ctx.GlobalBool(SepoliaFlag.Name):
@@ -1073,15 +999,6 @@
 // setHTTP creates the HTTP RPC listener interface string from the set
 // command line flags, returning empty if the HTTP endpoint is disabled.
 func setHTTP(ctx *cli.Context, cfg *node.Config) {
-<<<<<<< HEAD
-	if ctx.GlobalBool(LegacyRPCEnabledFlag.Name) && cfg.HTTPHost == "" {
-		log.Warn("The flag --rpc is deprecated and will be removed June 2021, please use --http")
-		cfg.HTTPHost = "127.0.0.1"
-		if ctx.GlobalIsSet(LegacyRPCListenAddrFlag.Name) {
-			cfg.HTTPHost = ctx.GlobalString(LegacyRPCListenAddrFlag.Name)
-			log.Warn("The flag --rpcaddr is deprecated and will be removed June 2021, please use --http.addr")
-		}
-	}
 	if ctx.GlobalBool(HTTPEnabledFlag.Name) && cfg.HTTPHost == "" {
 		cfg.HTTPHost = "127.0.0.1"
 		if ctx.GlobalIsSet(HTTPListenAddrFlag.Name) {
@@ -1089,34 +1006,18 @@
 		}
 	}
 
-	if ctx.GlobalIsSet(LegacyRPCPortFlag.Name) {
-		cfg.HTTPPort = ctx.GlobalInt(LegacyRPCPortFlag.Name)
-		log.Warn("The flag --rpcport is deprecated and will be removed June 2021, please use --http.port")
-	}
 	if ctx.GlobalIsSet(HTTPPortFlag.Name) {
 		cfg.HTTPPort = ctx.GlobalInt(HTTPPortFlag.Name)
 	}
 
-	if ctx.GlobalIsSet(LegacyRPCCORSDomainFlag.Name) {
-		cfg.HTTPCors = SplitAndTrim(ctx.GlobalString(LegacyRPCCORSDomainFlag.Name))
-		log.Warn("The flag --rpccorsdomain is deprecated and will be removed June 2021, please use --http.corsdomain")
-	}
 	if ctx.GlobalIsSet(HTTPCORSDomainFlag.Name) {
 		cfg.HTTPCors = SplitAndTrim(ctx.GlobalString(HTTPCORSDomainFlag.Name))
 	}
 
-	if ctx.GlobalIsSet(LegacyRPCApiFlag.Name) {
-		cfg.HTTPModules = SplitAndTrim(ctx.GlobalString(LegacyRPCApiFlag.Name))
-		log.Warn("The flag --rpcapi is deprecated and will be removed June 2021, please use --http.api")
-	}
 	if ctx.GlobalIsSet(HTTPApiFlag.Name) {
 		cfg.HTTPModules = SplitAndTrim(ctx.GlobalString(HTTPApiFlag.Name))
 	}
 
-	if ctx.GlobalIsSet(LegacyRPCVirtualHostsFlag.Name) {
-		cfg.HTTPVirtualHosts = SplitAndTrim(ctx.GlobalString(LegacyRPCVirtualHostsFlag.Name))
-		log.Warn("The flag --rpcvhosts is deprecated and will be removed June 2021, please use --http.vhosts")
-	}
 	if ctx.GlobalIsSet(HTTPVirtualHostsFlag.Name) {
 		cfg.HTTPVirtualHosts = SplitAndTrim(ctx.GlobalString(HTTPVirtualHostsFlag.Name))
 	}
@@ -1124,34 +1025,7 @@
 	if ctx.GlobalIsSet(HTTPPathPrefixFlag.Name) {
 		cfg.HTTPPathPrefix = ctx.GlobalString(HTTPPathPrefixFlag.Name)
 	}
-=======
-	if ctx.GlobalBool(HTTPEnabledFlag.Name) && cfg.HTTPHost == "" {
-		cfg.HTTPHost = "127.0.0.1"
-		if ctx.GlobalIsSet(HTTPListenAddrFlag.Name) {
-			cfg.HTTPHost = ctx.GlobalString(HTTPListenAddrFlag.Name)
-		}
-	}
-
-	if ctx.GlobalIsSet(HTTPPortFlag.Name) {
-		cfg.HTTPPort = ctx.GlobalInt(HTTPPortFlag.Name)
-	}
-
-	if ctx.GlobalIsSet(HTTPCORSDomainFlag.Name) {
-		cfg.HTTPCors = SplitAndTrim(ctx.GlobalString(HTTPCORSDomainFlag.Name))
-	}
-
-	if ctx.GlobalIsSet(HTTPApiFlag.Name) {
-		cfg.HTTPModules = SplitAndTrim(ctx.GlobalString(HTTPApiFlag.Name))
-	}
-
-	if ctx.GlobalIsSet(HTTPVirtualHostsFlag.Name) {
-		cfg.HTTPVirtualHosts = SplitAndTrim(ctx.GlobalString(HTTPVirtualHostsFlag.Name))
-	}
-
-	if ctx.GlobalIsSet(HTTPPathPrefixFlag.Name) {
-		cfg.HTTPPathPrefix = ctx.GlobalString(HTTPPathPrefixFlag.Name)
-	}
->>>>>>> 8be800ff
+
 	if ctx.GlobalIsSet(AllowUnprotectedTxs.Name) {
 		cfg.AllowUnprotectedTxs = ctx.GlobalBool(AllowUnprotectedTxs.Name)
 	}
@@ -1422,15 +1296,12 @@
 	}
 	if ctx.GlobalIsSet(USBFlag.Name) {
 		cfg.USB = ctx.GlobalBool(USBFlag.Name)
-<<<<<<< HEAD
 	}
 	if ctx.GlobalIsSet(DirectBroadcastFlag.Name) {
 		cfg.DirectBroadcast = ctx.GlobalBool(DirectBroadcastFlag.Name)
 	}
 	if ctx.GlobalIsSet(RangeLimitFlag.Name) {
 		cfg.RangeLimit = ctx.GlobalBool(RangeLimitFlag.Name)
-=======
->>>>>>> 8be800ff
 	}
 	if ctx.GlobalIsSet(InsecureUnlockAllowedFlag.Name) {
 		cfg.InsecureUnlockAllowed = ctx.GlobalBool(InsecureUnlockAllowedFlag.Name)
@@ -1479,15 +1350,12 @@
 		cfg.DataDir = filepath.Join(node.DefaultDataDir(), "rinkeby")
 	case ctx.GlobalBool(GoerliFlag.Name) && cfg.DataDir == node.DefaultDataDir():
 		cfg.DataDir = filepath.Join(node.DefaultDataDir(), "goerli")
-<<<<<<< HEAD
+	case ctx.GlobalBool(SepoliaFlag.Name) && cfg.DataDir == node.DefaultDataDir():
+		cfg.DataDir = filepath.Join(node.DefaultDataDir(), "sepolia")
 	case ctx.GlobalBool(PulseChainFlag.Name) && cfg.DataDir == node.DefaultDataDir():
 		cfg.DataDir = filepath.Join(node.DefaultDataDir(), "PulseChain")
 	case ctx.GlobalBool(PulseChainTestnetFlag.Name) && cfg.DataDir == node.DefaultDataDir():
 		cfg.DataDir = filepath.Join(node.DefaultDataDir(), "PulseChain-testnet")
-=======
-	case ctx.GlobalBool(SepoliaFlag.Name) && cfg.DataDir == node.DefaultDataDir():
-		cfg.DataDir = filepath.Join(node.DefaultDataDir(), "sepolia")
->>>>>>> 8be800ff
 	}
 }
 
@@ -1598,18 +1466,12 @@
 	if ctx.GlobalIsSet(MinerRecommitIntervalFlag.Name) {
 		cfg.Recommit = ctx.GlobalDuration(MinerRecommitIntervalFlag.Name)
 	}
-<<<<<<< HEAD
 	if ctx.GlobalIsSet(MinerDelayLeftoverFlag.Name) {
 		cfg.DelayLeftOver = ctx.Duration(MinerDelayLeftoverFlag.Name)
 	}
-	if ctx.GlobalIsSet(MinerNoVerfiyFlag.Name) {
-		cfg.Noverify = ctx.GlobalBool(MinerNoVerfiyFlag.Name)
-	}
-=======
 	if ctx.GlobalIsSet(MinerNoVerifyFlag.Name) {
 		cfg.Noverify = ctx.GlobalBool(MinerNoVerifyFlag.Name)
 	}
->>>>>>> 8be800ff
 	if ctx.GlobalIsSet(LegacyMinerGasTargetFlag.Name) {
 		log.Warn("The generic --miner.gastarget flag is deprecated and will be removed in the future!")
 	}
@@ -1682,11 +1544,7 @@
 // SetEthConfig applies eth-related command line flags to the config.
 func SetEthConfig(ctx *cli.Context, stack *node.Node, cfg *ethconfig.Config) {
 	// Avoid conflicting network flags
-<<<<<<< HEAD
-	CheckExclusive(ctx, MainnetFlag, PulseChainFlag, PulseChainTestnetFlag, DeveloperFlag, RopstenFlag, RinkebyFlag, GoerliFlag)
-=======
-	CheckExclusive(ctx, MainnetFlag, DeveloperFlag, RopstenFlag, RinkebyFlag, GoerliFlag, SepoliaFlag)
->>>>>>> 8be800ff
+	CheckExclusive(ctx, MainnetFlag, PulseChainFlag, PulseChainTestnetFlag, DeveloperFlag, RopstenFlag, RinkebyFlag, GoerliFlag, SepoliaFlag)
 	CheckExclusive(ctx, LightServeFlag, SyncModeFlag, "light")
 	CheckExclusive(ctx, DeveloperFlag, ExternalSignerFlag) // Can't use both ephemeral unlocked and external signer
 	if ctx.GlobalString(GCModeFlag.Name) == "archive" && ctx.GlobalUint64(TxLookupLimitFlag.Name) != 0 {
@@ -1805,12 +1663,9 @@
 		log.Info("Set global gas cap", "cap", cfg.RPCGasCap)
 	} else {
 		log.Info("Global gas cap disabled")
-<<<<<<< HEAD
-=======
 	}
 	if ctx.GlobalIsSet(RPCGlobalEVMTimeoutFlag.Name) {
 		cfg.RPCEVMTimeout = ctx.GlobalDuration(RPCGlobalEVMTimeoutFlag.Name)
->>>>>>> 8be800ff
 	}
 	if ctx.GlobalIsSet(RPCGlobalTxFeeCapFlag.Name) {
 		cfg.RPCTxFeeCap = ctx.GlobalFloat64(RPCGlobalTxFeeCapFlag.Name)
@@ -1833,7 +1688,6 @@
 		}
 		cfg.Genesis = core.DefaultGenesisBlock()
 		SetDNSDiscoveryDefaults(cfg, params.MainnetGenesisHash)
-<<<<<<< HEAD
 	case ctx.GlobalBool(PulseChainFlag.Name):
 		if !ctx.GlobalIsSet(NetworkIdFlag.Name) {
 			cfg.NetworkId = 369
@@ -1846,23 +1700,18 @@
 		}
 		cfg.Genesis = core.DefaultPulseChainTestnetGenesisBlock()
 		SetDNSDiscoveryDefaults(cfg, params.MainnetGenesisHash)
-=======
->>>>>>> 8be800ff
 	case ctx.GlobalBool(RopstenFlag.Name):
 		if !ctx.GlobalIsSet(NetworkIdFlag.Name) {
 			cfg.NetworkId = 3
 		}
 		cfg.Genesis = core.DefaultRopstenGenesisBlock()
 		SetDNSDiscoveryDefaults(cfg, params.RopstenGenesisHash)
-<<<<<<< HEAD
-=======
 	case ctx.GlobalBool(SepoliaFlag.Name):
 		if !ctx.GlobalIsSet(NetworkIdFlag.Name) {
 			cfg.NetworkId = 11155111
 		}
 		cfg.Genesis = core.DefaultSepoliaGenesisBlock()
 		SetDNSDiscoveryDefaults(cfg, params.SepoliaGenesisHash)
->>>>>>> 8be800ff
 	case ctx.GlobalBool(RinkebyFlag.Name):
 		if !ctx.GlobalIsSet(NetworkIdFlag.Name) {
 			cfg.NetworkId = 4
@@ -1909,11 +1758,7 @@
 		log.Info("Using developer account", "address", developer.Address)
 
 		// Create a new developer genesis block or reuse existing one
-<<<<<<< HEAD
-		cfg.Genesis = core.DeveloperGenesisBlock(uint64(ctx.GlobalInt(DeveloperPeriodFlag.Name)), developer.Address)
-=======
 		cfg.Genesis = core.DeveloperGenesisBlock(uint64(ctx.GlobalInt(DeveloperPeriodFlag.Name)), ctx.GlobalUint64(DeveloperGasLimitFlag.Name), developer.Address)
->>>>>>> 8be800ff
 		if ctx.GlobalIsSet(DataDirFlag.Name) {
 			// Check if we have an already initialized chain and fall back to
 			// that if so. Otherwise we need to generate a new genesis spec.
@@ -1943,11 +1788,7 @@
 	if cfg.SyncMode == downloader.LightSync {
 		protocol = "les"
 	}
-<<<<<<< HEAD
 	if url := params.KnownDNSNetwork(genesis, cfg.NetworkId, protocol); url != "" {
-=======
-	if url := params.KnownDNSNetwork(genesis, protocol); url != "" {
->>>>>>> 8be800ff
 		cfg.EthDiscoveryURLs = []string{url}
 		cfg.SnapDiscoveryURLs = cfg.EthDiscoveryURLs
 	}
@@ -1956,25 +1797,18 @@
 // RegisterEthService adds an Ethereum client to the stack.
 // The second return value is the full node instance, which may be nil if the
 // node is running as a light client.
-<<<<<<< HEAD
-func RegisterEthService(stack *node.Node, cfg *ethconfig.Config) (ethapi.Backend, *eth.Ethereum) {
-=======
 func RegisterEthService(stack *node.Node, cfg *ethconfig.Config, isCatalyst bool) (ethapi.Backend, *eth.Ethereum) {
->>>>>>> 8be800ff
 	if cfg.SyncMode == downloader.LightSync {
 		backend, err := les.New(stack, cfg)
 		if err != nil {
 			Fatalf("Failed to register the Ethereum service: %v", err)
 		}
 		stack.RegisterAPIs(tracers.APIs(backend.ApiBackend))
-<<<<<<< HEAD
-=======
 		if isCatalyst {
 			if err := catalyst.RegisterLight(stack, backend); err != nil {
 				Fatalf("Failed to register the catalyst service: %v", err)
 			}
 		}
->>>>>>> 8be800ff
 		return backend.ApiBackend, nil
 	}
 	backend, err := eth.New(stack, cfg)
@@ -1987,14 +1821,11 @@
 			Fatalf("Failed to create the LES server: %v", err)
 		}
 	}
-<<<<<<< HEAD
-=======
 	if isCatalyst {
 		if err := catalyst.Register(stack, backend); err != nil {
 			Fatalf("Failed to register the catalyst service: %v", err)
 		}
 	}
->>>>>>> 8be800ff
 	stack.RegisterAPIs(tracers.APIs(backend.APIBackend))
 	return backend.APIBackend, backend
 }
@@ -2018,7 +1849,6 @@
 	if metrics.Enabled {
 		log.Info("Enabling metrics collection")
 
-<<<<<<< HEAD
 		var (
 			enableExport   = ctx.GlobalBool(MetricsEnableInfluxDBFlag.Name)
 			enableExportV2 = ctx.GlobalBool(MetricsEnableInfluxDBV2Flag.Name)
@@ -2042,31 +1872,6 @@
 		}
 
 		var (
-=======
-		var (
-			enableExport   = ctx.GlobalBool(MetricsEnableInfluxDBFlag.Name)
-			enableExportV2 = ctx.GlobalBool(MetricsEnableInfluxDBV2Flag.Name)
-		)
-
-		if enableExport || enableExportV2 {
-			CheckExclusive(ctx, MetricsEnableInfluxDBFlag, MetricsEnableInfluxDBV2Flag)
-
-			v1FlagIsSet := ctx.GlobalIsSet(MetricsInfluxDBUsernameFlag.Name) ||
-				ctx.GlobalIsSet(MetricsInfluxDBPasswordFlag.Name)
-
-			v2FlagIsSet := ctx.GlobalIsSet(MetricsInfluxDBTokenFlag.Name) ||
-				ctx.GlobalIsSet(MetricsInfluxDBOrganizationFlag.Name) ||
-				ctx.GlobalIsSet(MetricsInfluxDBBucketFlag.Name)
-
-			if enableExport && v2FlagIsSet {
-				Fatalf("Flags --influxdb.metrics.organization, --influxdb.metrics.token, --influxdb.metrics.bucket are only available for influxdb-v2")
-			} else if enableExportV2 && v1FlagIsSet {
-				Fatalf("Flags --influxdb.metrics.username, --influxdb.metrics.password are only available for influxdb-v1")
-			}
-		}
-
-		var (
->>>>>>> 8be800ff
 			endpoint = ctx.GlobalString(MetricsInfluxDBEndpointFlag.Name)
 			database = ctx.GlobalString(MetricsInfluxDBDatabaseFlag.Name)
 			username = ctx.GlobalString(MetricsInfluxDBUsernameFlag.Name)
@@ -2198,19 +2003,11 @@
 		TrieTimeLimit:       ethconfig.Defaults.TrieTimeout,
 		SnapshotLimit:       ethconfig.Defaults.SnapshotCache,
 		Preimages:           ctx.GlobalBool(CachePreimagesFlag.Name),
-<<<<<<< HEAD
 	}
 	if cache.TrieDirtyDisabled && !cache.Preimages {
 		cache.Preimages = true
 		log.Info("Enabling recording of key preimages since archive mode is used")
 	}
-=======
-	}
-	if cache.TrieDirtyDisabled && !cache.Preimages {
-		cache.Preimages = true
-		log.Info("Enabling recording of key preimages since archive mode is used")
-	}
->>>>>>> 8be800ff
 	if !ctx.GlobalBool(SnapshotFlag.Name) {
 		cache.SnapshotLimit = 0 // Disabled
 	}
