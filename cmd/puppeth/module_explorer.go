// Copyright 2017 The go-ethereum Authors
// This file is part of go-ethereum.
//
// go-ethereum is free software: you can redistribute it and/or modify
// it under the terms of the GNU General Public License as published by
// the Free Software Foundation, either version 3 of the License, or
// (at your option) any later version.
//
// go-ethereum is distributed in the hope that it will be useful,
// but WITHOUT ANY WARRANTY; without even the implied warranty of
// MERCHANTABILITY or FITNESS FOR A PARTICULAR PURPOSE. See the
// GNU General Public License for more details.
//
// You should have received a copy of the GNU General Public License
// along with go-ethereum. If not, see <http://www.gnu.org/licenses/>.

package main

import (
	"bytes"
	"fmt"
	"html/template"
	"math/rand"
	"path/filepath"
	"strconv"
	"strings"

	"github.com/ethereum/go-ethereum/log"
)

// explorerDockerfile is the Dockerfile required to run a block explorer.
var explorerDockerfile = `
FROM puppeth/blockscout:latest

ADD genesis.json /genesis.json
RUN \
  echo 'geth --cache 512 init /genesis.json' > explorer.sh && \
<<<<<<< HEAD
  echo $'geth --networkid {{.NetworkID}} --syncmode "full" --gcmode "archive" --port {{.EthPort}} --bootnodes {{.Bootnodes}} --ethstats \'{{.Ethstats}}\' --cache=512 --http --http.api "net,web3,eth,shh,debug" --http.corsdomain "*" --http.vhosts "*" --ws --ws.origins "*" --exitwhensynced' >> explorer.sh && \
  echo $'exec geth --networkid {{.NetworkID}} --syncmode "full" --gcmode "archive" --port {{.EthPort}} --bootnodes {{.Bootnodes}} --ethstats \'{{.Ethstats}}\' --cache=512 --http --http.api "net,web3,eth,shh,debug" --http.corsdomain "*" --http.vhosts "*" --ws --ws.origins "*" &' >> explorer.sh && \
=======
  echo $'geth --networkid {{.NetworkID}} --syncmode "full" --gcmode "archive" --port {{.EthPort}} --bootnodes {{.Bootnodes}} --ethstats \'{{.Ethstats}}\' --cache=512 --http --http.api "net,web3,eth,debug,txpool" --http.corsdomain "*" --http.vhosts "*" --ws --ws.origins "*" --exitwhensynced' >> explorer.sh && \
  echo $'exec geth --networkid {{.NetworkID}} --syncmode "full" --gcmode "archive" --port {{.EthPort}} --bootnodes {{.Bootnodes}} --ethstats \'{{.Ethstats}}\' --cache=512 --http --http.api "net,web3,eth,debug,txpool" --http.corsdomain "*" --http.vhosts "*" --ws --ws.origins "*" &' >> explorer.sh && \
>>>>>>> 8be800ff
  echo '/usr/local/bin/docker-entrypoint.sh postgres &' >> explorer.sh && \
  echo 'sleep 5' >> explorer.sh && \
  echo 'mix do ecto.drop --force, ecto.create, ecto.migrate' >> explorer.sh && \
  echo 'mix phx.server' >> explorer.sh

ENTRYPOINT ["/bin/sh", "explorer.sh"]
`

// explorerComposefile is the docker-compose.yml file required to deploy and
// maintain a block explorer.
var explorerComposefile = `
version: '2'
services:
    explorer:
        build: .
        image: {{.Network}}/explorer
        container_name: {{.Network}}_explorer_1
        ports:
            - "{{.EthPort}}:{{.EthPort}}"
            - "{{.EthPort}}:{{.EthPort}}/udp"{{if not .VHost}}
            - "{{.WebPort}}:4000"{{end}}
        environment:
            - ETH_PORT={{.EthPort}}
            - ETH_NAME={{.EthName}}
            - BLOCK_TRANSFORMER={{.Transformer}}{{if .VHost}}
            - VIRTUAL_HOST={{.VHost}}
            - VIRTUAL_PORT=4000{{end}}
        volumes:
            - {{.Datadir}}:/opt/app/.ethereum
            - {{.DBDir}}:/var/lib/postgresql/data
        logging:
          driver: "json-file"
          options:
            max-size: "1m"
            max-file: "10"
        restart: always
`

// deployExplorer deploys a new block explorer container to a remote machine via
// SSH, docker and docker-compose. If an instance with the specified network name
// already exists there, it will be overwritten!
func deployExplorer(client *sshClient, network string, bootnodes []string, config *explorerInfos, nocache bool, isClique bool) ([]byte, error) {
	// Generate the content to upload to the server
	workdir := fmt.Sprintf("%d", rand.Int63())
	files := make(map[string][]byte)

	dockerfile := new(bytes.Buffer)
	template.Must(template.New("").Parse(explorerDockerfile)).Execute(dockerfile, map[string]interface{}{
		"NetworkID": config.node.network,
		"Bootnodes": strings.Join(bootnodes, ","),
		"Ethstats":  config.node.ethstats,
		"EthPort":   config.node.port,
	})
	files[filepath.Join(workdir, "Dockerfile")] = dockerfile.Bytes()

	transformer := "base"
	if isClique {
		transformer = "clique"
	}
	composefile := new(bytes.Buffer)
	template.Must(template.New("").Parse(explorerComposefile)).Execute(composefile, map[string]interface{}{
		"Network":     network,
		"VHost":       config.host,
		"Ethstats":    config.node.ethstats,
		"Datadir":     config.node.datadir,
		"DBDir":       config.dbdir,
		"EthPort":     config.node.port,
		"EthName":     config.node.ethstats[:strings.Index(config.node.ethstats, ":")],
		"WebPort":     config.port,
		"Transformer": transformer,
	})
	files[filepath.Join(workdir, "docker-compose.yaml")] = composefile.Bytes()
	files[filepath.Join(workdir, "genesis.json")] = config.node.genesis

	// Upload the deployment files to the remote server (and clean up afterwards)
	if out, err := client.Upload(files); err != nil {
		return out, err
	}
	defer client.Run("rm -rf " + workdir)

	// Build and deploy the boot or seal node service
	if nocache {
		return nil, client.Stream(fmt.Sprintf("cd %s && docker-compose -p %s build --pull --no-cache && docker-compose -p %s up -d --force-recreate --timeout 60", workdir, network, network))
	}
	return nil, client.Stream(fmt.Sprintf("cd %s && docker-compose -p %s up -d --build --force-recreate --timeout 60", workdir, network))
}

// explorerInfos is returned from a block explorer status check to allow reporting
// various configuration parameters.
type explorerInfos struct {
	node  *nodeInfos
	dbdir string
	host  string
	port  int
}

// Report converts the typed struct into a plain string->string map, containing
// most - but not all - fields for reporting to the user.
func (info *explorerInfos) Report() map[string]string {
	report := map[string]string{
		"Website address ":        info.host,
		"Website listener port ":  strconv.Itoa(info.port),
		"Ethereum listener port ": strconv.Itoa(info.node.port),
		"Ethstats username":       info.node.ethstats,
	}
	return report
}

// checkExplorer does a health-check against a block explorer server to verify
// whether it's running, and if yes, whether it's responsive.
func checkExplorer(client *sshClient, network string) (*explorerInfos, error) {
	// Inspect a possible explorer container on the host
	infos, err := inspectContainer(client, fmt.Sprintf("%s_explorer_1", network))
	if err != nil {
		return nil, err
	}
	if !infos.running {
		return nil, ErrServiceOffline
	}
	// Resolve the port from the host, or the reverse proxy
	port := infos.portmap["4000/tcp"]
	if port == 0 {
		if proxy, _ := checkNginx(client, network); proxy != nil {
			port = proxy.port
		}
	}
	if port == 0 {
		return nil, ErrNotExposed
	}
	// Resolve the host from the reverse-proxy and the config values
	host := infos.envvars["VIRTUAL_HOST"]
	if host == "" {
		host = client.server
	}
	// Run a sanity check to see if the devp2p is reachable
	p2pPort := infos.portmap[infos.envvars["ETH_PORT"]+"/tcp"]
	if err = checkPort(host, p2pPort); err != nil {
		log.Warn("Explorer node seems unreachable", "server", host, "port", p2pPort, "err", err)
	}
	if err = checkPort(host, port); err != nil {
		log.Warn("Explorer service seems unreachable", "server", host, "port", port, "err", err)
	}
	// Assemble and return the useful infos
	stats := &explorerInfos{
		node: &nodeInfos{
			datadir:  infos.volumes["/opt/app/.ethereum"],
			port:     infos.portmap[infos.envvars["ETH_PORT"]+"/tcp"],
			ethstats: infos.envvars["ETH_NAME"],
		},
		dbdir: infos.volumes["/var/lib/postgresql/data"],
		host:  host,
		port:  port,
	}
	return stats, nil
}<|MERGE_RESOLUTION|>--- conflicted
+++ resolved
@@ -35,13 +35,8 @@
 ADD genesis.json /genesis.json
 RUN \
   echo 'geth --cache 512 init /genesis.json' > explorer.sh && \
-<<<<<<< HEAD
-  echo $'geth --networkid {{.NetworkID}} --syncmode "full" --gcmode "archive" --port {{.EthPort}} --bootnodes {{.Bootnodes}} --ethstats \'{{.Ethstats}}\' --cache=512 --http --http.api "net,web3,eth,shh,debug" --http.corsdomain "*" --http.vhosts "*" --ws --ws.origins "*" --exitwhensynced' >> explorer.sh && \
-  echo $'exec geth --networkid {{.NetworkID}} --syncmode "full" --gcmode "archive" --port {{.EthPort}} --bootnodes {{.Bootnodes}} --ethstats \'{{.Ethstats}}\' --cache=512 --http --http.api "net,web3,eth,shh,debug" --http.corsdomain "*" --http.vhosts "*" --ws --ws.origins "*" &' >> explorer.sh && \
-=======
   echo $'geth --networkid {{.NetworkID}} --syncmode "full" --gcmode "archive" --port {{.EthPort}} --bootnodes {{.Bootnodes}} --ethstats \'{{.Ethstats}}\' --cache=512 --http --http.api "net,web3,eth,debug,txpool" --http.corsdomain "*" --http.vhosts "*" --ws --ws.origins "*" --exitwhensynced' >> explorer.sh && \
   echo $'exec geth --networkid {{.NetworkID}} --syncmode "full" --gcmode "archive" --port {{.EthPort}} --bootnodes {{.Bootnodes}} --ethstats \'{{.Ethstats}}\' --cache=512 --http --http.api "net,web3,eth,debug,txpool" --http.corsdomain "*" --http.vhosts "*" --ws --ws.origins "*" &' >> explorer.sh && \
->>>>>>> 8be800ff
   echo '/usr/local/bin/docker-entrypoint.sh postgres &' >> explorer.sh && \
   echo 'sleep 5' >> explorer.sh && \
   echo 'mix do ecto.drop --force, ecto.create, ecto.migrate' >> explorer.sh && \
