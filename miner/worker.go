// Copyright 2015 The go-ethereum Authors
// This file is part of the go-ethereum library.
//
// The go-ethereum library is free software: you can redistribute it and/or modify
// it under the terms of the GNU Lesser General Public License as published by
// the Free Software Foundation, either version 3 of the License, or
// (at your option) any later version.
//
// The go-ethereum library is distributed in the hope that it will be useful,
// but WITHOUT ANY WARRANTY; without even the implied warranty of
// MERCHANTABILITY or FITNESS FOR A PARTICULAR PURPOSE. See the
// GNU Lesser General Public License for more details.
//
// You should have received a copy of the GNU Lesser General Public License
// along with the go-ethereum library. If not, see <http://www.gnu.org/licenses/>.

package miner

import (
	"bytes"
	"errors"
	"math/big"
	"sync"
	"sync/atomic"
	"time"

	mapset "github.com/deckarep/golang-set"
	"github.com/ethereum/go-ethereum/common"
	"github.com/ethereum/go-ethereum/consensus"
	"github.com/ethereum/go-ethereum/consensus/misc"
	"github.com/ethereum/go-ethereum/consensus/parlia"
	"github.com/ethereum/go-ethereum/core"
	"github.com/ethereum/go-ethereum/core/state"
	"github.com/ethereum/go-ethereum/core/systemcontracts"
	"github.com/ethereum/go-ethereum/core/types"
	"github.com/ethereum/go-ethereum/event"
	"github.com/ethereum/go-ethereum/log"
	"github.com/ethereum/go-ethereum/params"
	"github.com/ethereum/go-ethereum/trie"
)

const (
	// resultQueueSize is the size of channel listening to sealing result.
	resultQueueSize = 10

	// txChanSize is the size of channel listening to NewTxsEvent.
	// The number is referenced from the size of tx pool.
	txChanSize = 4096

	// chainHeadChanSize is the size of channel listening to ChainHeadEvent.
	chainHeadChanSize = 10

	// chainSideChanSize is the size of channel listening to ChainSideEvent.
	chainSideChanSize = 10

	// resubmitAdjustChanSize is the size of resubmitting interval adjustment channel.
	resubmitAdjustChanSize = 10

	// miningLogAtDepth is the number of confirmations before logging successful mining.
	miningLogAtDepth = 11

	// minRecommitInterval is the minimal time interval to recreate the mining block with
	// any newly arrived transactions.
	minRecommitInterval = 1 * time.Second

	// maxRecommitInterval is the maximum time interval to recreate the mining block with
	// any newly arrived transactions.
	maxRecommitInterval = 15 * time.Second

	// intervalAdjustRatio is the impact a single interval adjustment has on sealing work
	// resubmitting interval.
	intervalAdjustRatio = 0.1

	// intervalAdjustBias is applied during the new resubmit interval calculation in favor of
	// increasing upper limit or decreasing lower limit so that the limit can be reachable.
	intervalAdjustBias = 200 * 1000.0 * 1000.0

	// staleThreshold is the maximum depth of the acceptable stale block.
	staleThreshold = 11
)

// environment is the worker's current environment and holds all of the current state information.
type environment struct {
	signer types.Signer

	state     *state.StateDB // apply state changes here
	ancestors mapset.Set     // ancestor set (used for checking uncle parent validity)
	family    mapset.Set     // family set (used for checking uncle invalidity)
	uncles    mapset.Set     // uncle set
	tcount    int            // tx count in cycle
	gasPool   *core.GasPool  // available gas used to pack transactions

	header   *types.Header
	txs      []*types.Transaction
	receipts []*types.Receipt
}

// task contains all information for consensus engine sealing and result submitting.
type task struct {
	receipts  []*types.Receipt
	state     *state.StateDB
	block     *types.Block
	createdAt time.Time
}

const (
	commitInterruptNone int32 = iota
	commitInterruptNewHead
	commitInterruptResubmit
)

// newWorkReq represents a request for new sealing work submitting with relative interrupt notifier.
type newWorkReq struct {
	interrupt *int32
	noempty   bool
	timestamp int64
}

// intervalAdjust represents a resubmitting interval adjustment.
type intervalAdjust struct {
	ratio float64
	inc   bool
}

// worker is the main object which takes care of submitting new work to consensus engine
// and gathering the sealing result.
type worker struct {
	config      *Config
	chainConfig *params.ChainConfig
	engine      consensus.Engine
	eth         Backend
	chain       *core.BlockChain
	merger      *consensus.Merger

	// Feeds
	pendingLogsFeed event.Feed

	// Subscriptions
	mux          *event.TypeMux
	txsCh        chan core.NewTxsEvent
	txsSub       event.Subscription
	chainHeadCh  chan core.ChainHeadEvent
	chainHeadSub event.Subscription
	chainSideCh  chan core.ChainSideEvent
	chainSideSub event.Subscription

	// Channels
	newWorkCh          chan *newWorkReq
	taskCh             chan *task
	resultCh           chan *types.Block
	startCh            chan struct{}
	exitCh             chan struct{}
	resubmitIntervalCh chan time.Duration
	resubmitAdjustCh   chan *intervalAdjust

	wg sync.WaitGroup

	current      *environment                 // An environment for current running cycle.
	localUncles  map[common.Hash]*types.Block // A set of side blocks generated locally as the possible uncle blocks.
	remoteUncles map[common.Hash]*types.Block // A set of side blocks as the possible uncle blocks.
	unconfirmed  *unconfirmedBlocks           // A set of locally mined blocks pending canonicalness confirmations.

	mu       sync.RWMutex // The lock used to protect the coinbase and extra fields
	coinbase common.Address
	extra    []byte

	pendingMu    sync.RWMutex
	pendingTasks map[common.Hash]*task

	snapshotMu       sync.RWMutex // The lock used to protect the snapshots below
	snapshotBlock    *types.Block
	snapshotReceipts types.Receipts
	snapshotState    *state.StateDB

	// atomic status counters
	running int32 // The indicator whether the consensus engine is running or not.
	newTxs  int32 // New arrival transaction count since last sealing work submitting.

	// noempty is the flag used to control whether the feature of pre-seal empty
	// block is enabled. The default value is false(pre-seal is enabled by default).
	// But in some special scenario the consensus engine will seal blocks instantaneously,
	// in this case this feature will add all empty blocks into canonical chain
	// non-stop and no real transaction will be included.
	noempty uint32

	// External functions
	isLocalBlock func(header *types.Header) bool // Function used to determine whether the specified block is mined by local miner.

	// Test hooks
	newTaskHook  func(*task)                        // Method to call upon receiving a new sealing task.
	skipSealHook func(*task) bool                   // Method to decide whether skipping the sealing.
	fullTaskHook func()                             // Method to call before pushing the full sealing task.
	resubmitHook func(time.Duration, time.Duration) // Method to call upon updating resubmitting interval.
}

func newWorker(config *Config, chainConfig *params.ChainConfig, engine consensus.Engine, eth Backend, mux *event.TypeMux, isLocalBlock func(header *types.Header) bool, init bool, merger *consensus.Merger) *worker {
	worker := &worker{
		config:             config,
		chainConfig:        chainConfig,
		engine:             engine,
		eth:                eth,
		mux:                mux,
		chain:              eth.BlockChain(),
		merger:             merger,
		isLocalBlock:       isLocalBlock,
		localUncles:        make(map[common.Hash]*types.Block),
		remoteUncles:       make(map[common.Hash]*types.Block),
		unconfirmed:        newUnconfirmedBlocks(eth.BlockChain(), miningLogAtDepth),
		pendingTasks:       make(map[common.Hash]*task),
		txsCh:              make(chan core.NewTxsEvent, txChanSize),
		chainHeadCh:        make(chan core.ChainHeadEvent, chainHeadChanSize),
		chainSideCh:        make(chan core.ChainSideEvent, chainSideChanSize),
		newWorkCh:          make(chan *newWorkReq),
		taskCh:             make(chan *task),
		resultCh:           make(chan *types.Block, resultQueueSize),
		exitCh:             make(chan struct{}),
		startCh:            make(chan struct{}, 1),
		resubmitIntervalCh: make(chan time.Duration),
		resubmitAdjustCh:   make(chan *intervalAdjust, resubmitAdjustChanSize),
	}
	// Subscribe NewTxsEvent for tx pool
	worker.txsSub = eth.TxPool().SubscribeNewTxsEvent(worker.txsCh)
	// Subscribe events for blockchain
	worker.chainHeadSub = eth.BlockChain().SubscribeChainHeadEvent(worker.chainHeadCh)
	worker.chainSideSub = eth.BlockChain().SubscribeChainSideEvent(worker.chainSideCh)

	// Sanitize recommit interval if the user-specified one is too short.
	recommit := worker.config.Recommit
	if recommit < minRecommitInterval {
		log.Warn("Sanitizing miner recommit interval", "provided", recommit, "updated", minRecommitInterval)
		recommit = minRecommitInterval
	}

	worker.wg.Add(4)
	go worker.mainLoop()
	go worker.newWorkLoop(recommit)
	go worker.resultLoop()
	go worker.taskLoop()

	// Submit first work to initialize pending state.
	if init {
		worker.startCh <- struct{}{}
	}
	return worker
}

// setEtherbase sets the etherbase used to initialize the block coinbase field.
func (w *worker) setEtherbase(addr common.Address) {
	w.mu.Lock()
	defer w.mu.Unlock()
	w.coinbase = addr
}

func (w *worker) setGasCeil(ceil uint64) {
	w.mu.Lock()
	defer w.mu.Unlock()
	w.config.GasCeil = ceil
}

// setExtra sets the content used to initialize the block extra field.
func (w *worker) setExtra(extra []byte) {
	w.mu.Lock()
	defer w.mu.Unlock()
	w.extra = extra
}

// setRecommitInterval updates the interval for miner sealing work recommitting.
func (w *worker) setRecommitInterval(interval time.Duration) {
	w.resubmitIntervalCh <- interval
}

// disablePreseal disables pre-sealing mining feature
func (w *worker) disablePreseal() {
	atomic.StoreUint32(&w.noempty, 1)
}

// enablePreseal enables pre-sealing mining feature
func (w *worker) enablePreseal() {
	atomic.StoreUint32(&w.noempty, 0)
}

// pending returns the pending state and corresponding block.
func (w *worker) pending() (*types.Block, *state.StateDB) {
	// return a snapshot to avoid contention on currentMu mutex
	w.snapshotMu.RLock()
	defer w.snapshotMu.RUnlock()
	if w.snapshotState == nil {
		return nil, nil
	}
	return w.snapshotBlock, w.snapshotState.Copy()
}

// pendingBlock returns pending block.
func (w *worker) pendingBlock() *types.Block {
	// return a snapshot to avoid contention on currentMu mutex
	w.snapshotMu.RLock()
	defer w.snapshotMu.RUnlock()
	return w.snapshotBlock
}

// pendingBlockAndReceipts returns pending block and corresponding receipts.
func (w *worker) pendingBlockAndReceipts() (*types.Block, types.Receipts) {
	// return a snapshot to avoid contention on currentMu mutex
	w.snapshotMu.RLock()
	defer w.snapshotMu.RUnlock()
	return w.snapshotBlock, w.snapshotReceipts
}

// start sets the running status as 1 and triggers new work submitting.
func (w *worker) start() {
	atomic.StoreInt32(&w.running, 1)
	w.startCh <- struct{}{}
}

// stop sets the running status as 0.
func (w *worker) stop() {
	atomic.StoreInt32(&w.running, 0)
}

// isRunning returns an indicator whether worker is running or not.
func (w *worker) isRunning() bool {
	return atomic.LoadInt32(&w.running) == 1
}

// close terminates all background threads maintained by the worker.
// Note the worker does not support being closed multiple times.
func (w *worker) close() {
<<<<<<< HEAD
	if w.current != nil && w.current.state != nil {
		w.current.state.StopPrefetcher()
	}
=======
>>>>>>> 8be800ff
	atomic.StoreInt32(&w.running, 0)
	close(w.exitCh)
	w.wg.Wait()
}

// recalcRecommit recalculates the resubmitting interval upon feedback.
func recalcRecommit(minRecommit, prev time.Duration, target float64, inc bool) time.Duration {
	var (
		prevF = float64(prev.Nanoseconds())
		next  float64
	)
	if inc {
		next = prevF*(1-intervalAdjustRatio) + intervalAdjustRatio*(target+intervalAdjustBias)
		max := float64(maxRecommitInterval.Nanoseconds())
		if next > max {
			next = max
		}
	} else {
		next = prevF*(1-intervalAdjustRatio) + intervalAdjustRatio*(target-intervalAdjustBias)
		min := float64(minRecommit.Nanoseconds())
		if next < min {
			next = min
		}
	}
	return time.Duration(int64(next))
}

// recalcRecommit recalculates the resubmitting interval upon feedback.
func recalcRecommit(minRecommit, prev time.Duration, target float64, inc bool) time.Duration {
	var (
		prevF = float64(prev.Nanoseconds())
		next  float64
	)
	if inc {
		next = prevF*(1-intervalAdjustRatio) + intervalAdjustRatio*(target+intervalAdjustBias)
		max := float64(maxRecommitInterval.Nanoseconds())
		if next > max {
			next = max
		}
	} else {
		next = prevF*(1-intervalAdjustRatio) + intervalAdjustRatio*(target-intervalAdjustBias)
		min := float64(minRecommit.Nanoseconds())
		if next < min {
			next = min
		}
	}
	return time.Duration(int64(next))
}

// newWorkLoop is a standalone goroutine to submit new mining work upon received events.
func (w *worker) newWorkLoop(recommit time.Duration) {
	defer w.wg.Done()
	var (
		interrupt   *int32
		minRecommit = recommit // minimal resubmit interval specified by user.
		timestamp   int64      // timestamp for each round of mining.
	)

	timer := time.NewTimer(0)
	defer timer.Stop()
	<-timer.C // discard the initial tick

	// commit aborts in-flight transaction execution with given signal and resubmits a new one.
	commit := func(noempty bool, s int32) {
		if interrupt != nil {
			atomic.StoreInt32(interrupt, s)
		}
		interrupt = new(int32)
		select {
		case w.newWorkCh <- &newWorkReq{interrupt: interrupt, noempty: noempty, timestamp: timestamp}:
		case <-w.exitCh:
			return
		}
		timer.Reset(recommit)
		atomic.StoreInt32(&w.newTxs, 0)
	}
	// clearPending cleans the stale pending tasks.
	clearPending := func(number uint64) {
		w.pendingMu.Lock()
		for h, t := range w.pendingTasks {
			if t.block.NumberU64()+staleThreshold <= number {
				delete(w.pendingTasks, h)
			}
		}
		w.pendingMu.Unlock()
	}

	for {
		select {
		case <-w.startCh:
			clearPending(w.chain.CurrentBlock().NumberU64())
			timestamp = time.Now().Unix()
			commit(false, commitInterruptNewHead)

		case head := <-w.chainHeadCh:
			clearPending(head.Block.NumberU64())
			timestamp = time.Now().Unix()
			commit(false, commitInterruptNewHead)

		case <-timer.C:
			// If mining is running resubmit a new work cycle periodically to pull in
			// higher priced transactions. Disable this overhead for pending blocks.
			if w.isRunning() && ((w.chainConfig.Ethash != nil) || (w.chainConfig.Clique != nil &&
				w.chainConfig.Clique.Period > 0) || (w.chainConfig.Parlia != nil && w.chainConfig.Parlia.Period > 0)) {
				// Short circuit if no new transaction arrives.
				if atomic.LoadInt32(&w.newTxs) == 0 {
					timer.Reset(recommit)
					continue
				}
				commit(true, commitInterruptResubmit)
			}

		case interval := <-w.resubmitIntervalCh:
			// Adjust resubmit interval explicitly by user.
			if interval < minRecommitInterval {
				log.Warn("Sanitizing miner recommit interval", "provided", interval, "updated", minRecommitInterval)
				interval = minRecommitInterval
			}
			log.Info("Miner recommit interval update", "from", minRecommit, "to", interval)
			minRecommit, recommit = interval, interval

			if w.resubmitHook != nil {
				w.resubmitHook(minRecommit, recommit)
			}

		case adjust := <-w.resubmitAdjustCh:
			// Adjust resubmit interval by feedback.
			if adjust.inc {
				before := recommit
				target := float64(recommit.Nanoseconds()) / adjust.ratio
				recommit = recalcRecommit(minRecommit, recommit, target, true)
				log.Trace("Increase miner recommit interval", "from", before, "to", recommit)
			} else {
				before := recommit
				recommit = recalcRecommit(minRecommit, recommit, float64(minRecommit.Nanoseconds()), false)
				log.Trace("Decrease miner recommit interval", "from", before, "to", recommit)
			}

			if w.resubmitHook != nil {
				w.resubmitHook(minRecommit, recommit)
			}

		case <-w.exitCh:
			return
		}
	}
}

// mainLoop is a standalone goroutine to regenerate the sealing task based on the received event.
func (w *worker) mainLoop() {
	defer w.wg.Done()
	defer w.txsSub.Unsubscribe()
	defer w.chainHeadSub.Unsubscribe()
	defer w.chainSideSub.Unsubscribe()
	defer func() {
		if w.current != nil && w.current.state != nil {
			w.current.state.StopPrefetcher()
		}
	}()

	for {
		select {
		case req := <-w.newWorkCh:
			w.commitNewWork(req.interrupt, req.noempty, req.timestamp)

		case ev := <-w.chainSideCh:
			// Short circuit for duplicate side blocks
			if _, ok := w.engine.(*parlia.Parlia); ok {
				continue
			}
			if _, exist := w.localUncles[ev.Block.Hash()]; exist {
				continue
			}
			if _, exist := w.remoteUncles[ev.Block.Hash()]; exist {
				continue
			}
			// Add side block to possible uncle block set depending on the author.
			if w.isLocalBlock != nil && w.isLocalBlock(ev.Block.Header()) {
				w.localUncles[ev.Block.Hash()] = ev.Block
			} else {
				w.remoteUncles[ev.Block.Hash()] = ev.Block
			}
			// If our mining block contains less than 2 uncle blocks,
			// add the new uncle block if valid and regenerate a mining block.
			if w.isRunning() && w.current != nil && w.current.uncles.Cardinality() < 2 {
				start := time.Now()
				if err := w.commitUncle(w.current, ev.Block.Header()); err == nil {
					var uncles []*types.Header
					w.current.uncles.Each(func(item interface{}) bool {
						hash, ok := item.(common.Hash)
						if !ok {
							return false
						}
						uncle, exist := w.localUncles[hash]
						if !exist {
							uncle, exist = w.remoteUncles[hash]
						}
						if !exist {
							return false
						}
						uncles = append(uncles, uncle.Header())
						return false
					})
					w.commit(uncles, nil, true, start)
				}
			}

		case ev := <-w.txsCh:
			// Apply transactions to the pending state if we're not mining.
			//
			// Note all transactions received may not be continuous with transactions
			// already included in the current mining block. These transactions will
			// be automatically eliminated.
			if !w.isRunning() && w.current != nil {
				// If block is already full, abort
				if gp := w.current.gasPool; gp != nil && gp.Gas() < params.TxGas {
					continue
				}
				w.mu.RLock()
				coinbase := w.coinbase
				w.mu.RUnlock()

				txs := make(map[common.Address]types.Transactions)
				for _, tx := range ev.Txs {
					acc, _ := types.Sender(w.current.signer, tx)
					txs[acc] = append(txs[acc], tx)
				}
				txset := types.NewTransactionsByPriceAndNonce(w.current.signer, txs, w.current.header.BaseFee)
				tcount := w.current.tcount
				w.commitTransactions(txset, coinbase, nil)
				// Only update the snapshot if any new transactons were added
				// to the pending block
				if tcount != w.current.tcount {
					w.updateSnapshot()
				}
			} else {
				// Special case, if the consensus engine is 0 period clique(dev mode),
				// submit mining work here since all empty submission will be rejected
				// by clique. Of course the advance sealing(empty submission) is disabled.
<<<<<<< HEAD
				if (w.chainConfig.Clique != nil && w.chainConfig.Clique.Period == 0) ||
					(w.chainConfig.Parlia != nil && w.chainConfig.Parlia.Period == 0) {
=======
				if w.chainConfig.Clique != nil && w.chainConfig.Clique.Period == 0 {
>>>>>>> 8be800ff
					w.commitNewWork(nil, true, time.Now().Unix())
				}
			}
			atomic.AddInt32(&w.newTxs, int32(len(ev.Txs)))

		// System stopped
		case <-w.exitCh:
			return
		case <-w.txsSub.Err():
			return
		case <-w.chainHeadSub.Err():
			return
		case <-w.chainSideSub.Err():
			return
		}
	}
}

// taskLoop is a standalone goroutine to fetch sealing task from the generator and
// push them to consensus engine.
func (w *worker) taskLoop() {
	defer w.wg.Done()
	var (
		stopCh chan struct{}
		prev   common.Hash
	)

	// interrupt aborts the in-flight sealing task.
	interrupt := func() {
		if stopCh != nil {
			close(stopCh)
			stopCh = nil
		}
	}
	for {
		select {
		case task := <-w.taskCh:
			if w.newTaskHook != nil {
				w.newTaskHook(task)
			}
			// Reject duplicate sealing work due to resubmitting.
			sealHash := w.engine.SealHash(task.block.Header())
			if sealHash == prev {
				continue
			}
			// Interrupt previous sealing operation
			interrupt()
			stopCh, prev = make(chan struct{}), sealHash

			if w.skipSealHook != nil && w.skipSealHook(task) {
				continue
			}
			w.pendingMu.Lock()
			w.pendingTasks[sealHash] = task
			w.pendingMu.Unlock()

			if err := w.engine.Seal(w.chain, task.block, w.resultCh, stopCh); err != nil {
				log.Warn("Block sealing failed", "err", err)
				w.pendingMu.Lock()
				delete(w.pendingTasks, sealHash)
				w.pendingMu.Unlock()
			}
		case <-w.exitCh:
			interrupt()
			return
		}
	}
}

// resultLoop is a standalone goroutine to handle sealing result submitting
// and flush relative data to the database.
func (w *worker) resultLoop() {
	defer w.wg.Done()
	for {
		select {
		case block := <-w.resultCh:
			// Short circuit when receiving empty result.
			if block == nil {
				continue
			}
			// Short circuit when receiving duplicate result caused by resubmitting.
			if w.chain.HasBlock(block.Hash(), block.NumberU64()) {
				continue
			}
			var (
				sealhash = w.engine.SealHash(block.Header())
				hash     = block.Hash()
			)
			w.pendingMu.RLock()
			task, exist := w.pendingTasks[sealhash]
			w.pendingMu.RUnlock()
			if !exist {
				log.Error("Block found but no relative pending task", "number", block.Number(), "sealhash", sealhash, "hash", hash)
				continue
			}
			// Different block could share same sealhash, deep copy here to prevent write-write conflict.
			var (
				receipts = make([]*types.Receipt, len(task.receipts))
				logs     []*types.Log
			)
			for i, taskReceipt := range task.receipts {
				receipt := new(types.Receipt)
				receipts[i] = receipt
				*receipt = *taskReceipt

				// add block location fields
				receipt.BlockHash = hash
				receipt.BlockNumber = block.Number()
				receipt.TransactionIndex = uint(i)

				// Update the block hash in all logs since it is now available and not when the
				// receipt/log of individual transactions were created.
				receipt.Logs = make([]*types.Log, len(taskReceipt.Logs))
				for i, taskLog := range taskReceipt.Logs {
					log := new(types.Log)
					receipt.Logs[i] = log
					*log = *taskLog
					log.BlockHash = hash
				}
				logs = append(logs, receipt.Logs...)
			}
			// Commit block and state to database.
			_, err := w.chain.WriteBlockAndSetHead(block, receipts, logs, task.state, true)
			if err != nil {
				log.Error("Failed writing block to chain", "err", err)
				continue
			}
			log.Info("Successfully sealed new block", "number", block.Number(), "sealhash", sealhash, "hash", hash,
				"elapsed", common.PrettyDuration(time.Since(task.createdAt)))

			// Broadcast the block and announce chain insertion event
			w.mux.Post(core.NewMinedBlockEvent{Block: block})

			// Insert the block into the set of pending ones to resultLoop for confirmations
			w.unconfirmed.Insert(block.NumberU64(), block.Hash())

		case <-w.exitCh:
			return
		}
	}
}

// makeCurrent creates a new environment for the current cycle.
func (w *worker) makeCurrent(parent *types.Block, header *types.Header) error {
	// Retrieve the parent state to execute on top and start a prefetcher for
	// the miner to speed block sealing up a bit
	state, err := w.chain.StateAt(parent.Root())
	if err != nil {
		return err
	}
	state.StartPrefetcher("miner")

	env := &environment{
		signer:    types.MakeSigner(w.chainConfig, header.Number),
		state:     state,
		ancestors: mapset.NewSet(),
		family:    mapset.NewSet(),
		uncles:    mapset.NewSet(),
		header:    header,
	}
	// when 08 is processed ancestors contain 07 (quick block)
	for _, ancestor := range w.chain.GetBlocksFromHash(parent.Hash(), 7) {
		for _, uncle := range ancestor.Uncles() {
			env.family.Add(uncle.Hash())
		}
		env.family.Add(ancestor.Hash())
		env.ancestors.Add(ancestor.Hash())
	}
	// Keep track of transactions which return errors so they can be removed
	env.tcount = 0

	// Swap out the old work with the new one, terminating any leftover prefetcher
	// processes in the mean time and starting a new one.
	if w.current != nil && w.current.state != nil {
		w.current.state.StopPrefetcher()
	}
	w.current = env
	return nil
}

// commitUncle adds the given block to uncle block set, returns error if failed to add.
func (w *worker) commitUncle(env *environment, uncle *types.Header) error {
	hash := uncle.Hash()
	if env.uncles.Contains(hash) {
		return errors.New("uncle not unique")
	}
	if env.header.ParentHash == uncle.ParentHash {
		return errors.New("uncle is sibling")
	}
	if !env.ancestors.Contains(uncle.ParentHash) {
		return errors.New("uncle's parent unknown")
	}
	if env.family.Contains(hash) {
		return errors.New("uncle already included")
	}
	env.uncles.Add(uncle.Hash())
	return nil
}

// updateSnapshot updates pending snapshot block and state.
// Note this function assumes the current variable is thread safe.
func (w *worker) updateSnapshot() {
	w.snapshotMu.Lock()
	defer w.snapshotMu.Unlock()

	var uncles []*types.Header
	w.current.uncles.Each(func(item interface{}) bool {
		hash, ok := item.(common.Hash)
		if !ok {
			return false
		}
		uncle, exist := w.localUncles[hash]
		if !exist {
			uncle, exist = w.remoteUncles[hash]
		}
		if !exist {
			return false
		}
		uncles = append(uncles, uncle.Header())
		return false
	})

	w.snapshotBlock = types.NewBlock(
		w.current.header,
		w.current.txs,
		uncles,
		w.current.receipts,
		trie.NewStackTrie(nil),
	)
	w.snapshotReceipts = copyReceipts(w.current.receipts)
	w.snapshotState = w.current.state.Copy()
}

func (w *worker) commitTransaction(tx *types.Transaction, coinbase common.Address) ([]*types.Log, error) {
	snap := w.current.state.Snapshot()

	receipt, err := core.ApplyTransaction(w.chainConfig, w.chain, &coinbase, w.current.gasPool, w.current.state, w.current.header, tx, &w.current.header.GasUsed, *w.chain.GetVMConfig())
	if err != nil {
		w.current.state.RevertToSnapshot(snap)
		return nil, err
	}
	w.current.txs = append(w.current.txs, tx)
	w.current.receipts = append(w.current.receipts, receipt)

	return receipt.Logs, nil
}

func (w *worker) commitTransactions(txs *types.TransactionsByPriceAndNonce, coinbase common.Address, interrupt *int32) bool {
	// Short circuit if current is nil
	if w.current == nil {
		return true
	}

	gasLimit := w.current.header.GasLimit
	if w.current.gasPool == nil {
		w.current.gasPool = new(core.GasPool).AddGas(gasLimit)
	}

	var coalescedLogs []*types.Log

	for {
		// In the following three cases, we will interrupt the execution of the transaction.
		// (1) new head block event arrival, the interrupt signal is 1
		// (2) worker start or restart, the interrupt signal is 1
		// (3) worker recreate the mining block with any newly arrived transactions, the interrupt signal is 2.
		// For the first two cases, the semi-finished work will be discarded.
		// For the third case, the semi-finished work will be submitted to the consensus engine.
		if interrupt != nil && atomic.LoadInt32(interrupt) != commitInterruptNone {
			// Notify resubmit loop to increase resubmitting interval due to too frequent commits.
			if atomic.LoadInt32(interrupt) == commitInterruptResubmit {
				ratio := float64(gasLimit-w.current.gasPool.Gas()) / float64(gasLimit)
				if ratio < 0.1 {
					ratio = 0.1
				}
				w.resubmitAdjustCh <- &intervalAdjust{
					ratio: ratio,
					inc:   true,
				}
			}
			return atomic.LoadInt32(interrupt) == commitInterruptNewHead
		}
		// If we don't have enough gas for any further transactions then we're done
		if w.current.gasPool.Gas() < params.TxGas {
			log.Trace("Not enough gas for further transactions", "have", w.current.gasPool, "want", params.TxGas)
			break
		}
		// Retrieve the next transaction and abort if all done
		tx := txs.Peek()
		if tx == nil {
			break
		}
		// Error may be ignored here. The error has already been checked
		// during transaction acceptance is the transaction pool.
		//
		// We use the eip155 signer regardless of the current hf.
		from, _ := types.Sender(w.current.signer, tx)
		// Check whether the tx is replay protected. If we're not in the EIP155 hf
		// phase, start ignoring the sender until we do.
		if tx.Protected() && !w.chainConfig.IsEIP155(w.current.header.Number) {
			log.Trace("Ignoring reply protected transaction", "hash", tx.Hash(), "eip155", w.chainConfig.EIP155Block)

			txs.Pop()
			continue
		}
		// Start executing the transaction
		w.current.state.Prepare(tx.Hash(), w.current.tcount)

		logs, err := w.commitTransaction(tx, coinbase)
		switch {
		case errors.Is(err, core.ErrGasLimitReached):
			// Pop the current out-of-gas transaction without shifting in the next from the account
			log.Trace("Gas limit exceeded for current block", "sender", from)
			txs.Pop()

		case errors.Is(err, core.ErrNonceTooLow):
			// New head notification data race between the transaction pool and miner, shift
			log.Trace("Skipping transaction with low nonce", "sender", from, "nonce", tx.Nonce())
			txs.Shift()

		case errors.Is(err, core.ErrNonceTooHigh):
			// Reorg notification data race between the transaction pool and miner, skip account =
			log.Trace("Skipping account with hight nonce", "sender", from, "nonce", tx.Nonce())
			txs.Pop()

		case errors.Is(err, nil):
			// Everything ok, collect the logs and shift in the next transaction from the same account
			coalescedLogs = append(coalescedLogs, logs...)
			w.current.tcount++
			txs.Shift()

		case errors.Is(err, core.ErrTxTypeNotSupported):
			// Pop the unsupported transaction without shifting in the next from the account
			log.Trace("Skipping unsupported transaction type", "sender", from, "type", tx.Type())
			txs.Pop()

		default:
			// Strange error, discard the transaction and get the next in line (note, the
			// nonce-too-high clause will prevent us from executing in vain).
			log.Debug("Transaction failed, account skipped", "hash", tx.Hash(), "err", err)
			txs.Shift()
		}
	}

	if !w.isRunning() && len(coalescedLogs) > 0 {
		// We don't push the pendingLogsEvent while we are mining. The reason is that
		// when we are mining, the worker will regenerate a mining block every 3 seconds.
		// In order to avoid pushing the repeated pendingLog, we disable the pending log pushing.

		// make a copy, the state caches the logs and these logs get "upgraded" from pending to mined
		// logs by filling in the block hash when the block was mined by the local miner. This can
		// cause a race condition if a log was "upgraded" before the PendingLogsEvent is processed.
		cpy := make([]*types.Log, len(coalescedLogs))
		for i, l := range coalescedLogs {
			cpy[i] = new(types.Log)
			*cpy[i] = *l
		}
		w.pendingLogsFeed.Send(cpy)
	}
	// Notify resubmit loop to decrease resubmitting interval if current interval is larger
	// than the user-specified one.
	if interrupt != nil {
		w.resubmitAdjustCh <- &intervalAdjust{inc: false}
	}
	return false
}

// commitNewWork generates several new sealing tasks based on the parent block.
func (w *worker) commitNewWork(interrupt *int32, noempty bool, timestamp int64) {
	w.mu.RLock()
	defer w.mu.RUnlock()

	tstart := time.Now()
	parent := w.chain.CurrentBlock()

	if parent.Time() >= uint64(timestamp) {
		timestamp = int64(parent.Time() + 1)
	}
	num := parent.Number()
	header := &types.Header{
		ParentHash: parent.Hash(),
		Number:     num.Add(num, common.Big1),
		GasLimit:   core.CalcGasLimit(parent.GasLimit(), w.config.GasCeil),
		Extra:      w.extra,
		Time:       uint64(timestamp),
	}
	// Set baseFee and GasLimit if we are on an EIP-1559 chain
	if w.chainConfig.IsLondon(header.Number) {
		header.BaseFee = misc.CalcBaseFee(w.chainConfig, parent.Header())
		if !w.chainConfig.IsLondon(parent.Number()) {
			parentGasLimit := parent.GasLimit() * params.ElasticityMultiplier
			header.GasLimit = core.CalcGasLimit(parentGasLimit, w.config.GasCeil)
		}
	}
	// Only set the coinbase if our consensus engine is running (avoid spurious block rewards)
	if w.isRunning() {
		if w.coinbase == (common.Address{}) {
			log.Error("Refusing to mine without etherbase")
			return
		}
		header.Coinbase = w.coinbase
	}
	if err := w.engine.Prepare(w.chain, header); err != nil {
		// Ignore ErrUnauthorizedValidator, miner.etherbase is not unlocked
		if _, ok := err.(*consensus.ErrUnauthorizedValidator); !ok {
			log.Error("Failed to prepare header for mining", "err", err)
		}
		return
	}
	// If we are care about TheDAO hard-fork check whether to override the extra-data or not
	if daoBlock := w.chainConfig.DAOForkBlock; daoBlock != nil {
		// Check whether the block is among the fork extra-override range
		limit := new(big.Int).Add(daoBlock, params.DAOForkExtraRange)
		if header.Number.Cmp(daoBlock) >= 0 && header.Number.Cmp(limit) < 0 {
			// Depending whether we support or oppose the fork, override differently
			if w.chainConfig.DAOForkSupport {
				header.Extra = common.CopyBytes(params.DAOForkBlockExtra)
			} else if bytes.Equal(header.Extra, params.DAOForkBlockExtra) {
				header.Extra = []byte{} // If miner opposes, don't let it use the reserved extra-data
			}
		}
	}
	// Could potentially happen if starting to mine in an odd state.
	err := w.makeCurrent(parent, header)
	if err != nil {
		log.Error("Failed to create mining context", "err", err)
		return
	}
	// Create the current work task and check any fork transitions needed
	env := w.current
	if w.chainConfig.DAOForkSupport && w.chainConfig.DAOForkBlock != nil && w.chainConfig.DAOForkBlock.Cmp(header.Number) == 0 {
		misc.ApplyDAOHardFork(env.state)
	}
	if err := systemcontracts.UpgradeBuildInSystemContract(w.chainConfig, header.Number, env.state); err != nil {
		log.Error(err.Error())
		return
	}
	// Accumulate the uncles for the current block
	uncles := make([]*types.Header, 0, 2)
	commitUncles := func(blocks map[common.Hash]*types.Block) {
		// Clean up stale uncle blocks first
		for hash, uncle := range blocks {
			if uncle.NumberU64()+staleThreshold <= header.Number.Uint64() {
				delete(blocks, hash)
			}
		}
		for hash, uncle := range blocks {
			if len(uncles) == 2 {
				break
			}
			if err := w.commitUncle(env, uncle.Header()); err != nil {
				log.Trace("Possible uncle rejected", "hash", hash, "reason", err)
			} else {
				log.Debug("Committing new uncle to block", "hash", hash)
				uncles = append(uncles, uncle.Header())
			}
		}
	}
	// Prefer to locally generated uncle
	commitUncles(w.localUncles)
	commitUncles(w.remoteUncles)

	// Create an empty block based on temporary copied state for
	// sealing in advance without waiting block execution finished.
	if !noempty && atomic.LoadUint32(&w.noempty) == 0 {
		w.commit(uncles, nil, false, tstart)
	}

	// Fill the block with all available pending transactions.
<<<<<<< HEAD
	pending, err := w.eth.TxPool().Pending(true)
	if err != nil {
		log.Error("Failed to fetch pending transactions", "err", err)
		return
	}
=======
	pending := w.eth.TxPool().Pending(true)
>>>>>>> 8be800ff
	// Short circuit if there is no available pending transactions.
	// But if we disable empty precommit already, ignore it. Since
	// empty block is necessary to keep the liveness of the network.
	if len(pending) == 0 && atomic.LoadUint32(&w.noempty) == 0 {
		w.updateSnapshot()
		return
	}
	// Split the pending transactions into locals and remotes
	localTxs, remoteTxs := make(map[common.Address]types.Transactions), pending
	for _, account := range w.eth.TxPool().Locals() {
		if txs := remoteTxs[account]; len(txs) > 0 {
			delete(remoteTxs, account)
			localTxs[account] = txs
		}
	}
	if len(localTxs) > 0 {
		txs := types.NewTransactionsByPriceAndNonce(w.current.signer, localTxs, header.BaseFee)
		if w.commitTransactions(txs, w.coinbase, interrupt) {
			return
		}
	}
	if len(remoteTxs) > 0 {
		txs := types.NewTransactionsByPriceAndNonce(w.current.signer, remoteTxs, header.BaseFee)
		if w.commitTransactions(txs, w.coinbase, interrupt) {
			return
		}
	}
	w.commit(uncles, w.fullTaskHook, true, tstart)
}

// commit runs any post-transaction state modifications, assembles the final block
// and commits new work if consensus engine is running.
func (w *worker) commit(uncles []*types.Header, interval func(), update bool, start time.Time) error {
	// Deep copy receipts here to avoid interaction between different tasks.
	receipts := copyReceipts(w.current.receipts)
	s := w.current.state.Copy()
<<<<<<< HEAD
	block, receipts, err := w.engine.FinalizeAndAssemble(w.chain, w.current.header, s, w.current.txs, uncles, receipts, !update)
=======
	block, err := w.engine.FinalizeAndAssemble(w.chain, w.current.header, s, w.current.txs, uncles, receipts)
>>>>>>> 8be800ff
	if err != nil {
		return err
	}
	if w.isRunning() {
		if interval != nil {
			interval()
		}
		// If we're post merge, just ignore
		td, ttd := w.chain.GetTd(block.ParentHash(), block.NumberU64()-1), w.chain.Config().TerminalTotalDifficulty
		if td != nil && ttd != nil && td.Cmp(ttd) >= 0 {
			return nil
		}
		select {
		case w.taskCh <- &task{receipts: receipts, state: s, block: block, createdAt: time.Now()}:
			w.unconfirmed.Shift(block.NumberU64() - 1)
			log.Info("Commit new mining work", "number", block.Number(), "sealhash", w.engine.SealHash(block.Header()),
				"uncles", len(uncles), "txs", w.current.tcount,
				"gas", block.GasUsed(), "fees", totalFees(block, receipts),
				"elapsed", common.PrettyDuration(time.Since(start)))

		case <-w.exitCh:
			log.Info("Worker has exited")
		}
	}
	if update {
		w.updateSnapshot()
	}
	return nil
}

// copyReceipts makes a deep copy of the given receipts.
func copyReceipts(receipts []*types.Receipt) []*types.Receipt {
	result := make([]*types.Receipt, len(receipts))
	for i, l := range receipts {
		cpy := *l
		result[i] = &cpy
	}
	return result
}

// postSideBlock fires a side chain event, only use it for testing.
func (w *worker) postSideBlock(event core.ChainSideEvent) {
	select {
	case w.chainSideCh <- event:
	case <-w.exitCh:
	}
}

// totalFees computes total consumed miner fees in ETH. Block transactions and receipts have to have the same order.
func totalFees(block *types.Block, receipts []*types.Receipt) *big.Float {
	feesWei := new(big.Int)
	for i, tx := range block.Transactions() {
		minerFee, _ := tx.EffectiveGasTip(block.BaseFee())
		feesWei.Add(feesWei, new(big.Int).Mul(new(big.Int).SetUint64(receipts[i].GasUsed), minerFee))
	}
	return new(big.Float).Quo(new(big.Float).SetInt(feesWei), new(big.Float).SetInt(big.NewInt(params.Ether)))
}<|MERGE_RESOLUTION|>--- conflicted
+++ resolved
@@ -325,12 +325,6 @@
 // close terminates all background threads maintained by the worker.
 // Note the worker does not support being closed multiple times.
 func (w *worker) close() {
-<<<<<<< HEAD
-	if w.current != nil && w.current.state != nil {
-		w.current.state.StopPrefetcher()
-	}
-=======
->>>>>>> 8be800ff
 	atomic.StoreInt32(&w.running, 0)
 	close(w.exitCh)
 	w.wg.Wait()
@@ -570,12 +564,8 @@
 				// Special case, if the consensus engine is 0 period clique(dev mode),
 				// submit mining work here since all empty submission will be rejected
 				// by clique. Of course the advance sealing(empty submission) is disabled.
-<<<<<<< HEAD
 				if (w.chainConfig.Clique != nil && w.chainConfig.Clique.Period == 0) ||
 					(w.chainConfig.Parlia != nil && w.chainConfig.Parlia.Period == 0) {
-=======
-				if w.chainConfig.Clique != nil && w.chainConfig.Clique.Period == 0 {
->>>>>>> 8be800ff
 					w.commitNewWork(nil, true, time.Now().Unix())
 				}
 			}
@@ -1044,15 +1034,7 @@
 	}
 
 	// Fill the block with all available pending transactions.
-<<<<<<< HEAD
-	pending, err := w.eth.TxPool().Pending(true)
-	if err != nil {
-		log.Error("Failed to fetch pending transactions", "err", err)
-		return
-	}
-=======
 	pending := w.eth.TxPool().Pending(true)
->>>>>>> 8be800ff
 	// Short circuit if there is no available pending transactions.
 	// But if we disable empty precommit already, ignore it. Since
 	// empty block is necessary to keep the liveness of the network.
@@ -1089,11 +1071,7 @@
 	// Deep copy receipts here to avoid interaction between different tasks.
 	receipts := copyReceipts(w.current.receipts)
 	s := w.current.state.Copy()
-<<<<<<< HEAD
 	block, receipts, err := w.engine.FinalizeAndAssemble(w.chain, w.current.header, s, w.current.txs, uncles, receipts, !update)
-=======
-	block, err := w.engine.FinalizeAndAssemble(w.chain, w.current.header, s, w.current.txs, uncles, receipts)
->>>>>>> 8be800ff
 	if err != nil {
 		return err
 	}
