--- conflicted
+++ resolved
@@ -20,10 +20,7 @@
 import (
 	"fmt"
 	"math/big"
-<<<<<<< HEAD
-=======
 	"sync"
->>>>>>> 8be800ff
 	"time"
 
 	"github.com/ethereum/go-ethereum/common"
@@ -46,7 +43,6 @@
 
 // Config is the configuration parameters of mining.
 type Config struct {
-<<<<<<< HEAD
 	Etherbase     common.Address `toml:",omitempty"` // Public address for block mining rewards (default = first account)
 	Notify        []string       `toml:",omitempty"` // HTTP URL list to be notified of new work packages (only useful in ethash).
 	NotifyFull    bool           `toml:",omitempty"` // Notify with pending block headers instead of work packages
@@ -57,17 +53,6 @@
 	GasPrice      *big.Int       // Minimum gas price for mining a transaction
 	Recommit      time.Duration  // The time interval for miner to re-create mining work.
 	Noverify      bool           // Disable remote mining solution verification(only useful in ethash).
-=======
-	Etherbase  common.Address `toml:",omitempty"` // Public address for block mining rewards (default = first account)
-	Notify     []string       `toml:",omitempty"` // HTTP URL list to be notified of new work packages (only useful in ethash).
-	NotifyFull bool           `toml:",omitempty"` // Notify with pending block headers instead of work packages
-	ExtraData  hexutil.Bytes  `toml:",omitempty"` // Block extra data set by the miner
-	GasFloor   uint64         // Target gas floor for mined blocks.
-	GasCeil    uint64         // Target gas ceiling for mined blocks.
-	GasPrice   *big.Int       // Minimum gas price for mining a transaction
-	Recommit   time.Duration  // The time interval for miner to re-create mining work.
-	Noverify   bool           // Disable remote mining solution verification(only useful in ethash).
->>>>>>> 8be800ff
 }
 
 // Miner creates blocks and searches for proof-of-work values.
@@ -80,11 +65,8 @@
 	exitCh   chan struct{}
 	startCh  chan common.Address
 	stopCh   chan struct{}
-<<<<<<< HEAD
-=======
 
 	wg sync.WaitGroup
->>>>>>> 8be800ff
 }
 
 func New(eth Backend, config *Config, chainConfig *params.ChainConfig, mux *event.TypeMux, engine consensus.Engine, isLocalBlock func(header *types.Header) bool, merger *consensus.Merger) *Miner {
@@ -95,11 +77,7 @@
 		exitCh:  make(chan struct{}),
 		startCh: make(chan common.Address),
 		stopCh:  make(chan struct{}),
-<<<<<<< HEAD
-		worker:  newWorker(config, chainConfig, engine, eth, mux, isLocalBlock, true),
-=======
 		worker:  newWorker(config, chainConfig, engine, eth, mux, isLocalBlock, true, merger),
->>>>>>> 8be800ff
 	}
 	miner.wg.Add(1)
 	go miner.update()
@@ -143,28 +121,16 @@
 				}
 			case downloader.FailedEvent:
 				canStart = true
-<<<<<<< HEAD
 				if shouldStart {
 					miner.SetEtherbase(miner.coinbase)
 					miner.worker.start()
 				}
 			case downloader.DoneEvent:
 				canStart = true
-=======
->>>>>>> 8be800ff
 				if shouldStart {
 					miner.SetEtherbase(miner.coinbase)
 					miner.worker.start()
 				}
-<<<<<<< HEAD
-=======
-			case downloader.DoneEvent:
-				canStart = true
-				if shouldStart {
-					miner.SetEtherbase(miner.coinbase)
-					miner.worker.start()
-				}
->>>>>>> 8be800ff
 				// Stop reacting to downloader events
 				events.Unsubscribe()
 			}
