--- conflicted
+++ resolved
@@ -45,14 +45,11 @@
 	maxUncles                     = 2                 // Maximum number of uncles allowed in a single block
 	allowedFutureBlockTimeSeconds = int64(15)         // Max seconds from current time allowed for blocks, before they're considered future blocks
 
-<<<<<<< HEAD
-=======
 	// calcDifficultyEip4345 is the difficulty adjustment algorithm as specified by EIP 4345.
 	// It offsets the bomb a total of 10.7M blocks.
 	// Specification EIP-4345: https://eips.ethereum.org/EIPS/eip-4345
 	calcDifficultyEip4345 = makeDifficultyCalculator(big.NewInt(10_700_000))
 
->>>>>>> 8be800ff
 	// calcDifficultyEip3554 is the difficulty adjustment algorithm as specified by EIP 3554.
 	// It offsets the bomb a total of 9.7M blocks.
 	// Specification EIP-3554: https://eips.ethereum.org/EIPS/eip-3554
@@ -337,13 +334,8 @@
 func CalcDifficulty(config *params.ChainConfig, time uint64, parent *types.Header) *big.Int {
 	next := new(big.Int).Add(parent.Number, big1)
 	switch {
-<<<<<<< HEAD
-	case config.IsCatalyst(next):
-		return big.NewInt(1)
-=======
 	case config.IsArrowGlacier(next):
 		return calcDifficultyEip4345(time, parent)
->>>>>>> 8be800ff
 	case config.IsLondon(next):
 		return calcDifficultyEip3554(time, parent)
 	case config.IsMuirGlacier(next):
@@ -598,12 +590,8 @@
 
 // Finalize implements consensus.Engine, accumulating the block and uncle rewards,
 // setting the final state on the header
-<<<<<<< HEAD
 func (ethash *Ethash) Finalize(chain consensus.ChainHeaderReader, header *types.Header, state *state.StateDB, txs *[]*types.Transaction, uncles []*types.Header,
 	_ *[]*types.Receipt, _ *[]*types.Transaction, _ *uint64) (err error) {
-=======
-func (ethash *Ethash) Finalize(chain consensus.ChainHeaderReader, header *types.Header, state *state.StateDB, txs []*types.Transaction, uncles []*types.Header) {
->>>>>>> 8be800ff
 	// Accumulate any block and uncle rewards and commit the final state root
 	accumulateRewards(chain.Config(), state, header, uncles)
 	header.Root = state.IntermediateRoot(chain.Config().IsEIP158(header.Number))
@@ -612,7 +600,6 @@
 
 // FinalizeAndAssemble implements consensus.Engine, accumulating the block and
 // uncle rewards, setting the final state and assembling the block.
-<<<<<<< HEAD
 func (ethash *Ethash) FinalizeAndAssemble(chain consensus.ChainHeaderReader, header *types.Header, state *state.StateDB,
 	txs []*types.Transaction, uncles []*types.Header, receipts []*types.Receipt, finalUpdate bool) (*types.Block, []*types.Receipt, error) {
 
@@ -624,14 +611,6 @@
 
 func (ethash *Ethash) Delay(_ consensus.ChainReader, _ *types.Header) *time.Duration {
 	return nil
-=======
-func (ethash *Ethash) FinalizeAndAssemble(chain consensus.ChainHeaderReader, header *types.Header, state *state.StateDB, txs []*types.Transaction, uncles []*types.Header, receipts []*types.Receipt) (*types.Block, error) {
-	// Finalize block
-	ethash.Finalize(chain, header, state, txs, uncles)
-
-	// Header seems complete, assemble into a block and return
-	return types.NewBlock(header, txs, uncles, receipts, trie.NewStackTrie(nil)), nil
->>>>>>> 8be800ff
 }
 
 // SealHash returns the hash of a block prior to it being sealed.
