// Copyright 2017 The go-ethereum Authors
// This file is part of the go-ethereum library.
//
// The go-ethereum library is free software: you can redistribute it and/or modify
// it under the terms of the GNU Lesser General Public License as published by
// the Free Software Foundation, either version 3 of the License, or
// (at your option) any later version.
//
// The go-ethereum library is distributed in the hope that it will be useful,
// but WITHOUT ANY WARRANTY; without even the implied warranty of
// MERCHANTABILITY or FITNESS FOR A PARTICULAR PURPOSE. See the
// GNU Lesser General Public License for more details.
//
// You should have received a copy of the GNU Lesser General Public License
// along with the go-ethereum library. If not, see <http://www.gnu.org/licenses/>.

package clique

import (
	"encoding/json"
	"fmt"

	"github.com/ethereum/go-ethereum/common"
	"github.com/ethereum/go-ethereum/common/hexutil"
	"github.com/ethereum/go-ethereum/consensus"
	"github.com/ethereum/go-ethereum/core/types"
	"github.com/ethereum/go-ethereum/rlp"
	"github.com/ethereum/go-ethereum/rpc"
)

// API is a user facing RPC API to allow controlling the signer and voting
// mechanisms of the proof-of-authority scheme.
type API struct {
	chain  consensus.ChainHeaderReader
	clique *Clique
}

// GetSnapshot retrieves the state snapshot at a given block.
func (api *API) GetSnapshot(number *rpc.BlockNumber) (*Snapshot, error) {
	// Retrieve the requested block number (or current if none requested)
	var header *types.Header
	if number == nil || *number == rpc.LatestBlockNumber {
		header = api.chain.CurrentHeader()
	} else {
		header = api.chain.GetHeaderByNumber(uint64(number.Int64()))
	}
	// Ensure we have an actually valid block and return its snapshot
	if header == nil {
		return nil, errUnknownBlock
	}
	return api.clique.snapshot(api.chain, header.Number.Uint64(), header.Hash(), nil)
}

// GetSnapshotAtHash retrieves the state snapshot at a given block.
func (api *API) GetSnapshotAtHash(hash common.Hash) (*Snapshot, error) {
	header := api.chain.GetHeaderByHash(hash)
	if header == nil {
		return nil, errUnknownBlock
	}
	return api.clique.snapshot(api.chain, header.Number.Uint64(), header.Hash(), nil)
}

// GetSigners retrieves the list of authorized signers at the specified block.
func (api *API) GetSigners(number *rpc.BlockNumber) ([]common.Address, error) {
	// Retrieve the requested block number (or current if none requested)
	var header *types.Header
	if number == nil || *number == rpc.LatestBlockNumber {
		header = api.chain.CurrentHeader()
	} else {
		header = api.chain.GetHeaderByNumber(uint64(number.Int64()))
	}
	// Ensure we have an actually valid block and return the signers from its snapshot
	if header == nil {
		return nil, errUnknownBlock
	}
	snap, err := api.clique.snapshot(api.chain, header.Number.Uint64(), header.Hash(), nil)
	if err != nil {
		return nil, err
	}
	return snap.signers(), nil
}

// GetSignersAtHash retrieves the list of authorized signers at the specified block.
func (api *API) GetSignersAtHash(hash common.Hash) ([]common.Address, error) {
	header := api.chain.GetHeaderByHash(hash)
	if header == nil {
		return nil, errUnknownBlock
	}
	snap, err := api.clique.snapshot(api.chain, header.Number.Uint64(), header.Hash(), nil)
	if err != nil {
		return nil, err
	}
	return snap.signers(), nil
}

// Proposals returns the current proposals the node tries to uphold and vote on.
func (api *API) Proposals() map[common.Address]bool {
	api.clique.lock.RLock()
	defer api.clique.lock.RUnlock()

	proposals := make(map[common.Address]bool)
	for address, auth := range api.clique.proposals {
		proposals[address] = auth
	}
	return proposals
}

// Propose injects a new authorization proposal that the signer will attempt to
// push through.
func (api *API) Propose(address common.Address, auth bool) {
	api.clique.lock.Lock()
	defer api.clique.lock.Unlock()

	api.clique.proposals[address] = auth
}

// Discard drops a currently running proposal, stopping the signer from casting
// further votes (either for or against).
func (api *API) Discard(address common.Address) {
	api.clique.lock.Lock()
	defer api.clique.lock.Unlock()

	delete(api.clique.proposals, address)
}

type status struct {
	InturnPercent float64                `json:"inturnPercent"`
	SigningStatus map[common.Address]int `json:"sealerActivity"`
	NumBlocks     uint64                 `json:"numBlocks"`
}

// Status returns the status of the last N blocks,
// - the number of active signers,
// - the number of signers,
// - the percentage of in-turn blocks
func (api *API) Status() (*status, error) {
	var (
		numBlocks = uint64(64)
		header    = api.chain.CurrentHeader()
		diff      = uint64(0)
		optimals  = 0
	)
	snap, err := api.clique.snapshot(api.chain, header.Number.Uint64(), header.Hash(), nil)
	if err != nil {
		return nil, err
	}
	var (
		signers = snap.signers()
		end     = header.Number.Uint64()
		start   = end - numBlocks
	)
	if numBlocks > end {
		start = 1
		numBlocks = end - start
	}
	signStatus := make(map[common.Address]int)
	for _, s := range signers {
		signStatus[s] = 0
	}
	for n := start; n < end; n++ {
		h := api.chain.GetHeaderByNumber(n)
		if h == nil {
			return nil, fmt.Errorf("missing block %d", n)
		}
		if h.Difficulty.Cmp(diffInTurn) == 0 {
			optimals++
		}
		diff += h.Difficulty.Uint64()
		sealer, err := api.clique.Author(h)
		if err != nil {
			return nil, err
		}
		signStatus[sealer]++
	}
	return &status{
		InturnPercent: float64(100*optimals) / float64(numBlocks),
		SigningStatus: signStatus,
		NumBlocks:     numBlocks,
	}, nil
}

type blockNumberOrHashOrRLP struct {
	*rpc.BlockNumberOrHash
	RLP hexutil.Bytes `json:"rlp,omitempty"`
}

func (sb *blockNumberOrHashOrRLP) UnmarshalJSON(data []byte) error {
	bnOrHash := new(rpc.BlockNumberOrHash)
	// Try to unmarshal bNrOrHash
	if err := bnOrHash.UnmarshalJSON(data); err == nil {
		sb.BlockNumberOrHash = bnOrHash
		return nil
	}
	// Try to unmarshal RLP
	var input string
	if err := json.Unmarshal(data, &input); err != nil {
		return err
	}
<<<<<<< HEAD
	sb.RLP = hexutil.MustDecode(input)
=======
	blob, err := hexutil.Decode(input)
	if err != nil {
		return err
	}
	sb.RLP = blob
>>>>>>> 8be800ff
	return nil
}

// GetSigner returns the signer for a specific clique block.
// Can be called with either a blocknumber, blockhash or an rlp encoded blob.
// The RLP encoded blob can either be a block or a header.
func (api *API) GetSigner(rlpOrBlockNr *blockNumberOrHashOrRLP) (common.Address, error) {
	if len(rlpOrBlockNr.RLP) == 0 {
		blockNrOrHash := rlpOrBlockNr.BlockNumberOrHash
		var header *types.Header
		if blockNrOrHash == nil {
			header = api.chain.CurrentHeader()
		} else if hash, ok := blockNrOrHash.Hash(); ok {
			header = api.chain.GetHeaderByHash(hash)
		} else if number, ok := blockNrOrHash.Number(); ok {
			header = api.chain.GetHeaderByNumber(uint64(number.Int64()))
		}
<<<<<<< HEAD
=======
		if header == nil {
			return common.Address{}, fmt.Errorf("missing block %v", blockNrOrHash.String())
		}
>>>>>>> 8be800ff
		return api.clique.Author(header)
	}
	block := new(types.Block)
	if err := rlp.DecodeBytes(rlpOrBlockNr.RLP, block); err == nil {
		return api.clique.Author(block.Header())
	}
	header := new(types.Header)
	if err := rlp.DecodeBytes(rlpOrBlockNr.RLP, header); err != nil {
		return common.Address{}, err
	}
	return api.clique.Author(header)
}<|MERGE_RESOLUTION|>--- conflicted
+++ resolved
@@ -196,15 +196,11 @@
 	if err := json.Unmarshal(data, &input); err != nil {
 		return err
 	}
-<<<<<<< HEAD
-	sb.RLP = hexutil.MustDecode(input)
-=======
 	blob, err := hexutil.Decode(input)
 	if err != nil {
 		return err
 	}
 	sb.RLP = blob
->>>>>>> 8be800ff
 	return nil
 }
 
@@ -222,12 +218,9 @@
 		} else if number, ok := blockNrOrHash.Number(); ok {
 			header = api.chain.GetHeaderByNumber(uint64(number.Int64()))
 		}
-<<<<<<< HEAD
-=======
 		if header == nil {
 			return common.Address{}, fmt.Errorf("missing block %v", blockNrOrHash.String())
 		}
->>>>>>> 8be800ff
 		return api.clique.Author(header)
 	}
 	block := new(types.Block)
