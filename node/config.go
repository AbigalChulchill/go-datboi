--- conflicted
+++ resolved
@@ -95,15 +95,12 @@
 	// Deprecated: USB monitoring is disabled by default and must be enabled explicitly.
 	NoUSB bool `toml:",omitempty"`
 
-<<<<<<< HEAD
 	// DirectBroadcast enable directly broadcast mined block to all peers
 	DirectBroadcast bool `toml:",omitempty"`
 
 	// RangeLimit enable 5000 blocks limit when handle range query
 	RangeLimit bool `toml:",omitempty"`
 
-=======
->>>>>>> 8be800ff
 	// USB enables hardware wallet monitoring and connectivity.
 	USB bool `toml:",omitempty"`
 
@@ -481,56 +478,7 @@
 		return "", false, err
 	}
 	if err := os.MkdirAll(keydir, 0700); err != nil {
-<<<<<<< HEAD
-		return nil, "", err
-	}
-	// Assemble the account manager and supported backends
-	var backends []accounts.Backend
-	if len(conf.ExternalSigner) > 0 {
-		log.Info("Using external signer", "url", conf.ExternalSigner)
-		if extapi, err := external.NewExternalBackend(conf.ExternalSigner); err == nil {
-			backends = append(backends, extapi)
-		} else {
-			return nil, "", fmt.Errorf("error connecting to external signer: %v", err)
-		}
-	}
-	if len(backends) == 0 {
-		// For now, we're using EITHER external signer OR local signers.
-		// If/when we implement some form of lockfile for USB and keystore wallets,
-		// we can have both, but it's very confusing for the user to see the same
-		// accounts in both externally and locally, plus very racey.
-		backends = append(backends, keystore.NewKeyStore(keydir, scryptN, scryptP))
-		if conf.USB {
-			// Start a USB hub for Ledger hardware wallets
-			if ledgerhub, err := usbwallet.NewLedgerHub(); err != nil {
-				log.Warn(fmt.Sprintf("Failed to start Ledger hub, disabling: %v", err))
-			} else {
-				backends = append(backends, ledgerhub)
-			}
-			// Start a USB hub for Trezor hardware wallets (HID version)
-			if trezorhub, err := usbwallet.NewTrezorHubWithHID(); err != nil {
-				log.Warn(fmt.Sprintf("Failed to start HID Trezor hub, disabling: %v", err))
-			} else {
-				backends = append(backends, trezorhub)
-			}
-			// Start a USB hub for Trezor hardware wallets (WebUSB version)
-			if trezorhub, err := usbwallet.NewTrezorHubWithWebUSB(); err != nil {
-				log.Warn(fmt.Sprintf("Failed to start WebUSB Trezor hub, disabling: %v", err))
-			} else {
-				backends = append(backends, trezorhub)
-			}
-		}
-		if len(conf.SmartCardDaemonPath) > 0 {
-			// Start a smart card hub
-			if schub, err := scwallet.NewHub(conf.SmartCardDaemonPath, scwallet.Scheme, keydir); err != nil {
-				log.Warn(fmt.Sprintf("Failed to start smart card hub, disabling: %v", err))
-			} else {
-				backends = append(backends, schub)
-			}
-		}
-=======
 		return "", false, err
->>>>>>> 8be800ff
 	}
 
 	return keydir, isEphemeral, nil
