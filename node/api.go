--- conflicted
+++ resolved
@@ -218,11 +218,7 @@
 }
 
 // StartRPC starts the HTTP RPC API server.
-<<<<<<< HEAD
-// This method is deprecated. Use StartHTTP instead.
-=======
 // Deprecated: use StartHTTP instead.
->>>>>>> 8be800ff
 func (api *privateAdminAPI) StartRPC(host *string, port *int, cors *string, apis *string, vhosts *string) (bool, error) {
 	log.Warn("Deprecation warning", "method", "admin.StartRPC", "use-instead", "admin.StartHTTP")
 	return api.StartHTTP(host, port, cors, apis, vhosts)
@@ -235,11 +231,7 @@
 }
 
 // StopRPC shuts down the HTTP server.
-<<<<<<< HEAD
-// This method is deprecated. Use StopHTTP instead.
-=======
 // Deprecated: use StopHTTP instead.
->>>>>>> 8be800ff
 func (api *privateAdminAPI) StopRPC() (bool, error) {
 	log.Warn("Deprecation warning", "method", "admin.StopRPC", "use-instead", "admin.StopHTTP")
 	return api.StopHTTP()
