// Copyright 2018 The go-ethereum Authors
// This file is part of the go-ethereum library.
//
// The go-ethereum library is free software: you can redistribute it and/or modify
// it under the terms of the GNU Lesser General Public License as published by
// the Free Software Foundation, either version 3 of the License, or
// (at your option) any later version.
//
// The go-ethereum library is distributed in the hope that it will be useful,
// but WITHOUT ANY WARRANTY; without even the implied warranty of
// MERCHANTABILITY or FITNESS FOR A PARTICULAR PURPOSE. See the
// GNU Lesser General Public License for more details.
//
// You should have received a copy of the GNU Lesser General Public License
// along with the go-ethereum library. If not, see <http://www.gnu.org/licenses/>.

package core

import (
	"context"
	"encoding/json"
	"errors"
	"fmt"
	"math/big"
	"os"
	"reflect"

	"github.com/ethereum/go-ethereum/accounts"
	"github.com/ethereum/go-ethereum/accounts/keystore"
	"github.com/ethereum/go-ethereum/accounts/scwallet"
	"github.com/ethereum/go-ethereum/accounts/usbwallet"
	"github.com/ethereum/go-ethereum/common"
	"github.com/ethereum/go-ethereum/common/hexutil"
	"github.com/ethereum/go-ethereum/internal/ethapi"
	"github.com/ethereum/go-ethereum/log"
	"github.com/ethereum/go-ethereum/signer/core/apitypes"
	"github.com/ethereum/go-ethereum/signer/storage"
)

const (
	// numberOfAccountsToDerive For hardware wallets, the number of accounts to derive
	numberOfAccountsToDerive = 10
	// ExternalAPIVersion -- see extapi_changelog.md
	ExternalAPIVersion = "6.1.0"
	// InternalAPIVersion -- see intapi_changelog.md
	InternalAPIVersion = "7.0.1"
)

// ExternalAPI defines the external API through which signing requests are made.
type ExternalAPI interface {
	// List available accounts
	List(ctx context.Context) ([]common.Address, error)
	// New request to create a new account
	New(ctx context.Context) (common.Address, error)
	// SignTransaction request to sign the specified transaction
	SignTransaction(ctx context.Context, args apitypes.SendTxArgs, methodSelector *string) (*ethapi.SignTransactionResult, error)
	// SignData - request to sign the given data (plus prefix)
	SignData(ctx context.Context, contentType string, addr common.MixedcaseAddress, data interface{}) (hexutil.Bytes, error)
	// SignTypedData - request to sign the given structured data (plus prefix)
	SignTypedData(ctx context.Context, addr common.MixedcaseAddress, data apitypes.TypedData) (hexutil.Bytes, error)
	// EcRecover - recover public key from given message and signature
	EcRecover(ctx context.Context, data hexutil.Bytes, sig hexutil.Bytes) (common.Address, error)
	// Version info about the APIs
	Version(ctx context.Context) (string, error)
	// SignGnosisSafeTransaction signs/confirms a gnosis-safe multisig transaction
	SignGnosisSafeTx(ctx context.Context, signerAddress common.MixedcaseAddress, gnosisTx GnosisSafeTx, methodSelector *string) (*GnosisSafeTx, error)
}

// UIClientAPI specifies what method a UI needs to implement to be able to be used as a
// UI for the signer
type UIClientAPI interface {
	// ApproveTx prompt the user for confirmation to request to sign Transaction
	ApproveTx(request *SignTxRequest) (SignTxResponse, error)
	// ApproveSignData prompt the user for confirmation to request to sign data
	ApproveSignData(request *SignDataRequest) (SignDataResponse, error)
	// ApproveListing prompt the user for confirmation to list accounts
	// the list of accounts to list can be modified by the UI
	ApproveListing(request *ListRequest) (ListResponse, error)
	// ApproveNewAccount prompt the user for confirmation to create new Account, and reveal to caller
	ApproveNewAccount(request *NewAccountRequest) (NewAccountResponse, error)
	// ShowError displays error message to user
	ShowError(message string)
	// ShowInfo displays info message to user
	ShowInfo(message string)
	// OnApprovedTx notifies the UI about a transaction having been successfully signed.
	// This method can be used by a UI to keep track of e.g. how much has been sent to a particular recipient.
	OnApprovedTx(tx ethapi.SignTransactionResult)
	// OnSignerStartup is invoked when the signer boots, and tells the UI info about external API location and version
	// information
	OnSignerStartup(info StartupInfo)
	// OnInputRequired is invoked when clef requires user input, for example master password or
	// pin-code for unlocking hardware wallets
	OnInputRequired(info UserInputRequest) (UserInputResponse, error)
	// RegisterUIServer tells the UI to use the given UIServerAPI for ui->clef communication
	RegisterUIServer(api *UIServerAPI)
}

// Validator defines the methods required to validate a transaction against some
// sanity defaults as well as any underlying 4byte method database.
//
// Use fourbyte.Database as an implementation. It is separated out of this package
// to allow pieces of the signer package to be used without having to load the
// 7MB embedded 4byte dump.
type Validator interface {
	// ValidateTransaction does a number of checks on the supplied transaction, and
	// returns either a list of warnings, or an error (indicating that the transaction
	// should be immediately rejected).
	ValidateTransaction(selector *string, tx *apitypes.SendTxArgs) (*apitypes.ValidationMessages, error)
}

// SignerAPI defines the actual implementation of ExternalAPI
type SignerAPI struct {
	chainID     *big.Int
	am          *accounts.Manager
	UI          UIClientAPI
	validator   Validator
	rejectMode  bool
	credentials storage.Storage
}

// Metadata about a request
type Metadata struct {
	Remote    string `json:"remote"`
	Local     string `json:"local"`
	Scheme    string `json:"scheme"`
	UserAgent string `json:"User-Agent"`
	Origin    string `json:"Origin"`
}

func StartClefAccountManager(ksLocation string, nousb, lightKDF bool, scpath string) *accounts.Manager {
	var (
		backends []accounts.Backend
		n, p     = keystore.StandardScryptN, keystore.StandardScryptP
	)
	if lightKDF {
		n, p = keystore.LightScryptN, keystore.LightScryptP
	}
	// support password based accounts
	if len(ksLocation) > 0 {
		backends = append(backends, keystore.NewKeyStore(ksLocation, n, p))
	}
	if !nousb {
		// Start a USB hub for Ledger hardware wallets
		if ledgerhub, err := usbwallet.NewLedgerHub(); err != nil {
			log.Warn(fmt.Sprintf("Failed to start Ledger hub, disabling: %v", err))
		} else {
			backends = append(backends, ledgerhub)
			log.Debug("Ledger support enabled")
		}
		// Start a USB hub for Trezor hardware wallets (HID version)
		if trezorhub, err := usbwallet.NewTrezorHubWithHID(); err != nil {
			log.Warn(fmt.Sprintf("Failed to start HID Trezor hub, disabling: %v", err))
		} else {
			backends = append(backends, trezorhub)
			log.Debug("Trezor support enabled via HID")
		}
		// Start a USB hub for Trezor hardware wallets (WebUSB version)
		if trezorhub, err := usbwallet.NewTrezorHubWithWebUSB(); err != nil {
			log.Warn(fmt.Sprintf("Failed to start WebUSB Trezor hub, disabling: %v", err))
		} else {
			backends = append(backends, trezorhub)
			log.Debug("Trezor support enabled via WebUSB")
		}
	}

	// Start a smart card hub
	if len(scpath) > 0 {
		// Sanity check that the smartcard path is valid
		fi, err := os.Stat(scpath)
		if err != nil {
			log.Info("Smartcard socket file missing, disabling", "err", err)
		} else {
			if fi.Mode()&os.ModeType != os.ModeSocket {
				log.Error("Invalid smartcard socket file type", "path", scpath, "type", fi.Mode().String())
			} else {
				if schub, err := scwallet.NewHub(scpath, scwallet.Scheme, ksLocation); err != nil {
					log.Warn(fmt.Sprintf("Failed to start smart card hub, disabling: %v", err))
				} else {
					backends = append(backends, schub)
				}
			}
		}
	}

	// Clef doesn't allow insecure http account unlock.
	return accounts.NewManager(&accounts.Config{InsecureUnlockAllowed: false}, backends...)
}

// MetadataFromContext extracts Metadata from a given context.Context
func MetadataFromContext(ctx context.Context) Metadata {
	m := Metadata{"NA", "NA", "NA", "", ""} // batman

	if v := ctx.Value("remote"); v != nil {
		m.Remote = v.(string)
	}
	if v := ctx.Value("scheme"); v != nil {
		m.Scheme = v.(string)
	}
	if v := ctx.Value("local"); v != nil {
		m.Local = v.(string)
	}
	if v := ctx.Value("Origin"); v != nil {
		m.Origin = v.(string)
	}
	if v := ctx.Value("User-Agent"); v != nil {
		m.UserAgent = v.(string)
	}
	return m
}

// String implements Stringer interface
func (m Metadata) String() string {
	s, err := json.Marshal(m)
	if err == nil {
		return string(s)
	}
	return err.Error()
}

// types for the requests/response types between signer and UI
type (
	// SignTxRequest contains info about a Transaction to sign
	SignTxRequest struct {
		Transaction apitypes.SendTxArgs       `json:"transaction"`
		Callinfo    []apitypes.ValidationInfo `json:"call_info"`
		Meta        Metadata                  `json:"meta"`
	}
	// SignTxResponse result from SignTxRequest
	SignTxResponse struct {
		//The UI may make changes to the TX
		Transaction apitypes.SendTxArgs `json:"transaction"`
		Approved    bool                `json:"approved"`
	}
	SignDataRequest struct {
		ContentType string                    `json:"content_type"`
		Address     common.MixedcaseAddress   `json:"address"`
		Rawdata     []byte                    `json:"raw_data"`
<<<<<<< HEAD
		Messages    []*NameValueType          `json:"messages"`
=======
		Messages    []*apitypes.NameValueType `json:"messages"`
>>>>>>> 8be800ff
		Callinfo    []apitypes.ValidationInfo `json:"call_info"`
		Hash        hexutil.Bytes             `json:"hash"`
		Meta        Metadata                  `json:"meta"`
	}
	SignDataResponse struct {
		Approved bool `json:"approved"`
	}
	NewAccountRequest struct {
		Meta Metadata `json:"meta"`
	}
	NewAccountResponse struct {
		Approved bool `json:"approved"`
	}
	ListRequest struct {
		Accounts []accounts.Account `json:"accounts"`
		Meta     Metadata           `json:"meta"`
	}
	ListResponse struct {
		Accounts []accounts.Account `json:"accounts"`
	}
	Message struct {
		Text string `json:"text"`
	}
	StartupInfo struct {
		Info map[string]interface{} `json:"info"`
	}
	UserInputRequest struct {
		Title      string `json:"title"`
		Prompt     string `json:"prompt"`
		IsPassword bool   `json:"isPassword"`
	}
	UserInputResponse struct {
		Text string `json:"text"`
	}
)

var ErrRequestDenied = errors.New("request denied")

// NewSignerAPI creates a new API that can be used for Account management.
// ksLocation specifies the directory where to store the password protected private
// key that is generated when a new Account is created.
// noUSB disables USB support that is required to support hardware devices such as
// ledger and trezor.
func NewSignerAPI(am *accounts.Manager, chainID int64, noUSB bool, ui UIClientAPI, validator Validator, advancedMode bool, credentials storage.Storage) *SignerAPI {
	if advancedMode {
		log.Info("Clef is in advanced mode: will warn instead of reject")
	}
	signer := &SignerAPI{big.NewInt(chainID), am, ui, validator, !advancedMode, credentials}
	if !noUSB {
		signer.startUSBListener()
	}
	return signer
}
func (api *SignerAPI) openTrezor(url accounts.URL) {
	resp, err := api.UI.OnInputRequired(UserInputRequest{
		Prompt: "Pin required to open Trezor wallet\n" +
			"Look at the device for number positions\n\n" +
			"7 | 8 | 9\n" +
			"--+---+--\n" +
			"4 | 5 | 6\n" +
			"--+---+--\n" +
			"1 | 2 | 3\n\n",
		IsPassword: true,
		Title:      "Trezor unlock",
	})
	if err != nil {
		log.Warn("failed getting trezor pin", "err", err)
		return
	}
	// We're using the URL instead of the pointer to the
	// Wallet -- perhaps it is not actually present anymore
	w, err := api.am.Wallet(url.String())
	if err != nil {
		log.Warn("wallet unavailable", "url", url)
		return
	}
	err = w.Open(resp.Text)
	if err != nil {
		log.Warn("failed to open wallet", "wallet", url, "err", err)
		return
	}

}

// startUSBListener starts a listener for USB events, for hardware wallet interaction
func (api *SignerAPI) startUSBListener() {
	eventCh := make(chan accounts.WalletEvent, 16)
	am := api.am
	am.Subscribe(eventCh)
	// Open any wallets already attached
	for _, wallet := range am.Wallets() {
		if err := wallet.Open(""); err != nil {
			log.Warn("Failed to open wallet", "url", wallet.URL(), "err", err)
			if err == usbwallet.ErrTrezorPINNeeded {
				go api.openTrezor(wallet.URL())
			}
		}
	}
	go api.derivationLoop(eventCh)
}

// derivationLoop listens for wallet events
func (api *SignerAPI) derivationLoop(events chan accounts.WalletEvent) {
	// Listen for wallet event till termination
	for event := range events {
		switch event.Kind {
		case accounts.WalletArrived:
			if err := event.Wallet.Open(""); err != nil {
				log.Warn("New wallet appeared, failed to open", "url", event.Wallet.URL(), "err", err)
				if err == usbwallet.ErrTrezorPINNeeded {
					go api.openTrezor(event.Wallet.URL())
				}
			}
		case accounts.WalletOpened:
			status, _ := event.Wallet.Status()
			log.Info("New wallet appeared", "url", event.Wallet.URL(), "status", status)
			var derive = func(limit int, next func() accounts.DerivationPath) {
				// Derive first N accounts, hardcoded for now
				for i := 0; i < limit; i++ {
					path := next()
					if acc, err := event.Wallet.Derive(path, true); err != nil {
						log.Warn("Account derivation failed", "error", err)
					} else {
						log.Info("Derived account", "address", acc.Address, "path", path)
					}
				}
			}
			log.Info("Deriving default paths")
			derive(numberOfAccountsToDerive, accounts.DefaultIterator(accounts.DefaultBaseDerivationPath))
			if event.Wallet.URL().Scheme == "ledger" {
				log.Info("Deriving ledger legacy paths")
				derive(numberOfAccountsToDerive, accounts.DefaultIterator(accounts.LegacyLedgerBaseDerivationPath))
				log.Info("Deriving ledger live paths")
				// For ledger live, since it's based off the same (DefaultBaseDerivationPath)
				// as one we've already used, we need to step it forward one step to avoid
				// hitting the same path again
				nextFn := accounts.LedgerLiveIterator(accounts.DefaultBaseDerivationPath)
				nextFn()
				derive(numberOfAccountsToDerive, nextFn)
			}
		case accounts.WalletDropped:
			log.Info("Old wallet dropped", "url", event.Wallet.URL())
			event.Wallet.Close()
		}
	}
}

// List returns the set of wallet this signer manages. Each wallet can contain
// multiple accounts.
func (api *SignerAPI) List(ctx context.Context) ([]common.Address, error) {
	var accs = make([]accounts.Account, 0)
	// accs is initialized as empty list, not nil. We use 'nil' to signal
	// rejection, as opposed to an empty list.
	for _, wallet := range api.am.Wallets() {
		accs = append(accs, wallet.Accounts()...)
	}
	result, err := api.UI.ApproveListing(&ListRequest{Accounts: accs, Meta: MetadataFromContext(ctx)})
	if err != nil {
		return nil, err
	}
	if result.Accounts == nil {
		return nil, ErrRequestDenied
	}
	addresses := make([]common.Address, 0)
	for _, acc := range result.Accounts {
		addresses = append(addresses, acc.Address)
	}
	return addresses, nil
}

// New creates a new password protected Account. The private key is protected with
// the given password. Users are responsible to backup the private key that is stored
// in the keystore location thas was specified when this API was created.
func (api *SignerAPI) New(ctx context.Context) (common.Address, error) {
	if be := api.am.Backends(keystore.KeyStoreType); len(be) == 0 {
		return common.Address{}, errors.New("password based accounts not supported")
	}
	if resp, err := api.UI.ApproveNewAccount(&NewAccountRequest{MetadataFromContext(ctx)}); err != nil {
		return common.Address{}, err
	} else if !resp.Approved {
		return common.Address{}, ErrRequestDenied
	}
	return api.newAccount()
}

// newAccount is the internal method to create a new account. It should be used
// _after_ user-approval has been obtained
func (api *SignerAPI) newAccount() (common.Address, error) {
	be := api.am.Backends(keystore.KeyStoreType)
	if len(be) == 0 {
		return common.Address{}, errors.New("password based accounts not supported")
	}
	// Three retries to get a valid password
	for i := 0; i < 3; i++ {
		resp, err := api.UI.OnInputRequired(UserInputRequest{
			"New account password",
			fmt.Sprintf("Please enter a password for the new account to be created (attempt %d of 3)", i),
			true})
		if err != nil {
			log.Warn("error obtaining password", "attempt", i, "error", err)
			continue
		}
		if pwErr := ValidatePasswordFormat(resp.Text); pwErr != nil {
			api.UI.ShowError(fmt.Sprintf("Account creation attempt #%d failed due to password requirements: %v", i+1, pwErr))
		} else {
			// No error
			acc, err := be[0].(*keystore.KeyStore).NewAccount(resp.Text)
			log.Info("Your new key was generated", "address", acc.Address)
			log.Warn("Please backup your key file!", "path", acc.URL.Path)
			log.Warn("Please remember your password!")
			return acc.Address, err
		}
	}
	// Otherwise fail, with generic error message
	return common.Address{}, errors.New("account creation failed")
}

// logDiff logs the difference between the incoming (original) transaction and the one returned from the signer.
// it also returns 'true' if the transaction was modified, to make it possible to configure the signer not to allow
// UI-modifications to requests
func logDiff(original *SignTxRequest, new *SignTxResponse) bool {
	var intPtrModified = func(a, b *hexutil.Big) bool {
		aBig := (*big.Int)(a)
		bBig := (*big.Int)(b)
		if aBig != nil && bBig != nil {
			return aBig.Cmp(bBig) != 0
		}
		// One or both of them are nil
		return a != b
	}

	modified := false
	if f0, f1 := original.Transaction.From, new.Transaction.From; !reflect.DeepEqual(f0, f1) {
		log.Info("Sender-account changed by UI", "was", f0, "is", f1)
		modified = true
	}
	if t0, t1 := original.Transaction.To, new.Transaction.To; !reflect.DeepEqual(t0, t1) {
		log.Info("Recipient-account changed by UI", "was", t0, "is", t1)
		modified = true
	}
	if g0, g1 := original.Transaction.Gas, new.Transaction.Gas; g0 != g1 {
		modified = true
		log.Info("Gas changed by UI", "was", g0, "is", g1)
	}
	if a, b := original.Transaction.GasPrice, new.Transaction.GasPrice; intPtrModified(a, b) {
		log.Info("GasPrice changed by UI", "was", a, "is", b)
		modified = true
	}
	if a, b := original.Transaction.MaxPriorityFeePerGas, new.Transaction.MaxPriorityFeePerGas; intPtrModified(a, b) {
		log.Info("maxPriorityFeePerGas changed by UI", "was", a, "is", b)
		modified = true
	}
	if a, b := original.Transaction.MaxFeePerGas, new.Transaction.MaxFeePerGas; intPtrModified(a, b) {
		log.Info("maxFeePerGas changed by UI", "was", a, "is", b)
		modified = true
	}
	if v0, v1 := big.Int(original.Transaction.Value), big.Int(new.Transaction.Value); v0.Cmp(&v1) != 0 {
		modified = true
		log.Info("Value changed by UI", "was", v0, "is", v1)
	}
	if d0, d1 := original.Transaction.Data, new.Transaction.Data; d0 != d1 {
		d0s := ""
		d1s := ""
		if d0 != nil {
			d0s = hexutil.Encode(*d0)
		}
		if d1 != nil {
			d1s = hexutil.Encode(*d1)
		}
		if d1s != d0s {
			modified = true
			log.Info("Data changed by UI", "was", d0s, "is", d1s)
		}
	}
	if n0, n1 := original.Transaction.Nonce, new.Transaction.Nonce; n0 != n1 {
		modified = true
		log.Info("Nonce changed by UI", "was", n0, "is", n1)
	}
	return modified
}

func (api *SignerAPI) lookupPassword(address common.Address) (string, error) {
	return api.credentials.Get(address.Hex())
}

func (api *SignerAPI) lookupOrQueryPassword(address common.Address, title, prompt string) (string, error) {
	// Look up the password and return if available
	if pw, err := api.lookupPassword(address); err == nil {
		return pw, nil
	}
	// Password unavailable, request it from the user
	pwResp, err := api.UI.OnInputRequired(UserInputRequest{title, prompt, true})
	if err != nil {
		log.Warn("error obtaining password", "error", err)
		// We'll not forward the error here, in case the error contains info about the response from the UI,
		// which could leak the password if it was malformed json or something
		return "", errors.New("internal error")
	}
	return pwResp.Text, nil
}

// SignTransaction signs the given Transaction and returns it both as json and rlp-encoded form
func (api *SignerAPI) SignTransaction(ctx context.Context, args apitypes.SendTxArgs, methodSelector *string) (*ethapi.SignTransactionResult, error) {
	var (
		err    error
		result SignTxResponse
	)
	msgs, err := api.validator.ValidateTransaction(methodSelector, &args)
	if err != nil {
		return nil, err
	}
	// If we are in 'rejectMode', then reject rather than show the user warnings
	if api.rejectMode {
		if err := msgs.GetWarnings(); err != nil {
			return nil, err
		}
	}
	if args.ChainID != nil {
		requestedChainId := (*big.Int)(args.ChainID)
		if api.chainID.Cmp(requestedChainId) != 0 {
			log.Error("Signing request with wrong chain id", "requested", requestedChainId, "configured", api.chainID)
			return nil, fmt.Errorf("requested chainid %d does not match the configuration of the signer",
				requestedChainId)
		}
	}
	req := SignTxRequest{
		Transaction: args,
		Meta:        MetadataFromContext(ctx),
		Callinfo:    msgs.Messages,
	}
	// Process approval
	result, err = api.UI.ApproveTx(&req)
	if err != nil {
		return nil, err
	}
	if !result.Approved {
		return nil, ErrRequestDenied
	}
	// Log changes made by the UI to the signing-request
	logDiff(&req, &result)
	var (
		acc    accounts.Account
		wallet accounts.Wallet
	)
	acc = accounts.Account{Address: result.Transaction.From.Address()}
	wallet, err = api.am.Find(acc)
	if err != nil {
		return nil, err
	}
	// Convert fields into a real transaction
	var unsignedTx = result.Transaction.ToTransaction()
	// Get the password for the transaction
	pw, err := api.lookupOrQueryPassword(acc.Address, "Account password",
		fmt.Sprintf("Please enter the password for account %s", acc.Address.String()))
	if err != nil {
		return nil, err
	}
	// The one to sign is the one that was returned from the UI
	signedTx, err := wallet.SignTxWithPassphrase(acc, pw, unsignedTx, api.chainID)
	if err != nil {
		api.UI.ShowError(err.Error())
		return nil, err
	}

	data, err := signedTx.MarshalBinary()
	if err != nil {
		return nil, err
	}
	response := ethapi.SignTransactionResult{Raw: data, Tx: signedTx}

	// Finally, send the signed tx to the UI
	api.UI.OnApprovedTx(response)
	// ...and to the external caller
	return &response, nil

}

func (api *SignerAPI) SignGnosisSafeTx(ctx context.Context, signerAddress common.MixedcaseAddress, gnosisTx GnosisSafeTx, methodSelector *string) (*GnosisSafeTx, error) {
	// Do the usual validations, but on the last-stage transaction
	args := gnosisTx.ArgsForValidation()
	msgs, err := api.validator.ValidateTransaction(methodSelector, args)
	if err != nil {
		return nil, err
	}
	// If we are in 'rejectMode', then reject rather than show the user warnings
	if api.rejectMode {
		if err := msgs.GetWarnings(); err != nil {
			return nil, err
		}
	}
	typedData := gnosisTx.ToTypedData()
	signature, preimage, err := api.signTypedData(ctx, signerAddress, typedData, msgs)
	if err != nil {
		return nil, err
	}
	checkSummedSender, _ := common.NewMixedcaseAddressFromString(signerAddress.Address().Hex())

	gnosisTx.Signature = signature
	gnosisTx.SafeTxHash = common.BytesToHash(preimage)
	gnosisTx.Sender = *checkSummedSender // Must be checksumed to be accepted by relay

	return &gnosisTx, nil
}

// Returns the external api version. This method does not require user acceptance. Available methods are
// available via enumeration anyway, and this info does not contain user-specific data
func (api *SignerAPI) Version(ctx context.Context) (string, error) {
	return ExternalAPIVersion, nil
}<|MERGE_RESOLUTION|>--- conflicted
+++ resolved
@@ -235,11 +235,7 @@
 		ContentType string                    `json:"content_type"`
 		Address     common.MixedcaseAddress   `json:"address"`
 		Rawdata     []byte                    `json:"raw_data"`
-<<<<<<< HEAD
-		Messages    []*NameValueType          `json:"messages"`
-=======
 		Messages    []*apitypes.NameValueType `json:"messages"`
->>>>>>> 8be800ff
 		Callinfo    []apitypes.ValidationInfo `json:"call_info"`
 		Hash        hexutil.Bytes             `json:"hash"`
 		Meta        Metadata                  `json:"meta"`
