--- conflicted
+++ resolved
@@ -89,11 +89,7 @@
 	return res, e
 }
 
-<<<<<<< HEAD
-func (l *AuditLogger) SignTypedData(ctx context.Context, addr common.MixedcaseAddress, data TypedData) (hexutil.Bytes, error) {
-=======
 func (l *AuditLogger) SignTypedData(ctx context.Context, addr common.MixedcaseAddress, data apitypes.TypedData) (hexutil.Bytes, error) {
->>>>>>> 8be800ff
 	l.log.Info("SignTypedData", "type", "request", "metadata", MetadataFromContext(ctx).String(),
 		"addr", addr.String(), "data", data)
 	b, e := l.api.SignTypedData(ctx, addr, data)
