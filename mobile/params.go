--- conflicted
+++ resolved
@@ -96,7 +96,6 @@
 		if err != nil {
 			panic("invalid node URL: " + err.Error())
 		}
-<<<<<<< HEAD
 	}
 	return nodes
 }
@@ -111,8 +110,6 @@
 		if err != nil {
 			panic("invalid node URL: " + err.Error())
 		}
-=======
->>>>>>> 8be800ff
 	}
 	return nodes
 }