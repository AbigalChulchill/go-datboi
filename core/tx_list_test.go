// Copyright 2016 The go-ethereum Authors
// This file is part of the go-ethereum library.
//
// The go-ethereum library is free software: you can redistribute it and/or modify
// it under the terms of the GNU Lesser General Public License as published by
// the Free Software Foundation, either version 3 of the License, or
// (at your option) any later version.
//
// The go-ethereum library is distributed in the hope that it will be useful,
// but WITHOUT ANY WARRANTY; without even the implied warranty of
// MERCHANTABILITY or FITNESS FOR A PARTICULAR PURPOSE. See the
// GNU Lesser General Public License for more details.
//
// You should have received a copy of the GNU Lesser General Public License
// along with the go-ethereum library. If not, see <http://www.gnu.org/licenses/>.

package core

import (
	"math/big"
	"math/rand"
	"testing"

	"github.com/ethereum/go-ethereum/core/types"
	"github.com/ethereum/go-ethereum/crypto"
)

// Tests that transactions can be added to strict lists and list contents and
// nonce boundaries are correctly maintained.
func TestStrictTxListAdd(t *testing.T) {
	// Generate a list of transactions to insert
	key, _ := crypto.GenerateKey()

	txs := make(types.Transactions, 1024)
	for i := 0; i < len(txs); i++ {
		txs[i] = transaction(uint64(i), 0, key)
	}
	// Insert the transactions in a random order
	list := newTxList(true)
	for _, v := range rand.Perm(len(txs)) {
		list.Add(txs[v], DefaultTxPoolConfig.PriceBump)
	}
	// Verify internal state
	if len(list.txs.items) != len(txs) {
		t.Errorf("transaction count mismatch: have %d, want %d", len(list.txs.items), len(txs))
	}
	for i, tx := range txs {
		if list.txs.items[tx.Nonce()] != tx {
			t.Errorf("item %d: transaction mismatch: have %v, want %v", i, list.txs.items[tx.Nonce()], tx)
		}
	}
}

<<<<<<< HEAD
func BenchmarkTxListAdd(t *testing.B) {
=======
func BenchmarkTxListAdd(b *testing.B) {
>>>>>>> 8be800ff
	// Generate a list of transactions to insert
	key, _ := crypto.GenerateKey()

	txs := make(types.Transactions, 100000)
	for i := 0; i < len(txs); i++ {
		txs[i] = transaction(uint64(i), 0, key)
	}
	// Insert the transactions in a random order
<<<<<<< HEAD
	list := newTxList(true)
	priceLimit := big.NewInt(int64(DefaultTxPoolConfig.PriceLimit))
	t.ResetTimer()
	for _, v := range rand.Perm(len(txs)) {
		list.Add(txs[v], DefaultTxPoolConfig.PriceBump)
		list.Filter(priceLimit, DefaultTxPoolConfig.PriceBump)
=======
	priceLimit := big.NewInt(int64(DefaultTxPoolConfig.PriceLimit))
	b.ResetTimer()
	for i := 0; i < b.N; i++ {
		list := newTxList(true)
		for _, v := range rand.Perm(len(txs)) {
			list.Add(txs[v], DefaultTxPoolConfig.PriceBump)
			list.Filter(priceLimit, DefaultTxPoolConfig.PriceBump)
		}
>>>>>>> 8be800ff
	}
}<|MERGE_RESOLUTION|>--- conflicted
+++ resolved
@@ -51,11 +51,7 @@
 	}
 }
 
-<<<<<<< HEAD
-func BenchmarkTxListAdd(t *testing.B) {
-=======
 func BenchmarkTxListAdd(b *testing.B) {
->>>>>>> 8be800ff
 	// Generate a list of transactions to insert
 	key, _ := crypto.GenerateKey()
 
@@ -64,14 +60,6 @@
 		txs[i] = transaction(uint64(i), 0, key)
 	}
 	// Insert the transactions in a random order
-<<<<<<< HEAD
-	list := newTxList(true)
-	priceLimit := big.NewInt(int64(DefaultTxPoolConfig.PriceLimit))
-	t.ResetTimer()
-	for _, v := range rand.Perm(len(txs)) {
-		list.Add(txs[v], DefaultTxPoolConfig.PriceBump)
-		list.Filter(priceLimit, DefaultTxPoolConfig.PriceBump)
-=======
 	priceLimit := big.NewInt(int64(DefaultTxPoolConfig.PriceLimit))
 	b.ResetTimer()
 	for i := 0; i < b.N; i++ {
@@ -80,6 +68,5 @@
 			list.Add(txs[v], DefaultTxPoolConfig.PriceBump)
 			list.Filter(priceLimit, DefaultTxPoolConfig.PriceBump)
 		}
->>>>>>> 8be800ff
 	}
 }