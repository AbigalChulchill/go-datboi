// Copyright 2019 The go-ethereum Authors
// This file is part of the go-ethereum library.
//
// The go-ethereum library is free software: you can redistribute it and/or modify
// it under the terms of the GNU Lesser General Public License as published by
// the Free Software Foundation, either version 3 of the License, or
// (at your option) any later version.
//
// The go-ethereum library is distributed in the hope that it will be useful,
// but WITHOUT ANY WARRANTY; without even the implied warranty of
// MERCHANTABILITY or FITNESS FOR A PARTICULAR PURPOSE. See the
// GNU Lesser General Public License for more details.
//
// You should have received a copy of the GNU Lesser General Public License
// along with the go-ethereum library. If not, see <http://www.gnu.org/licenses/>.

// Package forkid implements EIP-2124 (https://eips.ethereum.org/EIPS/eip-2124).
package forkid

import (
	"encoding/binary"
	"errors"
	"hash/crc32"
	"math"
	"math/big"
	"reflect"
	"strings"

	"github.com/ethereum/go-ethereum/common"
	"github.com/ethereum/go-ethereum/core/types"
	"github.com/ethereum/go-ethereum/log"
	"github.com/ethereum/go-ethereum/params"
)

var (
	// ErrRemoteStale is returned by the validator if a remote fork checksum is a
	// subset of our already applied forks, but the announced next fork block is
	// not on our already passed chain.
	ErrRemoteStale = errors.New("remote needs update")

	// ErrLocalIncompatibleOrStale is returned by the validator if a remote fork
	// checksum does not match any local checksum variation, signalling that the
	// two chains have diverged in the past at some point (possibly at genesis).
	ErrLocalIncompatibleOrStale = errors.New("local incompatible or needs update")
)

// Blockchain defines all necessary method to build a forkID.
type Blockchain interface {
	// Config retrieves the chain's fork configuration.
	Config() *params.ChainConfig

	// Genesis retrieves the chain's genesis block.
	Genesis() *types.Block

	// CurrentHeader retrieves the current head header of the canonical chain.
	CurrentHeader() *types.Header
}

// ID is a fork identifier as defined by EIP-2124.
type ID struct {
	Hash [4]byte // CRC32 checksum of the genesis block and passed fork block numbers
	Next uint64  // Block number of the next upcoming fork, or 0 if no forks are known
}

// Filter is a fork id filter to validate a remotely advertised ID.
type Filter func(id ID) error

// NewID calculates the Ethereum fork ID from the chain config, genesis hash, and head.
func NewID(config *params.ChainConfig, genesis common.Hash, head uint64) ID {
<<<<<<< HEAD
	// Calculate the starting checksum from the genesis hash
	hash := crc32.ChecksumIEEE(genesis[:])

	// Calculate the current fork checksum and the next fork block
	var next uint64
	for _, fork := range gatherForks(config) {
		if fork <= head {
			// Fork already passed, checksum the previous hash and the fork number
			hash = checksumUpdate(hash, fork)
			continue
		}
		next = fork
		break
	}
	return ID{Hash: checksumToBytes(hash), Next: next}
}

func NextForkHash(config *params.ChainConfig, genesis common.Hash, head uint64) [4]byte {
=======
>>>>>>> 8be800ff
	// Calculate the starting checksum from the genesis hash
	hash := crc32.ChecksumIEEE(genesis[:])

	// Calculate the current fork checksum and the next fork block
	var next uint64
	for _, fork := range gatherForks(config) {
		if fork <= head {
			// Fork already passed, checksum the previous hash and the fork number
			hash = checksumUpdate(hash, fork)
			continue
		}
		next = fork
		break
	}
	if next == 0 {
		return checksumToBytes(hash)
	} else {
		return checksumToBytes(checksumUpdate(hash, next))
	}
}

// NewIDWithChain calculates the Ethereum fork ID from an existing chain instance.
func NewIDWithChain(chain Blockchain) ID {
	return NewID(
		chain.Config(),
		chain.Genesis().Hash(),
		chain.CurrentHeader().Number.Uint64(),
	)
}

// NewIDWithChain calculates the Ethereum fork ID from an existing chain instance.
func NewIDWithChain(chain Blockchain) ID {
	return NewID(
		chain.Config(),
		chain.Genesis().Hash(),
		chain.CurrentHeader().Number.Uint64(),
	)
}

// NewFilter creates a filter that returns if a fork ID should be rejected or not
// based on the local chain's status.
func NewFilter(chain Blockchain) Filter {
	return newFilter(
		chain.Config(),
		chain.Genesis().Hash(),
		func() uint64 {
			return chain.CurrentHeader().Number.Uint64()
		},
	)
}

// NewStaticFilter creates a filter at block zero.
func NewStaticFilter(config *params.ChainConfig, genesis common.Hash) Filter {
	head := func() uint64 { return 0 }
	return newFilter(config, genesis, head)
}

// newFilter is the internal version of NewFilter, taking closures as its arguments
// instead of a chain. The reason is to allow testing it without having to simulate
// an entire blockchain.
func newFilter(config *params.ChainConfig, genesis common.Hash, headfn func() uint64) Filter {
	// Calculate the all the valid fork hash and fork next combos
	var (
		forks = gatherForks(config)
		sums  = make([][4]byte, len(forks)+1) // 0th is the genesis
	)
	hash := crc32.ChecksumIEEE(genesis[:])
	sums[0] = checksumToBytes(hash)
	for i, fork := range forks {
		hash = checksumUpdate(hash, fork)
		sums[i+1] = checksumToBytes(hash)
	}
	// Add two sentries to simplify the fork checks and don't require special
	// casing the last one.
	forks = append(forks, math.MaxUint64) // Last fork will never be passed

	// Create a validator that will filter out incompatible chains
	return func(id ID) error {
		// Run the fork checksum validation ruleset:
		//   1. If local and remote FORK_CSUM matches, compare local head to FORK_NEXT.
		//        The two nodes are in the same fork state currently. They might know
		//        of differing future forks, but that's not relevant until the fork
		//        triggers (might be postponed, nodes might be updated to match).
		//      1a. A remotely announced but remotely not passed block is already passed
		//          locally, disconnect, since the chains are incompatible.
		//      1b. No remotely announced fork; or not yet passed locally, connect.
		//   2. If the remote FORK_CSUM is a subset of the local past forks and the
		//      remote FORK_NEXT matches with the locally following fork block number,
		//      connect.
		//        Remote node is currently syncing. It might eventually diverge from
		//        us, but at this current point in time we don't have enough information.
		//   3. If the remote FORK_CSUM is a superset of the local past forks and can
		//      be completed with locally known future forks, connect.
		//        Local node is currently syncing. It might eventually diverge from
		//        the remote, but at this current point in time we don't have enough
		//        information.
		//   4. Reject in all other cases.
		head := headfn()
		for i, fork := range forks {
			// If our head is beyond this fork, continue to the next (we have a dummy
			// fork of maxuint64 as the last item to always fail this check eventually).
			if head >= fork {
				continue
			}
			// Found the first unpassed fork block, check if our current state matches
			// the remote checksum (rule #1).
			if sums[i] == id.Hash {
				// Fork checksum matched, check if a remote future fork block already passed
				// locally without the local node being aware of it (rule #1a).
				if id.Next > 0 && head >= id.Next {
					return ErrLocalIncompatibleOrStale
				}
				// Haven't passed locally a remote-only fork, accept the connection (rule #1b).
				return nil
			}
			// The local and remote nodes are in different forks currently, check if the
			// remote checksum is a subset of our local forks (rule #2).
			for j := 0; j < i; j++ {
				if sums[j] == id.Hash {
					// Remote checksum is a subset, validate based on the announced next fork
					if forks[j] != id.Next {
						return ErrRemoteStale
					}
					return nil
				}
			}
			// Remote chain is not a subset of our local one, check if it's a superset by
			// any chance, signalling that we're simply out of sync (rule #3).
			for j := i + 1; j < len(sums); j++ {
				if sums[j] == id.Hash {
					// Yay, remote checksum is a superset, ignore upcoming forks
					return nil
				}
			}
			// No exact, subset or superset match. We are on differing chains, reject.
			return ErrLocalIncompatibleOrStale
		}
		log.Error("Impossible fork ID validation", "id", id)
		return nil // Something's very wrong, accept rather than reject
	}
}

// checksumUpdate calculates the next IEEE CRC32 checksum based on the previous
// one and a fork block number (equivalent to CRC32(original-blob || fork)).
func checksumUpdate(hash uint32, fork uint64) uint32 {
	var blob [8]byte
	binary.BigEndian.PutUint64(blob[:], fork)
	return crc32.Update(hash, crc32.IEEETable, blob[:])
}

// checksumToBytes converts a uint32 checksum into a [4]byte array.
func checksumToBytes(hash uint32) [4]byte {
	var blob [4]byte
	binary.BigEndian.PutUint32(blob[:], hash)
	return blob
}

// gatherForks gathers all the known forks and creates a sorted list out of them.
func gatherForks(config *params.ChainConfig) []uint64 {
	// Gather all the fork block numbers via reflection
	kind := reflect.TypeOf(params.ChainConfig{})
	conf := reflect.ValueOf(config).Elem()

	var forks []uint64
	for i := 0; i < kind.NumField(); i++ {
		// Fetch the next field and skip non-fork rules
		field := kind.Field(i)
		if !strings.HasSuffix(field.Name, "Block") {
			continue
		}
		if field.Type != reflect.TypeOf(new(big.Int)) {
			continue
		}
		// Extract the fork rule block number and aggregate it
		rule := conf.Field(i).Interface().(*big.Int)
		if rule != nil {
			forks = append(forks, rule.Uint64())
		}
	}
	// Sort the fork block numbers to permit chronological XOR
	for i := 0; i < len(forks); i++ {
		for j := i + 1; j < len(forks); j++ {
			if forks[i] > forks[j] {
				forks[i], forks[j] = forks[j], forks[i]
			}
		}
	}
	// Deduplicate block numbers applying multiple forks
	for i := 1; i < len(forks); i++ {
		if forks[i] == forks[i-1] {
			forks = append(forks[:i], forks[i+1:]...)
			i--
		}
	}
	// Skip any forks in block 0, that's the genesis ruleset
	if len(forks) > 0 && forks[0] == 0 {
		forks = forks[1:]
	}
	return forks
}<|MERGE_RESOLUTION|>--- conflicted
+++ resolved
@@ -67,7 +67,6 @@
 
 // NewID calculates the Ethereum fork ID from the chain config, genesis hash, and head.
 func NewID(config *params.ChainConfig, genesis common.Hash, head uint64) ID {
-<<<<<<< HEAD
 	// Calculate the starting checksum from the genesis hash
 	hash := crc32.ChecksumIEEE(genesis[:])
 
@@ -86,8 +85,6 @@
 }
 
 func NextForkHash(config *params.ChainConfig, genesis common.Hash, head uint64) [4]byte {
-=======
->>>>>>> 8be800ff
 	// Calculate the starting checksum from the genesis hash
 	hash := crc32.ChecksumIEEE(genesis[:])
 
