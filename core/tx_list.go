--- conflicted
+++ resolved
@@ -22,10 +22,7 @@
 	"math/big"
 	"sort"
 	"sync"
-<<<<<<< HEAD
-=======
 	"sync/atomic"
->>>>>>> 8be800ff
 	"time"
 
 	"github.com/ethereum/go-ethereum/common"
@@ -298,15 +295,9 @@
 		thresholdFeeCap := aFeeCap.Div(aFeeCap, b)
 		thresholdTip := aTip.Div(aTip, b)
 
-<<<<<<< HEAD
-		// Have to ensure that either the new fee cap or tip is higher than the
-		// old ones as well as checking the percentage threshold to ensure that
-		// this is accurate for low (Wei-level) gas price replacements
-=======
 		// We have to ensure that both the new fee cap and tip are higher than the
 		// old ones as well as checking the percentage threshold to ensure that
 		// this is accurate for low (Wei-level) gas price replacements.
->>>>>>> 8be800ff
 		if tx.GasFeeCapIntCmp(thresholdFeeCap) < 0 || tx.GasTipCapIntCmp(thresholdTip) < 0 {
 			return false, nil
 		}
@@ -445,7 +436,6 @@
 		return false
 	default:
 		return h.list[i].Nonce() > h.list[j].Nonce()
-<<<<<<< HEAD
 	}
 }
 
@@ -460,22 +450,6 @@
 	if c := a.GasFeeCapCmp(b); c != 0 {
 		return c
 	}
-=======
-	}
-}
-
-func (h *priceHeap) cmp(a, b *types.Transaction) int {
-	if h.baseFee != nil {
-		// Compare effective tips if baseFee is specified
-		if c := a.EffectiveGasTipCmp(b, h.baseFee); c != 0 {
-			return c
-		}
-	}
-	// Compare fee caps if baseFee is not specified or effective tips are equal
-	if c := a.GasFeeCapCmp(b); c != 0 {
-		return c
-	}
->>>>>>> 8be800ff
 	// Compare tips if effective tips and fee caps are equal
 	return a.GasTipCapCmp(b)
 }
@@ -506,11 +480,6 @@
 // better candidates for inclusion while in other cases (at the top of the baseFee peak)
 // the floating heap is better. When baseFee is decreasing they behave similarly.
 type txPricedList struct {
-<<<<<<< HEAD
-	all              *txLookup  // Pointer to the map of all transactions
-	urgent, floating priceHeap  // Heaps of prices of all the stored **remote** transactions
-	stales           int       // Number of stale price points to (re-heap trigger)
-=======
 	// Number of stale price points to (re-heap trigger).
 	// This field is accessed atomically, and must be the first field
 	// to ensure it has correct alignment for atomic.AddInt64.
@@ -519,7 +488,6 @@
 
 	all              *txLookup  // Pointer to the map of all transactions
 	urgent, floating priceHeap  // Heaps of prices of all the stored **remote** transactions
->>>>>>> 8be800ff
 	reheapMu         sync.Mutex // Mutex asserts that only one routine is reheaping the list
 }
 
@@ -550,13 +518,8 @@
 // the heap if a large enough ratio of transactions go stale.
 func (l *txPricedList) Removed(count int) {
 	// Bump the stale counter, but exit if still too low (< 25%)
-<<<<<<< HEAD
-	l.stales += count
-	if l.stales <= (len(l.urgent.list)+len(l.floating.list))/4 {
-=======
 	stales := atomic.AddInt64(&l.stales, int64(count))
 	if int(stales) <= (len(l.urgent.list)+len(l.floating.list))/4 {
->>>>>>> 8be800ff
 		return
 	}
 	// Seems we've reached a critical number of stale transactions, reheap
@@ -580,11 +543,7 @@
 	for len(h.list) > 0 {
 		head := h.list[0]
 		if l.all.GetRemote(head.Hash()) == nil { // Removed or migrated
-<<<<<<< HEAD
-			l.stales--
-=======
 			atomic.AddInt64(&l.stales, -1)
->>>>>>> 8be800ff
 			heap.Pop(h)
 			continue
 		}
@@ -610,11 +569,7 @@
 			// Discard stale transactions if found during cleanup
 			tx := heap.Pop(&l.urgent).(*types.Transaction)
 			if l.all.GetRemote(tx.Hash()) == nil { // Removed or migrated
-<<<<<<< HEAD
-				l.stales--
-=======
 				atomic.AddInt64(&l.stales, -1)
->>>>>>> 8be800ff
 				continue
 			}
 			// Non stale transaction found, move to floating heap
@@ -627,11 +582,7 @@
 			// Discard stale transactions if found during cleanup
 			tx := heap.Pop(&l.floating).(*types.Transaction)
 			if l.all.GetRemote(tx.Hash()) == nil { // Removed or migrated
-<<<<<<< HEAD
-				l.stales--
-=======
 				atomic.AddInt64(&l.stales, -1)
->>>>>>> 8be800ff
 				continue
 			}
 			// Non stale transaction found, discard it
@@ -651,15 +602,10 @@
 
 // Reheap forcibly rebuilds the heap based on the current remote transaction set.
 func (l *txPricedList) Reheap() {
-<<<<<<< HEAD
-	start := time.Now()
-	l.stales = 0
-=======
 	l.reheapMu.Lock()
 	defer l.reheapMu.Unlock()
 	start := time.Now()
 	atomic.StoreInt64(&l.stales, 0)
->>>>>>> 8be800ff
 	l.urgent.list = make([]*types.Transaction, 0, l.all.RemoteCount())
 	l.all.Range(func(hash common.Hash, tx *types.Transaction, local bool) bool {
 		l.urgent.list = append(l.urgent.list, tx)
