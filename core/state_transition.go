--- conflicted
+++ resolved
@@ -23,10 +23,7 @@
 
 	"github.com/ethereum/go-ethereum/common"
 	cmath "github.com/ethereum/go-ethereum/common/math"
-<<<<<<< HEAD
 	"github.com/ethereum/go-ethereum/consensus"
-=======
->>>>>>> 8be800ff
 	"github.com/ethereum/go-ethereum/core/types"
 	"github.com/ethereum/go-ethereum/core/vm"
 	"github.com/ethereum/go-ethereum/crypto"
@@ -226,12 +223,9 @@
 		} else if stNonce > msgNonce {
 			return fmt.Errorf("%w: address %v, tx: %d state: %d", ErrNonceTooLow,
 				st.msg.From().Hex(), msgNonce, stNonce)
-<<<<<<< HEAD
-=======
 		} else if stNonce+1 < stNonce {
 			return fmt.Errorf("%w: address %v, nonce: %d", ErrNonceMax,
 				st.msg.From().Hex(), stNonce)
->>>>>>> 8be800ff
 		}
 		// Make sure the sender is an EOA
 		if codeHash := st.state.GetCodeHash(st.msg.From()); codeHash != emptyCodeHash && codeHash != (common.Hash{}) {
@@ -305,11 +299,6 @@
 	gas, err := IntrinsicGas(st.data, st.msg.AccessList(), contractCreation, homestead, istanbul)
 	if err != nil {
 		return nil, err
-<<<<<<< HEAD
-	}
-	if st.gas < gas {
-		return nil, fmt.Errorf("%w: have %d, want %d", ErrIntrinsicGas, st.gas, gas)
-=======
 	}
 	if st.gas < gas {
 		return nil, fmt.Errorf("%w: have %d, want %d", ErrIntrinsicGas, st.gas, gas)
@@ -319,18 +308,9 @@
 	// Check clause 6
 	if msg.Value().Sign() > 0 && !st.evm.Context.CanTransfer(st.state, msg.From(), msg.Value()) {
 		return nil, fmt.Errorf("%w: address %v", ErrInsufficientFundsForTransfer, msg.From().Hex())
->>>>>>> 8be800ff
 	}
 	st.gas -= gas
 
-<<<<<<< HEAD
-	// Check clause 6
-	if msg.Value().Sign() > 0 && !st.evm.Context.CanTransfer(st.state, msg.From(), msg.Value()) {
-		return nil, fmt.Errorf("%w: address %v", ErrInsufficientFundsForTransfer, msg.From().Hex())
-	}
-
-=======
->>>>>>> 8be800ff
 	// Set up the initial access list.
 	if rules := st.evm.ChainConfig().Rules(st.evm.Context.BlockNumber); rules.IsBerlin {
 		st.state.PrepareAccessList(msg.From(), msg.To(), vm.ActivePrecompiles(rules), msg.AccessList())
@@ -357,7 +337,6 @@
 	effectiveTip := st.gasPrice
 	if london {
 		effectiveTip = cmath.BigMin(st.gasTipCap, new(big.Int).Sub(st.gasFeeCap, st.evm.Context.BaseFee))
-<<<<<<< HEAD
 	}
 	// consensus engine is parlia
 	if st.evm.ChainConfig().Parlia != nil && !st.evm.ChainConfig().PrimordialPulseAhead(st.evm.Context.BlockNumber) {
@@ -365,10 +344,6 @@
 	} else {
 		st.state.AddBalance(st.evm.Context.Coinbase, new(big.Int).Mul(new(big.Int).SetUint64(st.gasUsed()), effectiveTip))
 	}
-=======
-	}
-	st.state.AddBalance(st.evm.Context.Coinbase, new(big.Int).Mul(new(big.Int).SetUint64(st.gasUsed()), effectiveTip))
->>>>>>> 8be800ff
 
 	return &ExecutionResult{
 		UsedGas:    st.gasUsed(),
