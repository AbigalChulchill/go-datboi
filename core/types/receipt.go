// Copyright 2014 The go-ethereum Authors
// This file is part of the go-ethereum library.
//
// The go-ethereum library is free software: you can redistribute it and/or modify
// it under the terms of the GNU Lesser General Public License as published by
// the Free Software Foundation, either version 3 of the License, or
// (at your option) any later version.
//
// The go-ethereum library is distributed in the hope that it will be useful,
// but WITHOUT ANY WARRANTY; without even the implied warranty of
// MERCHANTABILITY or FITNESS FOR A PARTICULAR PURPOSE. See the
// GNU Lesser General Public License for more details.
//
// You should have received a copy of the GNU Lesser General Public License
// along with the go-ethereum library. If not, see <http://www.gnu.org/licenses/>.

package types

import (
	"bytes"
	"errors"
	"fmt"
	"io"
	"math/big"
	"unsafe"

	"github.com/ethereum/go-ethereum/common"
	"github.com/ethereum/go-ethereum/common/hexutil"
	"github.com/ethereum/go-ethereum/crypto"
	"github.com/ethereum/go-ethereum/params"
	"github.com/ethereum/go-ethereum/rlp"
)

//go:generate gencodec -type Receipt -field-override receiptMarshaling -out gen_receipt_json.go

var (
	receiptStatusFailedRLP     = []byte{}
	receiptStatusSuccessfulRLP = []byte{0x01}
)

// This error is returned when a typed receipt is decoded, but the string is empty.
var errEmptyTypedReceipt = errors.New("empty typed receipt bytes")

const (
	// ReceiptStatusFailed is the status code of a transaction if execution failed.
	ReceiptStatusFailed = uint64(0)

	// ReceiptStatusSuccessful is the status code of a transaction if execution succeeded.
	ReceiptStatusSuccessful = uint64(1)
)

// Receipt represents the results of a transaction.
type OriginalDataAndReceipt struct {
	Receipt Receipt     `json:"receipt"`
	TxData  Transaction `json:"txData"`
}

// Receipt represents the results of a transaction.
type Receipt struct {
	// Consensus fields: These fields are defined by the Yellow Paper
	Type              uint8  `json:"type,omitempty"`
	PostState         []byte `json:"root"`
	Status            uint64 `json:"status"`
	CumulativeGasUsed uint64 `json:"cumulativeGasUsed" gencodec:"required"`
	Bloom             Bloom  `json:"logsBloom"         gencodec:"required"`
	Logs              []*Log `json:"logs"              gencodec:"required"`

	// Implementation fields: These fields are added by geth when processing a transaction.
	// They are stored in the chain database.
	TxHash          common.Hash    `json:"transactionHash" gencodec:"required"`
	ContractAddress common.Address `json:"contractAddress"`
	GasUsed         uint64         `json:"gasUsed" gencodec:"required"`

	// Inclusion information: These fields provide information about the inclusion of the
	// transaction corresponding to this receipt.
	BlockHash        common.Hash `json:"blockHash,omitempty"`
	BlockNumber      *big.Int    `json:"blockNumber,omitempty"`
	TransactionIndex uint        `json:"transactionIndex"`
}

type receiptMarshaling struct {
	Type              hexutil.Uint64
	PostState         hexutil.Bytes
	Status            hexutil.Uint64
	CumulativeGasUsed hexutil.Uint64
	GasUsed           hexutil.Uint64
	BlockNumber       *hexutil.Big
	TransactionIndex  hexutil.Uint
}

// receiptRLP is the consensus encoding of a receipt.
type receiptRLP struct {
	PostStateOrStatus []byte
	CumulativeGasUsed uint64
	Bloom             Bloom
	Logs              []*Log
}

// storedReceiptRLP is the storage encoding of a receipt.
type storedReceiptRLP struct {
	PostStateOrStatus []byte
	CumulativeGasUsed uint64
	Logs              []*LogForStorage
}

// v4StoredReceiptRLP is the storage encoding of a receipt used in database version 4.
type v4StoredReceiptRLP struct {
	PostStateOrStatus []byte
	CumulativeGasUsed uint64
	TxHash            common.Hash
	ContractAddress   common.Address
	Logs              []*LogForStorage
	GasUsed           uint64
}

// v3StoredReceiptRLP is the original storage encoding of a receipt including some unnecessary fields.
type v3StoredReceiptRLP struct {
	PostStateOrStatus []byte
	CumulativeGasUsed uint64
	Bloom             Bloom
	TxHash            common.Hash
	ContractAddress   common.Address
	Logs              []*LogForStorage
	GasUsed           uint64
}

// NewReceipt creates a barebone transaction receipt, copying the init fields.
// Deprecated: create receipts using a struct literal instead.
func NewReceipt(root []byte, failed bool, cumulativeGasUsed uint64) *Receipt {
	r := &Receipt{
		Type:              LegacyTxType,
		PostState:         common.CopyBytes(root),
		CumulativeGasUsed: cumulativeGasUsed,
	}
	if failed {
		r.Status = ReceiptStatusFailed
	} else {
		r.Status = ReceiptStatusSuccessful
	}
	return r
}

// EncodeRLP implements rlp.Encoder, and flattens the consensus fields of a receipt
// into an RLP stream. If no post state is present, byzantium fork is assumed.
func (r *Receipt) EncodeRLP(w io.Writer) error {
	data := &receiptRLP{r.statusEncoding(), r.CumulativeGasUsed, r.Bloom, r.Logs}
	if r.Type == LegacyTxType {
		return rlp.Encode(w, data)
	}
	buf := encodeBufferPool.Get().(*bytes.Buffer)
	defer encodeBufferPool.Put(buf)
	buf.Reset()
<<<<<<< HEAD
	buf.WriteByte(r.Type)
	if err := rlp.Encode(buf, data); err != nil {
		return err
	}
	return rlp.Encode(w, buf.Bytes())
=======
	if err := r.encodeTyped(data, buf); err != nil {
		return err
	}
	return rlp.Encode(w, buf.Bytes())
}

// encodeTyped writes the canonical encoding of a typed receipt to w.
func (r *Receipt) encodeTyped(data *receiptRLP, w *bytes.Buffer) error {
	w.WriteByte(r.Type)
	return rlp.Encode(w, data)
}

// MarshalBinary returns the consensus encoding of the receipt.
func (r *Receipt) MarshalBinary() ([]byte, error) {
	if r.Type == LegacyTxType {
		return rlp.EncodeToBytes(r)
	}
	data := &receiptRLP{r.statusEncoding(), r.CumulativeGasUsed, r.Bloom, r.Logs}
	var buf bytes.Buffer
	err := r.encodeTyped(data, &buf)
	return buf.Bytes(), err
>>>>>>> 8be800ff
}

// DecodeRLP implements rlp.Decoder, and loads the consensus fields of a receipt
// from an RLP stream.
func (r *Receipt) DecodeRLP(s *rlp.Stream) error {
	kind, _, err := s.Kind()
	switch {
	case err != nil:
		return err
	case kind == rlp.List:
		// It's a legacy receipt.
		var dec receiptRLP
		if err := s.Decode(&dec); err != nil {
			return err
		}
		r.Type = LegacyTxType
		return r.setFromRLP(dec)
	case kind == rlp.String:
		// It's an EIP-2718 typed tx receipt.
		b, err := s.Bytes()
		if err != nil {
			return err
		}
		if len(b) == 0 {
			return errEmptyTypedReceipt
		}
		r.Type = b[0]
		if r.Type == AccessListTxType || r.Type == DynamicFeeTxType {
			var dec receiptRLP
			if err := rlp.DecodeBytes(b[1:], &dec); err != nil {
				return err
			}
			return r.setFromRLP(dec)
		}
		return ErrTxTypeNotSupported
	default:
		return rlp.ErrExpectedList
<<<<<<< HEAD
	}
=======
	}
}

// UnmarshalBinary decodes the consensus encoding of receipts.
// It supports legacy RLP receipts and EIP-2718 typed receipts.
func (r *Receipt) UnmarshalBinary(b []byte) error {
	if len(b) > 0 && b[0] > 0x7f {
		// It's a legacy receipt decode the RLP
		var data receiptRLP
		err := rlp.DecodeBytes(b, &data)
		if err != nil {
			return err
		}
		r.Type = LegacyTxType
		return r.setFromRLP(data)
	}
	// It's an EIP2718 typed transaction envelope.
	return r.decodeTyped(b)
}

// decodeTyped decodes a typed receipt from the canonical format.
func (r *Receipt) decodeTyped(b []byte) error {
	if len(b) == 0 {
		return errEmptyTypedReceipt
	}
	switch b[0] {
	case DynamicFeeTxType, AccessListTxType:
		var data receiptRLP
		err := rlp.DecodeBytes(b[1:], &data)
		if err != nil {
			return err
		}
		r.Type = b[0]
		return r.setFromRLP(data)
	default:
		return ErrTxTypeNotSupported
	}
>>>>>>> 8be800ff
}

func (r *Receipt) setFromRLP(data receiptRLP) error {
	r.CumulativeGasUsed, r.Bloom, r.Logs = data.CumulativeGasUsed, data.Bloom, data.Logs
	return r.setStatus(data.PostStateOrStatus)
}

func (r *Receipt) setStatus(postStateOrStatus []byte) error {
	switch {
	case bytes.Equal(postStateOrStatus, receiptStatusSuccessfulRLP):
		r.Status = ReceiptStatusSuccessful
	case bytes.Equal(postStateOrStatus, receiptStatusFailedRLP):
		r.Status = ReceiptStatusFailed
	case len(postStateOrStatus) == len(common.Hash{}):
		r.PostState = postStateOrStatus
	default:
		return fmt.Errorf("invalid receipt status %x", postStateOrStatus)
	}
	return nil
}

func (r *Receipt) statusEncoding() []byte {
	if len(r.PostState) == 0 {
		if r.Status == ReceiptStatusFailed {
			return receiptStatusFailedRLP
		}
		return receiptStatusSuccessfulRLP
	}
	return r.PostState
}

// Size returns the approximate memory used by all internal contents. It is used
// to approximate and limit the memory consumption of various caches.
func (r *Receipt) Size() common.StorageSize {
	size := common.StorageSize(unsafe.Sizeof(*r)) + common.StorageSize(len(r.PostState))
	size += common.StorageSize(len(r.Logs)) * common.StorageSize(unsafe.Sizeof(Log{}))
	for _, log := range r.Logs {
		size += common.StorageSize(len(log.Topics)*common.HashLength + len(log.Data))
	}
	return size
}

// ReceiptForStorage is a wrapper around a Receipt that flattens and parses the
// entire content of a receipt, as opposed to only the consensus fields originally.
type ReceiptForStorage Receipt

// EncodeRLP implements rlp.Encoder, and flattens all content fields of a receipt
// into an RLP stream.
func (r *ReceiptForStorage) EncodeRLP(w io.Writer) error {
	enc := &storedReceiptRLP{
		PostStateOrStatus: (*Receipt)(r).statusEncoding(),
		CumulativeGasUsed: r.CumulativeGasUsed,
		Logs:              make([]*LogForStorage, len(r.Logs)),
	}
	for i, log := range r.Logs {
		enc.Logs[i] = (*LogForStorage)(log)
	}
	return rlp.Encode(w, enc)
}

// DecodeRLP implements rlp.Decoder, and loads both consensus and implementation
// fields of a receipt from an RLP stream.
func (r *ReceiptForStorage) DecodeRLP(s *rlp.Stream) error {
	// Retrieve the entire receipt blob as we need to try multiple decoders
	blob, err := s.Raw()
	if err != nil {
		return err
	}
	// Try decoding from the newest format for future proofness, then the older one
	// for old nodes that just upgraded. V4 was an intermediate unreleased format so
	// we do need to decode it, but it's not common (try last).
	if err := decodeStoredReceiptRLP(r, blob); err == nil {
		return nil
	}
	if err := decodeV3StoredReceiptRLP(r, blob); err == nil {
		return nil
	}
	return decodeV4StoredReceiptRLP(r, blob)
}

func decodeStoredReceiptRLP(r *ReceiptForStorage, blob []byte) error {
	var stored storedReceiptRLP
	if err := rlp.DecodeBytes(blob, &stored); err != nil {
		return err
	}
	if err := (*Receipt)(r).setStatus(stored.PostStateOrStatus); err != nil {
		return err
	}
	r.CumulativeGasUsed = stored.CumulativeGasUsed
	r.Logs = make([]*Log, len(stored.Logs))
	for i, log := range stored.Logs {
		r.Logs[i] = (*Log)(log)
	}
	r.Bloom = CreateBloom(Receipts{(*Receipt)(r)})

	return nil
}

func decodeV4StoredReceiptRLP(r *ReceiptForStorage, blob []byte) error {
	var stored v4StoredReceiptRLP
	if err := rlp.DecodeBytes(blob, &stored); err != nil {
		return err
	}
	if err := (*Receipt)(r).setStatus(stored.PostStateOrStatus); err != nil {
		return err
	}
	r.CumulativeGasUsed = stored.CumulativeGasUsed
	r.TxHash = stored.TxHash
	r.ContractAddress = stored.ContractAddress
	r.GasUsed = stored.GasUsed
	r.Logs = make([]*Log, len(stored.Logs))
	for i, log := range stored.Logs {
		r.Logs[i] = (*Log)(log)
	}
	r.Bloom = CreateBloom(Receipts{(*Receipt)(r)})

	return nil
}

func decodeV3StoredReceiptRLP(r *ReceiptForStorage, blob []byte) error {
	var stored v3StoredReceiptRLP
	if err := rlp.DecodeBytes(blob, &stored); err != nil {
		return err
	}
	if err := (*Receipt)(r).setStatus(stored.PostStateOrStatus); err != nil {
		return err
	}
	r.CumulativeGasUsed = stored.CumulativeGasUsed
	r.Bloom = stored.Bloom
	r.TxHash = stored.TxHash
	r.ContractAddress = stored.ContractAddress
	r.GasUsed = stored.GasUsed
	r.Logs = make([]*Log, len(stored.Logs))
	for i, log := range stored.Logs {
		r.Logs[i] = (*Log)(log)
	}
	return nil
}

// Receipts implements DerivableList for receipts.
type Receipts []*Receipt

// Len returns the number of receipts in this list.
func (rs Receipts) Len() int { return len(rs) }

// EncodeIndex encodes the i'th receipt to w.
func (rs Receipts) EncodeIndex(i int, w *bytes.Buffer) {
	r := rs[i]
	data := &receiptRLP{r.statusEncoding(), r.CumulativeGasUsed, r.Bloom, r.Logs}
	switch r.Type {
	case LegacyTxType:
		rlp.Encode(w, data)
	case AccessListTxType:
		w.WriteByte(AccessListTxType)
		rlp.Encode(w, data)
	case DynamicFeeTxType:
		w.WriteByte(DynamicFeeTxType)
		rlp.Encode(w, data)
	default:
		// For unsupported types, write nothing. Since this is for
		// DeriveSha, the error will be caught matching the derived hash
		// to the block.
	}
}

// DeriveFields fills the receipts with their computed fields based on consensus
// data and contextual infos like containing block and transactions.
func (rs Receipts) DeriveFields(config *params.ChainConfig, hash common.Hash, number uint64, txs Transactions) error {
	signer := MakeSigner(config, new(big.Int).SetUint64(number))

	logIndex := uint(0)
	if len(txs) != len(rs) {
		return errors.New("transaction and receipt count mismatch")
	}
<<<<<<< HEAD
	for i := 0; i < len(r); i++ {
		// The transaction type and hash can be retrieved from the transaction itself
		r[i].Type = txs[i].Type()
		r[i].TxHash = txs[i].Hash()
=======
	for i := 0; i < len(rs); i++ {
		// The transaction type and hash can be retrieved from the transaction itself
		rs[i].Type = txs[i].Type()
		rs[i].TxHash = txs[i].Hash()
>>>>>>> 8be800ff

		// block location fields
		rs[i].BlockHash = hash
		rs[i].BlockNumber = new(big.Int).SetUint64(number)
		rs[i].TransactionIndex = uint(i)

		// The contract address can be derived from the transaction itself
		if txs[i].To() == nil {
			// Deriving the signer is expensive, only do if it's actually needed
			from, _ := Sender(signer, txs[i])
			rs[i].ContractAddress = crypto.CreateAddress(from, txs[i].Nonce())
		}
		// The used gas can be calculated based on previous r
		if i == 0 {
			rs[i].GasUsed = rs[i].CumulativeGasUsed
		} else {
			rs[i].GasUsed = rs[i].CumulativeGasUsed - rs[i-1].CumulativeGasUsed
		}
		// The derived log fields can simply be set from the block and transaction
		for j := 0; j < len(rs[i].Logs); j++ {
			rs[i].Logs[j].BlockNumber = number
			rs[i].Logs[j].BlockHash = hash
			rs[i].Logs[j].TxHash = rs[i].TxHash
			rs[i].Logs[j].TxIndex = uint(i)
			rs[i].Logs[j].Index = logIndex
			logIndex++
		}
	}
	return nil
}<|MERGE_RESOLUTION|>--- conflicted
+++ resolved
@@ -150,13 +150,6 @@
 	buf := encodeBufferPool.Get().(*bytes.Buffer)
 	defer encodeBufferPool.Put(buf)
 	buf.Reset()
-<<<<<<< HEAD
-	buf.WriteByte(r.Type)
-	if err := rlp.Encode(buf, data); err != nil {
-		return err
-	}
-	return rlp.Encode(w, buf.Bytes())
-=======
 	if err := r.encodeTyped(data, buf); err != nil {
 		return err
 	}
@@ -178,7 +171,6 @@
 	var buf bytes.Buffer
 	err := r.encodeTyped(data, &buf)
 	return buf.Bytes(), err
->>>>>>> 8be800ff
 }
 
 // DecodeRLP implements rlp.Decoder, and loads the consensus fields of a receipt
@@ -216,9 +208,6 @@
 		return ErrTxTypeNotSupported
 	default:
 		return rlp.ErrExpectedList
-<<<<<<< HEAD
-	}
-=======
 	}
 }
 
@@ -256,7 +245,6 @@
 	default:
 		return ErrTxTypeNotSupported
 	}
->>>>>>> 8be800ff
 }
 
 func (r *Receipt) setFromRLP(data receiptRLP) error {
@@ -431,17 +419,10 @@
 	if len(txs) != len(rs) {
 		return errors.New("transaction and receipt count mismatch")
 	}
-<<<<<<< HEAD
-	for i := 0; i < len(r); i++ {
-		// The transaction type and hash can be retrieved from the transaction itself
-		r[i].Type = txs[i].Type()
-		r[i].TxHash = txs[i].Hash()
-=======
 	for i := 0; i < len(rs); i++ {
 		// The transaction type and hash can be retrieved from the transaction itself
 		rs[i].Type = txs[i].Type()
 		rs[i].TxHash = txs[i].Hash()
->>>>>>> 8be800ff
 
 		// block location fields
 		rs[i].BlockHash = hash
