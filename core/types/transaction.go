--- conflicted
+++ resolved
@@ -249,7 +249,6 @@
 func (tx *Transaction) Type() uint8 {
 	return tx.inner.txType()
 }
-<<<<<<< HEAD
 
 // ChainId returns the EIP155 chain ID of the transaction. The return value will always be
 // non-nil. For legacy transactions which are not replay-protected, the return value is
@@ -285,13 +284,7 @@
 // To returns the recipient address of the transaction.
 // For contract-creation transactions, To returns nil.
 func (tx *Transaction) To() *common.Address {
-	// Copy the pointed-to address.
-	ito := tx.inner.to()
-	if ito == nil {
-		return nil
-	}
-	cpy := *ito
-	return &cpy
+	return copyAddressPtr(tx.inner.to())
 }
 
 // Cost returns gas * gasPrice + value.
@@ -322,74 +315,6 @@
 	return tx.inner.gasTipCap().Cmp(other.inner.gasTipCap())
 }
 
-=======
-
-// ChainId returns the EIP155 chain ID of the transaction. The return value will always be
-// non-nil. For legacy transactions which are not replay-protected, the return value is
-// zero.
-func (tx *Transaction) ChainId() *big.Int {
-	return tx.inner.chainID()
-}
-
-// Data returns the input data of the transaction.
-func (tx *Transaction) Data() []byte { return tx.inner.data() }
-
-// AccessList returns the access list of the transaction.
-func (tx *Transaction) AccessList() AccessList { return tx.inner.accessList() }
-
-// Gas returns the gas limit of the transaction.
-func (tx *Transaction) Gas() uint64 { return tx.inner.gas() }
-
-// GasPrice returns the gas price of the transaction.
-func (tx *Transaction) GasPrice() *big.Int { return new(big.Int).Set(tx.inner.gasPrice()) }
-
-// GasTipCap returns the gasTipCap per gas of the transaction.
-func (tx *Transaction) GasTipCap() *big.Int { return new(big.Int).Set(tx.inner.gasTipCap()) }
-
-// GasFeeCap returns the fee cap per gas of the transaction.
-func (tx *Transaction) GasFeeCap() *big.Int { return new(big.Int).Set(tx.inner.gasFeeCap()) }
-
-// Value returns the ether amount of the transaction.
-func (tx *Transaction) Value() *big.Int { return new(big.Int).Set(tx.inner.value()) }
-
-// Nonce returns the sender account nonce of the transaction.
-func (tx *Transaction) Nonce() uint64 { return tx.inner.nonce() }
-
-// To returns the recipient address of the transaction.
-// For contract-creation transactions, To returns nil.
-func (tx *Transaction) To() *common.Address {
-	return copyAddressPtr(tx.inner.to())
-}
-
-// Cost returns gas * gasPrice + value.
-func (tx *Transaction) Cost() *big.Int {
-	total := new(big.Int).Mul(tx.GasPrice(), new(big.Int).SetUint64(tx.Gas()))
-	total.Add(total, tx.Value())
-	return total
-}
-
-// RawSignatureValues returns the V, R, S signature values of the transaction.
-// The return values should not be modified by the caller.
-func (tx *Transaction) RawSignatureValues() (v, r, s *big.Int) {
-	return tx.inner.rawSignatureValues()
-}
-
-// GasFeeCapCmp compares the fee cap of two transactions.
-func (tx *Transaction) GasFeeCapCmp(other *Transaction) int {
-	return tx.inner.gasFeeCap().Cmp(other.inner.gasFeeCap())
-}
-
-// GasFeeCapIntCmp compares the fee cap of the transaction against the given fee cap.
-func (tx *Transaction) GasFeeCapIntCmp(other *big.Int) int {
-	return tx.inner.gasFeeCap().Cmp(other)
-}
-
-// GasTipCapCmp compares the gasTipCap of two transactions.
-func (tx *Transaction) GasTipCapCmp(other *Transaction) int {
-	return tx.inner.gasTipCap().Cmp(other.inner.gasTipCap())
-}
-
->>>>>>> 8be800ff
 // GasTipCapIntCmp compares the gasTipCap of the transaction against the given gasTipCap.
 func (tx *Transaction) GasTipCapIntCmp(other *big.Int) int {
 	return tx.inner.gasTipCap().Cmp(other)
@@ -700,9 +625,6 @@
 func (m Message) Nonce() uint64          { return m.nonce }
 func (m Message) Data() []byte           { return m.data }
 func (m Message) AccessList() AccessList { return m.accessList }
-<<<<<<< HEAD
-func (m Message) IsFake() bool           { return m.isFake }
-=======
 func (m Message) IsFake() bool           { return m.isFake }
 
 // copyAddressPtr copies an address.
@@ -712,5 +634,4 @@
 	}
 	cpy := *a
 	return &cpy
-}
->>>>>>> 8be800ff
+}