// Copyright 2019 The go-ethereum Authors
// This file is part of the go-ethereum library.
//
// The go-ethereum library is free software: you can redistribute it and/or modify
// it under the terms of the GNU Lesser General Public License as published by
// the Free Software Foundation, either version 3 of the License, or
// (at your option) any later version.
//
// The go-ethereum library is distributed in the hope that it will be useful,
// but WITHOUT ANY WARRANTY; without even the implied warranty of
// MERCHANTABILITY or FITNESS FOR A PARTICULAR PURPOSE. See the
// GNU Lesser General Public License for more details.
//
// You should have received a copy of the GNU Lesser General Public License
// along with the go-ethereum library. If not, see <http://www.gnu.org/licenses/>.

package types

import (
	"bytes"
	"math"
	"math/big"
	"reflect"
	"testing"

	"github.com/ethereum/go-ethereum/common"
	"github.com/ethereum/go-ethereum/crypto"
	"github.com/ethereum/go-ethereum/params"
	"github.com/ethereum/go-ethereum/rlp"
)

<<<<<<< HEAD
=======
var (
	legacyReceipt = &Receipt{
		Status:            ReceiptStatusFailed,
		CumulativeGasUsed: 1,
		Logs: []*Log{
			{
				Address: common.BytesToAddress([]byte{0x11}),
				Topics:  []common.Hash{common.HexToHash("dead"), common.HexToHash("beef")},
				Data:    []byte{0x01, 0x00, 0xff},
			},
			{
				Address: common.BytesToAddress([]byte{0x01, 0x11}),
				Topics:  []common.Hash{common.HexToHash("dead"), common.HexToHash("beef")},
				Data:    []byte{0x01, 0x00, 0xff},
			},
		},
	}
	accessListReceipt = &Receipt{
		Status:            ReceiptStatusFailed,
		CumulativeGasUsed: 1,
		Logs: []*Log{
			{
				Address: common.BytesToAddress([]byte{0x11}),
				Topics:  []common.Hash{common.HexToHash("dead"), common.HexToHash("beef")},
				Data:    []byte{0x01, 0x00, 0xff},
			},
			{
				Address: common.BytesToAddress([]byte{0x01, 0x11}),
				Topics:  []common.Hash{common.HexToHash("dead"), common.HexToHash("beef")},
				Data:    []byte{0x01, 0x00, 0xff},
			},
		},
		Type: AccessListTxType,
	}
	eip1559Receipt = &Receipt{
		Status:            ReceiptStatusFailed,
		CumulativeGasUsed: 1,
		Logs: []*Log{
			{
				Address: common.BytesToAddress([]byte{0x11}),
				Topics:  []common.Hash{common.HexToHash("dead"), common.HexToHash("beef")},
				Data:    []byte{0x01, 0x00, 0xff},
			},
			{
				Address: common.BytesToAddress([]byte{0x01, 0x11}),
				Topics:  []common.Hash{common.HexToHash("dead"), common.HexToHash("beef")},
				Data:    []byte{0x01, 0x00, 0xff},
			},
		},
		Type: DynamicFeeTxType,
	}
)

>>>>>>> 8be800ff
func TestDecodeEmptyTypedReceipt(t *testing.T) {
	input := []byte{0x80}
	var r Receipt
	err := rlp.DecodeBytes(input, &r)
	if err != errEmptyTypedReceipt {
		t.Fatal("wrong error:", err)
	}
}

func TestLegacyReceiptDecoding(t *testing.T) {
	tests := []struct {
		name   string
		encode func(*Receipt) ([]byte, error)
	}{
		{
			"StoredReceiptRLP",
			encodeAsStoredReceiptRLP,
		},
		{
			"V4StoredReceiptRLP",
			encodeAsV4StoredReceiptRLP,
		},
		{
			"V3StoredReceiptRLP",
			encodeAsV3StoredReceiptRLP,
		},
	}

	tx := NewTransaction(1, common.HexToAddress("0x1"), big.NewInt(1), 1, big.NewInt(1), nil)
	receipt := &Receipt{
		Status:            ReceiptStatusFailed,
		CumulativeGasUsed: 1,
		Logs: []*Log{
			{
				Address: common.BytesToAddress([]byte{0x11}),
				Topics:  []common.Hash{common.HexToHash("dead"), common.HexToHash("beef")},
				Data:    []byte{0x01, 0x00, 0xff},
			},
			{
				Address: common.BytesToAddress([]byte{0x01, 0x11}),
				Topics:  []common.Hash{common.HexToHash("dead"), common.HexToHash("beef")},
				Data:    []byte{0x01, 0x00, 0xff},
			},
		},
		TxHash:          tx.Hash(),
		ContractAddress: common.BytesToAddress([]byte{0x01, 0x11, 0x11}),
		GasUsed:         111111,
	}
	receipt.Bloom = CreateBloom(Receipts{receipt})

	for _, tc := range tests {
		t.Run(tc.name, func(t *testing.T) {
			enc, err := tc.encode(receipt)
			if err != nil {
				t.Fatalf("Error encoding receipt: %v", err)
			}
			var dec ReceiptForStorage
			if err := rlp.DecodeBytes(enc, &dec); err != nil {
				t.Fatalf("Error decoding RLP receipt: %v", err)
			}
			// Check whether all consensus fields are correct.
			if dec.Status != receipt.Status {
				t.Fatalf("Receipt status mismatch, want %v, have %v", receipt.Status, dec.Status)
			}
			if dec.CumulativeGasUsed != receipt.CumulativeGasUsed {
				t.Fatalf("Receipt CumulativeGasUsed mismatch, want %v, have %v", receipt.CumulativeGasUsed, dec.CumulativeGasUsed)
			}
			if dec.Bloom != receipt.Bloom {
				t.Fatalf("Bloom data mismatch, want %v, have %v", receipt.Bloom, dec.Bloom)
			}
			if len(dec.Logs) != len(receipt.Logs) {
				t.Fatalf("Receipt log number mismatch, want %v, have %v", len(receipt.Logs), len(dec.Logs))
			}
			for i := 0; i < len(dec.Logs); i++ {
				if dec.Logs[i].Address != receipt.Logs[i].Address {
					t.Fatalf("Receipt log %d address mismatch, want %v, have %v", i, receipt.Logs[i].Address, dec.Logs[i].Address)
				}
				if !reflect.DeepEqual(dec.Logs[i].Topics, receipt.Logs[i].Topics) {
					t.Fatalf("Receipt log %d topics mismatch, want %v, have %v", i, receipt.Logs[i].Topics, dec.Logs[i].Topics)
				}
				if !bytes.Equal(dec.Logs[i].Data, receipt.Logs[i].Data) {
					t.Fatalf("Receipt log %d data mismatch, want %v, have %v", i, receipt.Logs[i].Data, dec.Logs[i].Data)
				}
			}
		})
	}
}

func encodeAsStoredReceiptRLP(want *Receipt) ([]byte, error) {
	stored := &storedReceiptRLP{
		PostStateOrStatus: want.statusEncoding(),
		CumulativeGasUsed: want.CumulativeGasUsed,
		Logs:              make([]*LogForStorage, len(want.Logs)),
	}
	for i, log := range want.Logs {
		stored.Logs[i] = (*LogForStorage)(log)
	}
	return rlp.EncodeToBytes(stored)
}

func encodeAsV4StoredReceiptRLP(want *Receipt) ([]byte, error) {
	stored := &v4StoredReceiptRLP{
		PostStateOrStatus: want.statusEncoding(),
		CumulativeGasUsed: want.CumulativeGasUsed,
		TxHash:            want.TxHash,
		ContractAddress:   want.ContractAddress,
		Logs:              make([]*LogForStorage, len(want.Logs)),
		GasUsed:           want.GasUsed,
	}
	for i, log := range want.Logs {
		stored.Logs[i] = (*LogForStorage)(log)
	}
	return rlp.EncodeToBytes(stored)
}

func encodeAsV3StoredReceiptRLP(want *Receipt) ([]byte, error) {
	stored := &v3StoredReceiptRLP{
		PostStateOrStatus: want.statusEncoding(),
		CumulativeGasUsed: want.CumulativeGasUsed,
		Bloom:             want.Bloom,
		TxHash:            want.TxHash,
		ContractAddress:   want.ContractAddress,
		Logs:              make([]*LogForStorage, len(want.Logs)),
		GasUsed:           want.GasUsed,
	}
	for i, log := range want.Logs {
		stored.Logs[i] = (*LogForStorage)(log)
	}
	return rlp.EncodeToBytes(stored)
}

// Tests that receipt data can be correctly derived from the contextual infos
func TestDeriveFields(t *testing.T) {
	// Create a few transactions to have receipts for
	to2 := common.HexToAddress("0x2")
	to3 := common.HexToAddress("0x3")
	txs := Transactions{
		NewTx(&LegacyTx{
			Nonce:    1,
			Value:    big.NewInt(1),
			Gas:      1,
			GasPrice: big.NewInt(1),
		}),
		NewTx(&LegacyTx{
			To:       &to2,
			Nonce:    2,
			Value:    big.NewInt(2),
			Gas:      2,
			GasPrice: big.NewInt(2),
		}),
		NewTx(&AccessListTx{
			To:       &to3,
			Nonce:    3,
			Value:    big.NewInt(3),
			Gas:      3,
			GasPrice: big.NewInt(3),
		}),
	}
	// Create the corresponding receipts
	receipts := Receipts{
		&Receipt{
			Status:            ReceiptStatusFailed,
			CumulativeGasUsed: 1,
			Logs: []*Log{
				{Address: common.BytesToAddress([]byte{0x11})},
				{Address: common.BytesToAddress([]byte{0x01, 0x11})},
			},
			TxHash:          txs[0].Hash(),
			ContractAddress: common.BytesToAddress([]byte{0x01, 0x11, 0x11}),
			GasUsed:         1,
		},
		&Receipt{
			PostState:         common.Hash{2}.Bytes(),
			CumulativeGasUsed: 3,
			Logs: []*Log{
				{Address: common.BytesToAddress([]byte{0x22})},
				{Address: common.BytesToAddress([]byte{0x02, 0x22})},
			},
			TxHash:          txs[1].Hash(),
			ContractAddress: common.BytesToAddress([]byte{0x02, 0x22, 0x22}),
			GasUsed:         2,
		},
		&Receipt{
			Type:              AccessListTxType,
			PostState:         common.Hash{3}.Bytes(),
			CumulativeGasUsed: 6,
			Logs: []*Log{
				{Address: common.BytesToAddress([]byte{0x33})},
				{Address: common.BytesToAddress([]byte{0x03, 0x33})},
			},
			TxHash:          txs[2].Hash(),
			ContractAddress: common.BytesToAddress([]byte{0x03, 0x33, 0x33}),
			GasUsed:         3,
		},
	}
	// Clear all the computed fields and re-derive them
	number := big.NewInt(1)
	hash := common.BytesToHash([]byte{0x03, 0x14})

	clearComputedFieldsOnReceipts(t, receipts)
	if err := receipts.DeriveFields(params.TestChainConfig, hash, number.Uint64(), txs); err != nil {
		t.Fatalf("DeriveFields(...) = %v, want <nil>", err)
	}
	// Iterate over all the computed fields and check that they're correct
	signer := MakeSigner(params.TestChainConfig, number)

	logIndex := uint(0)
	for i := range receipts {
		if receipts[i].Type != txs[i].Type() {
			t.Errorf("receipts[%d].Type = %d, want %d", i, receipts[i].Type, txs[i].Type())
		}
		if receipts[i].TxHash != txs[i].Hash() {
			t.Errorf("receipts[%d].TxHash = %s, want %s", i, receipts[i].TxHash.String(), txs[i].Hash().String())
		}
		if receipts[i].BlockHash != hash {
			t.Errorf("receipts[%d].BlockHash = %s, want %s", i, receipts[i].BlockHash.String(), hash.String())
		}
		if receipts[i].BlockNumber.Cmp(number) != 0 {
			t.Errorf("receipts[%c].BlockNumber = %s, want %s", i, receipts[i].BlockNumber.String(), number.String())
		}
		if receipts[i].TransactionIndex != uint(i) {
			t.Errorf("receipts[%d].TransactionIndex = %d, want %d", i, receipts[i].TransactionIndex, i)
		}
		if receipts[i].GasUsed != txs[i].Gas() {
			t.Errorf("receipts[%d].GasUsed = %d, want %d", i, receipts[i].GasUsed, txs[i].Gas())
		}
		if txs[i].To() != nil && receipts[i].ContractAddress != (common.Address{}) {
			t.Errorf("receipts[%d].ContractAddress = %s, want %s", i, receipts[i].ContractAddress.String(), (common.Address{}).String())
		}
		from, _ := Sender(signer, txs[i])
		contractAddress := crypto.CreateAddress(from, txs[i].Nonce())
		if txs[i].To() == nil && receipts[i].ContractAddress != contractAddress {
			t.Errorf("receipts[%d].ContractAddress = %s, want %s", i, receipts[i].ContractAddress.String(), contractAddress.String())
		}
		for j := range receipts[i].Logs {
			if receipts[i].Logs[j].BlockNumber != number.Uint64() {
				t.Errorf("receipts[%d].Logs[%d].BlockNumber = %d, want %d", i, j, receipts[i].Logs[j].BlockNumber, number.Uint64())
			}
			if receipts[i].Logs[j].BlockHash != hash {
				t.Errorf("receipts[%d].Logs[%d].BlockHash = %s, want %s", i, j, receipts[i].Logs[j].BlockHash.String(), hash.String())
			}
			if receipts[i].Logs[j].TxHash != txs[i].Hash() {
				t.Errorf("receipts[%d].Logs[%d].TxHash = %s, want %s", i, j, receipts[i].Logs[j].TxHash.String(), txs[i].Hash().String())
			}
			if receipts[i].Logs[j].TxIndex != uint(i) {
				t.Errorf("receipts[%d].Logs[%d].TransactionIndex = %d, want %d", i, j, receipts[i].Logs[j].TxIndex, i)
			}
			if receipts[i].Logs[j].Index != logIndex {
				t.Errorf("receipts[%d].Logs[%d].Index = %d, want %d", i, j, receipts[i].Logs[j].Index, logIndex)
			}
			logIndex++
		}
	}
}

// TestTypedReceiptEncodingDecoding reproduces a flaw that existed in the receipt
// rlp decoder, which failed due to a shadowing error.
func TestTypedReceiptEncodingDecoding(t *testing.T) {
	var payload = common.FromHex("f9043eb9010c01f90108018262d4b9010000000000000000000000000000000000000000000000000000000000000000000000000000000000000000000000000000000000000000000000000000000000000000000000000000000000000000000000000000000000000000000000000000000000000000000000000000000000000000000000000000000000000000000000000000000000000000000000000000000000000000000000000000000000000000000000000000000000000000000000000000000000000000000000000000000000000000000000000000000000000000000000000000000000000000000000000000000000000000000000000000000000000000000000000000000000c0b9010c01f901080182cd14b9010000000000000000000000000000000000000000000000000000000000000000000000000000000000000000000000000000000000000000000000000000000000000000000000000000000000000000000000000000000000000000000000000000000000000000000000000000000000000000000000000000000000000000000000000000000000000000000000000000000000000000000000000000000000000000000000000000000000000000000000000000000000000000000000000000000000000000000000000000000000000000000000000000000000000000000000000000000000000000000000000000000000000000000000000000000000c0b9010d01f901090183013754b9010000000000000000000000000000000000000000000000000000000000000000000000000000000000000000000000000000000000000000000000000000000000000000000000000000000000000000000000000000000000000000000000000000000000000000000000000000000000000000000000000000000000000000000000000000000000000000000000000000000000000000000000000000000000000000000000000000000000000000000000000000000000000000000000000000000000000000000000000000000000000000000000000000000000000000000000000000000000000000000000000000000000000000000000000000000000c0b9010d01f90109018301a194b9010000000000000000000000000000000000000000000000000000000000000000000000000000000000000000000000000000000000000000000000000000000000000000000000000000000000000000000000000000000000000000000000000000000000000000000000000000000000000000000000000000000000000000000000000000000000000000000000000000000000000000000000000000000000000000000000000000000000000000000000000000000000000000000000000000000000000000000000000000000000000000000000000000000000000000000000000000000000000000000000000000000000000000000000000000000000c0")
	check := func(bundle []*Receipt) {
		t.Helper()
		for i, receipt := range bundle {
			if got, want := receipt.Type, uint8(1); got != want {
				t.Fatalf("bundle %d: got %x, want %x", i, got, want)
			}
		}
	}
	{
		var bundle []*Receipt
		rlp.DecodeBytes(payload, &bundle)
		check(bundle)
	}
	{
		var bundle []*Receipt
		r := bytes.NewReader(payload)
		s := rlp.NewStream(r, uint64(len(payload)))
		if err := s.Decode(&bundle); err != nil {
			t.Fatal(err)
		}
		check(bundle)
	}
}

<<<<<<< HEAD
=======
func TestReceiptMarshalBinary(t *testing.T) {
	// Legacy Receipt
	legacyReceipt.Bloom = CreateBloom(Receipts{legacyReceipt})
	have, err := legacyReceipt.MarshalBinary()
	if err != nil {
		t.Fatalf("marshal binary error: %v", err)
	}
	legacyReceipts := Receipts{legacyReceipt}
	buf := new(bytes.Buffer)
	legacyReceipts.EncodeIndex(0, buf)
	haveEncodeIndex := buf.Bytes()
	if !bytes.Equal(have, haveEncodeIndex) {
		t.Errorf("BinaryMarshal and EncodeIndex mismatch, got %x want %x", have, haveEncodeIndex)
	}
	buf.Reset()
	if err := legacyReceipt.EncodeRLP(buf); err != nil {
		t.Fatalf("encode rlp error: %v", err)
	}
	haveRLPEncode := buf.Bytes()
	if !bytes.Equal(have, haveRLPEncode) {
		t.Errorf("BinaryMarshal and EncodeRLP mismatch for legacy tx, got %x want %x", have, haveRLPEncode)
	}
	legacyWant := common.FromHex("f901c58001b9010000000000000010000000000000000000000000000000000000000000000000000000000000000000000000000000000000000000000000000000000000000000000000500000000000000000000000000000000000014000000000000000000000000000000000000000000000000000000000000000000000000000010000080000000000000000000004000000000000000000000000000040000000000000000000000000000800000000000000000000000000000000000000000000000000000400000000000000000000000000000000000000000000000000000000000010000000000000000000000000000000000000000000000000000000000000f8bef85d940000000000000000000000000000000000000011f842a0000000000000000000000000000000000000000000000000000000000000deada0000000000000000000000000000000000000000000000000000000000000beef830100fff85d940000000000000000000000000000000000000111f842a0000000000000000000000000000000000000000000000000000000000000deada0000000000000000000000000000000000000000000000000000000000000beef830100ff")
	if !bytes.Equal(have, legacyWant) {
		t.Errorf("encoded RLP mismatch, got %x want %x", have, legacyWant)
	}

	// 2930 Receipt
	buf.Reset()
	accessListReceipt.Bloom = CreateBloom(Receipts{accessListReceipt})
	have, err = accessListReceipt.MarshalBinary()
	if err != nil {
		t.Fatalf("marshal binary error: %v", err)
	}
	accessListReceipts := Receipts{accessListReceipt}
	accessListReceipts.EncodeIndex(0, buf)
	haveEncodeIndex = buf.Bytes()
	if !bytes.Equal(have, haveEncodeIndex) {
		t.Errorf("BinaryMarshal and EncodeIndex mismatch, got %x want %x", have, haveEncodeIndex)
	}
	accessListWant := common.FromHex("01f901c58001b9010000000000000010000000000000000000000000000000000000000000000000000000000000000000000000000000000000000000000000000000000000000000000000500000000000000000000000000000000000014000000000000000000000000000000000000000000000000000000000000000000000000000010000080000000000000000000004000000000000000000000000000040000000000000000000000000000800000000000000000000000000000000000000000000000000000400000000000000000000000000000000000000000000000000000000000010000000000000000000000000000000000000000000000000000000000000f8bef85d940000000000000000000000000000000000000011f842a0000000000000000000000000000000000000000000000000000000000000deada0000000000000000000000000000000000000000000000000000000000000beef830100fff85d940000000000000000000000000000000000000111f842a0000000000000000000000000000000000000000000000000000000000000deada0000000000000000000000000000000000000000000000000000000000000beef830100ff")
	if !bytes.Equal(have, accessListWant) {
		t.Errorf("encoded RLP mismatch, got %x want %x", have, accessListWant)
	}

	// 1559 Receipt
	buf.Reset()
	eip1559Receipt.Bloom = CreateBloom(Receipts{eip1559Receipt})
	have, err = eip1559Receipt.MarshalBinary()
	if err != nil {
		t.Fatalf("marshal binary error: %v", err)
	}
	eip1559Receipts := Receipts{eip1559Receipt}
	eip1559Receipts.EncodeIndex(0, buf)
	haveEncodeIndex = buf.Bytes()
	if !bytes.Equal(have, haveEncodeIndex) {
		t.Errorf("BinaryMarshal and EncodeIndex mismatch, got %x want %x", have, haveEncodeIndex)
	}
	eip1559Want := common.FromHex("02f901c58001b9010000000000000010000000000000000000000000000000000000000000000000000000000000000000000000000000000000000000000000000000000000000000000000500000000000000000000000000000000000014000000000000000000000000000000000000000000000000000000000000000000000000000010000080000000000000000000004000000000000000000000000000040000000000000000000000000000800000000000000000000000000000000000000000000000000000400000000000000000000000000000000000000000000000000000000000010000000000000000000000000000000000000000000000000000000000000f8bef85d940000000000000000000000000000000000000011f842a0000000000000000000000000000000000000000000000000000000000000deada0000000000000000000000000000000000000000000000000000000000000beef830100fff85d940000000000000000000000000000000000000111f842a0000000000000000000000000000000000000000000000000000000000000deada0000000000000000000000000000000000000000000000000000000000000beef830100ff")
	if !bytes.Equal(have, eip1559Want) {
		t.Errorf("encoded RLP mismatch, got %x want %x", have, eip1559Want)
	}
}

func TestReceiptUnmarshalBinary(t *testing.T) {
	// Legacy Receipt
	legacyBinary := common.FromHex("f901c58001b9010000000000000010000000000000000000000000000000000000000000000000000000000000000000000000000000000000000000000000000000000000000000000000500000000000000000000000000000000000014000000000000000000000000000000000000000000000000000000000000000000000000000010000080000000000000000000004000000000000000000000000000040000000000000000000000000000800000000000000000000000000000000000000000000000000000400000000000000000000000000000000000000000000000000000000000010000000000000000000000000000000000000000000000000000000000000f8bef85d940000000000000000000000000000000000000011f842a0000000000000000000000000000000000000000000000000000000000000deada0000000000000000000000000000000000000000000000000000000000000beef830100fff85d940000000000000000000000000000000000000111f842a0000000000000000000000000000000000000000000000000000000000000deada0000000000000000000000000000000000000000000000000000000000000beef830100ff")
	gotLegacyReceipt := new(Receipt)
	if err := gotLegacyReceipt.UnmarshalBinary(legacyBinary); err != nil {
		t.Fatalf("unmarshal binary error: %v", err)
	}
	legacyReceipt.Bloom = CreateBloom(Receipts{legacyReceipt})
	if !reflect.DeepEqual(gotLegacyReceipt, legacyReceipt) {
		t.Errorf("receipt unmarshalled from binary mismatch, got %v want %v", gotLegacyReceipt, legacyReceipt)
	}

	// 2930 Receipt
	accessListBinary := common.FromHex("01f901c58001b9010000000000000010000000000000000000000000000000000000000000000000000000000000000000000000000000000000000000000000000000000000000000000000500000000000000000000000000000000000014000000000000000000000000000000000000000000000000000000000000000000000000000010000080000000000000000000004000000000000000000000000000040000000000000000000000000000800000000000000000000000000000000000000000000000000000400000000000000000000000000000000000000000000000000000000000010000000000000000000000000000000000000000000000000000000000000f8bef85d940000000000000000000000000000000000000011f842a0000000000000000000000000000000000000000000000000000000000000deada0000000000000000000000000000000000000000000000000000000000000beef830100fff85d940000000000000000000000000000000000000111f842a0000000000000000000000000000000000000000000000000000000000000deada0000000000000000000000000000000000000000000000000000000000000beef830100ff")
	gotAccessListReceipt := new(Receipt)
	if err := gotAccessListReceipt.UnmarshalBinary(accessListBinary); err != nil {
		t.Fatalf("unmarshal binary error: %v", err)
	}
	accessListReceipt.Bloom = CreateBloom(Receipts{accessListReceipt})
	if !reflect.DeepEqual(gotAccessListReceipt, accessListReceipt) {
		t.Errorf("receipt unmarshalled from binary mismatch, got %v want %v", gotAccessListReceipt, accessListReceipt)
	}

	// 1559 Receipt
	eip1559RctBinary := common.FromHex("02f901c58001b9010000000000000010000000000000000000000000000000000000000000000000000000000000000000000000000000000000000000000000000000000000000000000000500000000000000000000000000000000000014000000000000000000000000000000000000000000000000000000000000000000000000000010000080000000000000000000004000000000000000000000000000040000000000000000000000000000800000000000000000000000000000000000000000000000000000400000000000000000000000000000000000000000000000000000000000010000000000000000000000000000000000000000000000000000000000000f8bef85d940000000000000000000000000000000000000011f842a0000000000000000000000000000000000000000000000000000000000000deada0000000000000000000000000000000000000000000000000000000000000beef830100fff85d940000000000000000000000000000000000000111f842a0000000000000000000000000000000000000000000000000000000000000deada0000000000000000000000000000000000000000000000000000000000000beef830100ff")
	got1559Receipt := new(Receipt)
	if err := got1559Receipt.UnmarshalBinary(eip1559RctBinary); err != nil {
		t.Fatalf("unmarshal binary error: %v", err)
	}
	eip1559Receipt.Bloom = CreateBloom(Receipts{eip1559Receipt})
	if !reflect.DeepEqual(got1559Receipt, eip1559Receipt) {
		t.Errorf("receipt unmarshalled from binary mismatch, got %v want %v", got1559Receipt, eip1559Receipt)
	}
}

>>>>>>> 8be800ff
func clearComputedFieldsOnReceipts(t *testing.T, receipts Receipts) {
	t.Helper()

	for _, receipt := range receipts {
		clearComputedFieldsOnReceipt(t, receipt)
	}
}

func clearComputedFieldsOnReceipt(t *testing.T, receipt *Receipt) {
	t.Helper()

	receipt.TxHash = common.Hash{}
	receipt.BlockHash = common.Hash{}
	receipt.BlockNumber = big.NewInt(math.MaxUint32)
	receipt.TransactionIndex = math.MaxUint32
	receipt.ContractAddress = common.Address{}
	receipt.GasUsed = 0

	clearComputedFieldsOnLogs(t, receipt.Logs)
}

func clearComputedFieldsOnLogs(t *testing.T, logs []*Log) {
	t.Helper()

	for _, log := range logs {
		clearComputedFieldsOnLog(t, log)
	}
}

func clearComputedFieldsOnLog(t *testing.T, log *Log) {
	t.Helper()

	log.BlockNumber = math.MaxUint32
	log.BlockHash = common.Hash{}
	log.TxHash = common.Hash{}
	log.TxIndex = math.MaxUint32
	log.Index = math.MaxUint32
}<|MERGE_RESOLUTION|>--- conflicted
+++ resolved
@@ -29,8 +29,6 @@
 	"github.com/ethereum/go-ethereum/rlp"
 )
 
-<<<<<<< HEAD
-=======
 var (
 	legacyReceipt = &Receipt{
 		Status:            ReceiptStatusFailed,
@@ -84,7 +82,6 @@
 	}
 )
 
->>>>>>> 8be800ff
 func TestDecodeEmptyTypedReceipt(t *testing.T) {
 	input := []byte{0x80}
 	var r Receipt
@@ -368,8 +365,6 @@
 	}
 }
 
-<<<<<<< HEAD
-=======
 func TestReceiptMarshalBinary(t *testing.T) {
 	// Legacy Receipt
 	legacyReceipt.Bloom = CreateBloom(Receipts{legacyReceipt})
@@ -469,7 +464,6 @@
 	}
 }
 
->>>>>>> 8be800ff
 func clearComputedFieldsOnReceipts(t *testing.T, receipts Receipts) {
 	t.Helper()
 
