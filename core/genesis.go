--- conflicted
+++ resolved
@@ -159,11 +159,7 @@
 	return SetupGenesisBlockWithOverride(db, genesis, nil)
 }
 
-<<<<<<< HEAD
-func SetupGenesisBlockWithOverride(db ethdb.Database, genesis *Genesis, overrideLondon *big.Int) (*params.ChainConfig, common.Hash, error) {
-=======
 func SetupGenesisBlockWithOverride(db ethdb.Database, genesis *Genesis, overrideArrowGlacier, overrideTerminalTotalDifficulty *big.Int) (*params.ChainConfig, common.Hash, error) {
->>>>>>> 8be800ff
 	if genesis != nil && genesis.Config == nil {
 		return params.AllEthashProtocolChanges, common.Hash{}, errGenesisNoConfig
 	}
@@ -201,15 +197,11 @@
 		}
 		return genesis.Config, block.Hash(), nil
 	}
-<<<<<<< HEAD
 	// NOTE: The `genesis` argument will be one of:
 	// - nil: if running without the `init` command and without providing a network flag (--pulsechain, --ropsten, etc..)
 	// - defaulted: when a network flag is provided (--pulsechain, --ropsten, etc..), genesis will hold the defaults
 	// - custom: if running with the `init` command supplying a custom genesis.json file, genesis will hold the file contents
 	chainId := params.MainnetChainConfig.ChainID.Uint64()
-=======
-	// Check whether the genesis block is already written.
->>>>>>> 8be800ff
 	if genesis != nil {
 		chainId = genesis.Config.ChainID.Uint64()
 		hash := genesis.ToBlock(nil).Hash()
@@ -218,20 +210,13 @@
 			return genesis.Config, hash, &GenesisMismatchError{stored, hash}
 		}
 	}
-<<<<<<< HEAD
-	// Build new chain configuration
+	// Get the existing chain configuration.
 	newcfg := genesis.configOrDefault(stored, chainId)
-	if overrideLondon != nil {
-		newcfg.LondonBlock = overrideLondon
-=======
-	// Get the existing chain configuration.
-	newcfg := genesis.configOrDefault(stored)
 	if overrideArrowGlacier != nil {
 		newcfg.ArrowGlacierBlock = overrideArrowGlacier
 	}
 	if overrideTerminalTotalDifficulty != nil {
 		newcfg.TerminalTotalDifficulty = overrideTerminalTotalDifficulty
->>>>>>> 8be800ff
 	}
 	if err := newcfg.CheckConfigForkOrder(); err != nil {
 		return newcfg, common.Hash{}, err
@@ -488,11 +473,7 @@
 	return &Genesis{
 		Config:     &config,
 		ExtraData:  append(append(make([]byte, 32), faucet[:]...), make([]byte, crypto.SignatureLength)...),
-<<<<<<< HEAD
-		GasLimit:   11500000,
-=======
 		GasLimit:   gasLimit,
->>>>>>> 8be800ff
 		BaseFee:    big.NewInt(params.InitialBaseFee),
 		Difficulty: big.NewInt(1),
 		Alloc: map[common.Address]GenesisAccount{
