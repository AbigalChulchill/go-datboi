--- conflicted
+++ resolved
@@ -48,21 +48,13 @@
 	// accountCheckRange is the upper limit of the number of accounts involved in
 	// each range check. This is a value estimated based on experience. If this
 	// value is too large, the failure rate of range prove will increase. Otherwise
-<<<<<<< HEAD
-	// the the value is too small, the efficiency of the state recovery will decrease.
-=======
 	// the value is too small, the efficiency of the state recovery will decrease.
->>>>>>> 8be800ff
 	accountCheckRange = 128
 
 	// storageCheckRange is the upper limit of the number of storage slots involved
 	// in each range check. This is a value estimated based on experience. If this
 	// value is too large, the failure rate of range prove will increase. Otherwise
-<<<<<<< HEAD
-	// the the value is too small, the efficiency of the state recovery will decrease.
-=======
 	// the value is too small, the efficiency of the state recovery will decrease.
->>>>>>> 8be800ff
 	storageCheckRange = 1024
 
 	// errMissingTrie is returned if the target trie is missing while the generation
@@ -244,8 +236,55 @@
 		key, val := result.keys[i], result.vals[i]
 		if err := callback(key, val); err != nil {
 			return err
-<<<<<<< HEAD
-		}
+		}
+		keys = append(keys, common.CopyBytes(key[len(prefix):]))
+
+		if valueConvertFn == nil {
+			vals = append(vals, common.CopyBytes(iter.Value()))
+		} else {
+			val, err := valueConvertFn(iter.Value())
+			if err != nil {
+				// Special case, the state data is corrupted (invalid slim-format account),
+				// don't abort the entire procedure directly. Instead, let the fallback
+				// generation to heal the invalid data.
+				//
+				// Here append the original value to ensure that the number of key and
+				// value are the same.
+				vals = append(vals, common.CopyBytes(iter.Value()))
+				log.Error("Failed to convert account state data", "err", err)
+			} else {
+				vals = append(vals, val)
+			}
+		}
+	}
+	// Update metrics for database iteration and merkle proving
+	if kind == "storage" {
+		snapStorageSnapReadCounter.Inc(time.Since(start).Nanoseconds())
+	} else {
+		snapAccountSnapReadCounter.Inc(time.Since(start).Nanoseconds())
+	}
+	defer func(start time.Time) {
+		if kind == "storage" {
+			snapStorageProveCounter.Inc(time.Since(start).Nanoseconds())
+		} else {
+			snapAccountProveCounter.Inc(time.Since(start).Nanoseconds())
+		}
+	}(time.Now())
+
+	// The snap state is exhausted, pass the entire key/val set for verification
+	if origin == nil && !diskMore {
+		stackTr := trie.NewStackTrie(nil)
+		for i, key := range keys {
+			stackTr.TryUpdate(key, vals[i])
+		}
+		if gotRoot := stackTr.Hash(); gotRoot != root {
+			return &proofResult{
+				keys:     keys,
+				vals:     vals,
+				proofErr: fmt.Errorf("wrong root: have %#x want %#x", gotRoot, root),
+			}, nil
+		}
+		return &proofResult{keys: keys, vals: vals}, nil
 	}
 	return nil
 }
@@ -278,8 +317,6 @@
 			// done yet.
 			diskMore = true
 			break
-=======
->>>>>>> 8be800ff
 		}
 		keys = append(keys, common.CopyBytes(key[len(prefix):]))
 
@@ -330,90 +367,6 @@
 		}
 		return &proofResult{keys: keys, vals: vals}, nil
 	}
-<<<<<<< HEAD
-=======
-	return nil
-}
-
-// proveRange proves the snapshot segment with particular prefix is "valid".
-// The iteration start point will be assigned if the iterator is restored from
-// the last interruption. Max will be assigned in order to limit the maximum
-// amount of data involved in each iteration.
-//
-// The proof result will be returned if the range proving is finished, otherwise
-// the error will be returned to abort the entire procedure.
-func (dl *diskLayer) proveRange(stats *generatorStats, root common.Hash, prefix []byte, kind string, origin []byte, max int, valueConvertFn func([]byte) ([]byte, error)) (*proofResult, error) {
-	var (
-		keys     [][]byte
-		vals     [][]byte
-		proof    = rawdb.NewMemoryDatabase()
-		diskMore = false
-	)
-	iter := dl.diskdb.NewIterator(prefix, origin)
-	defer iter.Release()
-
-	var start = time.Now()
-	for iter.Next() {
-		key := iter.Key()
-		if len(key) != len(prefix)+common.HashLength {
-			continue
-		}
-		if len(keys) == max {
-			// Break if we've reached the max size, and signal that we're not
-			// done yet.
-			diskMore = true
-			break
-		}
-		keys = append(keys, common.CopyBytes(key[len(prefix):]))
-
-		if valueConvertFn == nil {
-			vals = append(vals, common.CopyBytes(iter.Value()))
-		} else {
-			val, err := valueConvertFn(iter.Value())
-			if err != nil {
-				// Special case, the state data is corrupted (invalid slim-format account),
-				// don't abort the entire procedure directly. Instead, let the fallback
-				// generation to heal the invalid data.
-				//
-				// Here append the original value to ensure that the number of key and
-				// value are the same.
-				vals = append(vals, common.CopyBytes(iter.Value()))
-				log.Error("Failed to convert account state data", "err", err)
-			} else {
-				vals = append(vals, val)
-			}
-		}
-	}
-	// Update metrics for database iteration and merkle proving
-	if kind == "storage" {
-		snapStorageSnapReadCounter.Inc(time.Since(start).Nanoseconds())
-	} else {
-		snapAccountSnapReadCounter.Inc(time.Since(start).Nanoseconds())
-	}
-	defer func(start time.Time) {
-		if kind == "storage" {
-			snapStorageProveCounter.Inc(time.Since(start).Nanoseconds())
-		} else {
-			snapAccountProveCounter.Inc(time.Since(start).Nanoseconds())
-		}
-	}(time.Now())
-
-	// The snap state is exhausted, pass the entire key/val set for verification
-	if origin == nil && !diskMore {
-		stackTr := trie.NewStackTrie(nil)
-		for i, key := range keys {
-			stackTr.TryUpdate(key, vals[i])
-		}
-		if gotRoot := stackTr.Hash(); gotRoot != root {
-			return &proofResult{
-				keys:     keys,
-				vals:     vals,
-				proofErr: fmt.Errorf("wrong root: have %#x want %#x", gotRoot, root),
-			}, nil
-		}
-		return &proofResult{keys: keys, vals: vals}, nil
-	}
->>>>>>> 8be800ff
 	// Snap state is chunked, generate edge proofs for verification.
 	tr, err := trie.New(root, dl.triedb)
 	if err != nil {
@@ -519,7 +472,6 @@
 			meter = snapMissallStorageMeter
 		}
 		meter.Mark(1)
-<<<<<<< HEAD
 	}
 
 	// We use the snap data to build up a cache which can be used by the
@@ -532,7 +484,7 @@
 		for i, key := range result.keys {
 			snapTrie.Update(key, result.vals[i])
 		}
-		root, _ := snapTrie.Commit(nil)
+		root, _, _ := snapTrie.Commit(nil)
 		snapTrieDb.Commit(root, false, nil)
 	}
 	tr := result.tr
@@ -623,111 +575,6 @@
 	logger.Debug("Regenerated state range", "root", root, "last", hexutil.Encode(last),
 		"count", count, "created", created, "updated", updated, "untouched", untouched, "deleted", deleted)
 
-=======
-	}
-
-	// We use the snap data to build up a cache which can be used by the
-	// main account trie as a primary lookup when resolving hashes
-	var snapNodeCache ethdb.KeyValueStore
-	if len(result.keys) > 0 {
-		snapNodeCache = memorydb.New()
-		snapTrieDb := trie.NewDatabase(snapNodeCache)
-		snapTrie, _ := trie.New(common.Hash{}, snapTrieDb)
-		for i, key := range result.keys {
-			snapTrie.Update(key, result.vals[i])
-		}
-		root, _, _ := snapTrie.Commit(nil)
-		snapTrieDb.Commit(root, false, nil)
-	}
-	tr := result.tr
-	if tr == nil {
-		tr, err = trie.New(root, dl.triedb)
-		if err != nil {
-			stats.Log("Trie missing, state snapshotting paused", dl.root, dl.genMarker)
-			return false, nil, errMissingTrie
-		}
-	}
-
-	var (
-		trieMore       bool
-		nodeIt         = tr.NodeIterator(origin)
-		iter           = trie.NewIterator(nodeIt)
-		kvkeys, kvvals = result.keys, result.vals
-
-		// counters
-		count     = 0 // number of states delivered by iterator
-		created   = 0 // states created from the trie
-		updated   = 0 // states updated from the trie
-		deleted   = 0 // states not in trie, but were in snapshot
-		untouched = 0 // states already correct
-
-		// timers
-		start    = time.Now()
-		internal time.Duration
-	)
-	nodeIt.AddResolver(snapNodeCache)
-	for iter.Next() {
-		if last != nil && bytes.Compare(iter.Key, last) > 0 {
-			trieMore = true
-			break
-		}
-		count++
-		write := true
-		created++
-		for len(kvkeys) > 0 {
-			if cmp := bytes.Compare(kvkeys[0], iter.Key); cmp < 0 {
-				// delete the key
-				istart := time.Now()
-				if err := onState(kvkeys[0], nil, false, true); err != nil {
-					return false, nil, err
-				}
-				kvkeys = kvkeys[1:]
-				kvvals = kvvals[1:]
-				deleted++
-				internal += time.Since(istart)
-				continue
-			} else if cmp == 0 {
-				// the snapshot key can be overwritten
-				created--
-				if write = !bytes.Equal(kvvals[0], iter.Value); write {
-					updated++
-				} else {
-					untouched++
-				}
-				kvkeys = kvkeys[1:]
-				kvvals = kvvals[1:]
-			}
-			break
-		}
-		istart := time.Now()
-		if err := onState(iter.Key, iter.Value, write, false); err != nil {
-			return false, nil, err
-		}
-		internal += time.Since(istart)
-	}
-	if iter.Err != nil {
-		return false, nil, iter.Err
-	}
-	// Delete all stale snapshot states remaining
-	istart := time.Now()
-	for _, key := range kvkeys {
-		if err := onState(key, nil, false, true); err != nil {
-			return false, nil, err
-		}
-		deleted += 1
-	}
-	internal += time.Since(istart)
-
-	// Update metrics for counting trie iteration
-	if kind == "storage" {
-		snapStorageTrieReadCounter.Inc((time.Since(start) - internal).Nanoseconds())
-	} else {
-		snapAccountTrieReadCounter.Inc((time.Since(start) - internal).Nanoseconds())
-	}
-	logger.Debug("Regenerated state range", "root", root, "last", hexutil.Encode(last),
-		"count", count, "created", created, "updated", updated, "untouched", untouched, "deleted", deleted)
-
->>>>>>> 8be800ff
 	// If there are either more trie items, or there are more snap items
 	// (in the next segment), then we need to keep working
 	return !trieMore && !result.diskMore, last, nil
@@ -761,15 +608,12 @@
 		default:
 		}
 		if batch.ValueSize() > ethdb.IdealBatchSize || abort != nil {
-<<<<<<< HEAD
-=======
 			if bytes.Compare(currentLocation, dl.genMarker) < 0 {
 				log.Error("Snapshot generator went backwards",
 					"currentLocation", fmt.Sprintf("%x", currentLocation),
 					"genMarker", fmt.Sprintf("%x", dl.genMarker))
 			}
 
->>>>>>> 8be800ff
 			// Flush out the batch anyway no matter it's empty or not.
 			// It's possible that all the states are recovered and the
 			// generation indeed makes progress.
@@ -779,7 +623,6 @@
 				return err
 			}
 			batch.Reset()
-<<<<<<< HEAD
 
 			dl.lock.Lock()
 			dl.genMarker = currentLocation
@@ -797,25 +640,6 @@
 		return nil
 	}
 
-=======
-
-			dl.lock.Lock()
-			dl.genMarker = currentLocation
-			dl.lock.Unlock()
-
-			if abort != nil {
-				stats.Log("Aborting state snapshot generation", dl.root, currentLocation)
-				return errors.New("aborted")
-			}
-		}
-		if time.Since(logged) > 8*time.Second {
-			stats.Log("Generating state snapshot", dl.root, currentLocation)
-			logged = time.Now()
-		}
-		return nil
-	}
-
->>>>>>> 8be800ff
 	onAccount := func(key []byte, val []byte, write bool, delete bool) error {
 		var (
 			start       = time.Now()
@@ -864,12 +688,6 @@
 			stats.storage += common.StorageSize(1 + common.HashLength + dataLen)
 			stats.accounts++
 		}
-<<<<<<< HEAD
-		// If we've exceeded our batch allowance or termination was requested, flush to disk
-		if err := checkAndFlush(accountHash[:]); err != nil {
-			return err
-		}
-=======
 		marker := accountHash[:]
 		// If the snap generation goes here after interrupted, genMarker may go backward
 		// when last genMarker is consisted of accountHash and storageHash
@@ -880,7 +698,6 @@
 		if err := checkAndFlush(marker); err != nil {
 			return err
 		}
->>>>>>> 8be800ff
 		// If the iterated account is the contract, create a further loop to
 		// verify or regenerate the contract storage.
 		if acc.Root == emptyRoot {
