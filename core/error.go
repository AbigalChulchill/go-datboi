--- conflicted
+++ resolved
@@ -31,15 +31,10 @@
 
 	// ErrNoGenesis is returned when there is no Genesis Block.
 	ErrNoGenesis = errors.New("genesis not found in chain")
-<<<<<<< HEAD
-)
-
-=======
 
 	errSideChainReceipts = errors.New("side blocks can't be accepted as ancient chain data")
 )
 
->>>>>>> 8be800ff
 // List of evm-call-message pre-checking errors. All state transition messages will
 // be pre-checked before execution. If any invalidation detected, the corresponding
 // error should be returned which is defined here.
@@ -56,13 +51,10 @@
 	// next one expected based on the local chain.
 	ErrNonceTooHigh = errors.New("nonce too high")
 
-<<<<<<< HEAD
-=======
 	// ErrNonceMax is returned if the nonce of a transaction sender account has
 	// maximum allowed value and would become invalid if incremented.
 	ErrNonceMax = errors.New("nonce has max value")
 
->>>>>>> 8be800ff
 	// ErrGasLimitReached is returned by the gas pool if the amount of gas required
 	// by a transaction is higher than what's left in the block.
 	ErrGasLimitReached = errors.New("gas limit reached")
