// Copyright 2017 The go-ethereum Authors
// This file is part of the go-ethereum library.
//
// The go-ethereum library is free software: you can redistribute it and/or modify
// it under the terms of the GNU Lesser General Public License as published by
// the Free Software Foundation, either version 3 of the License, or
// (at your option) any later version.
//
// The go-ethereum library is distributed in the hope that it will be useful,
// but WITHOUT ANY WARRANTY; without even the implied warranty of
// MERCHANTABILITY or FITNESS FOR A PARTICULAR PURPOSE. See the
// GNU Lesser General Public License for more details.
//
// You should have received a copy of the GNU Lesser General Public License
// along with the go-ethereum library. If not, see <http://www.gnu.org/licenses/>.

package vm

import (
	"errors"

	"github.com/ethereum/go-ethereum/common"
	"github.com/ethereum/go-ethereum/common/math"
	"github.com/ethereum/go-ethereum/params"
)

// memoryGasCost calculates the quadratic gas for memory expansion. It does so
// only for the memory region that is expanded, not the total memory.
func memoryGasCost(mem *Memory, newMemSize uint64) (uint64, error) {
	if newMemSize == 0 {
		return 0, nil
	}
	// The maximum that will fit in a uint64 is max_word_count - 1. Anything above
	// that will result in an overflow. Additionally, a newMemSize which results in
	// a newMemSizeWords larger than 0xFFFFFFFF will cause the square operation to
	// overflow. The constant 0x1FFFFFFFE0 is the highest number that can be used
	// without overflowing the gas calculation.
	if newMemSize > 0x1FFFFFFFE0 {
		return 0, ErrGasUintOverflow
	}
	newMemSizeWords := toWordSize(newMemSize)
	newMemSize = newMemSizeWords * 32

	if newMemSize > uint64(mem.Len()) {
		square := newMemSizeWords * newMemSizeWords
		linCoef := newMemSizeWords * params.MemoryGas
		quadCoef := square / params.QuadCoeffDiv
		newTotalFee := linCoef + quadCoef

		fee := newTotalFee - mem.lastGasCost
		mem.lastGasCost = newTotalFee

		return fee, nil
	}
	return 0, nil
}

// memoryCopierGas creates the gas functions for the following opcodes, and takes
// the stack position of the operand which determines the size of the data to copy
// as argument:
// CALLDATACOPY (stack position 2)
// CODECOPY (stack position 2)
// EXTCODECOPY (stack position 3)
// RETURNDATACOPY (stack position 2)
func memoryCopierGas(stackpos int) gasFunc {
	return func(evm *EVM, contract *Contract, stack *Stack, mem *Memory, memorySize uint64) (uint64, error) {
		// Gas for expanding the memory
		gas, err := memoryGasCost(mem, memorySize)
		if err != nil {
			return 0, err
		}
		// And gas for copying data, charged per word at param.CopyGas
		words, overflow := stack.Back(stackpos).Uint64WithOverflow()
		if overflow {
			return 0, ErrGasUintOverflow
		}

		if words, overflow = math.SafeMul(toWordSize(words), params.CopyGas); overflow {
			return 0, ErrGasUintOverflow
		}

		if gas, overflow = math.SafeAdd(gas, words); overflow {
			return 0, ErrGasUintOverflow
		}
		return gas, nil
	}
}

var (
	gasCallDataCopy   = memoryCopierGas(2)
	gasCodeCopy       = memoryCopierGas(2)
	gasExtCodeCopy    = memoryCopierGas(3)
	gasReturnDataCopy = memoryCopierGas(2)
)

func gasSStore(evm *EVM, contract *Contract, stack *Stack, mem *Memory, memorySize uint64) (uint64, error) {
	var (
		y, x    = stack.Back(1), stack.Back(0)
		current = evm.StateDB.GetState(contract.Address(), x.Bytes32())
	)
	// The legacy gas metering only takes into consideration the current state
	// Legacy rules should be applied if we are in Petersburg (removal of EIP-1283)
	// OR Constantinople is not active
	if evm.chainRules.IsPetersburg || !evm.chainRules.IsConstantinople {
		// This checks for 3 scenario's and calculates gas accordingly:
		//
		// 1. From a zero-value address to a non-zero value         (NEW VALUE)
		// 2. From a non-zero value address to a zero-value address (DELETE)
		// 3. From a non-zero to a non-zero                         (CHANGE)
		switch {
		case current == (common.Hash{}) && y.Sign() != 0: // 0 => non 0
			return params.SstoreSetGas, nil
		case current != (common.Hash{}) && y.Sign() == 0: // non 0 => 0
			evm.StateDB.AddRefund(params.SstoreRefundGas)
			return params.SstoreClearGas, nil
		default: // non 0 => non 0 (or 0 => 0)
			return params.SstoreResetGas, nil
		}
	}
	// The new gas metering is based on net gas costs (EIP-1283):
	//
	// 1. If current value equals new value (this is a no-op), 200 gas is deducted.
	// 2. If current value does not equal new value
	//   2.1. If original value equals current value (this storage slot has not been changed by the current execution context)
	//     2.1.1. If original value is 0, 20000 gas is deducted.
	// 	   2.1.2. Otherwise, 5000 gas is deducted. If new value is 0, add 15000 gas to refund counter.
	// 	2.2. If original value does not equal current value (this storage slot is dirty), 200 gas is deducted. Apply both of the following clauses.
	// 	  2.2.1. If original value is not 0
	//       2.2.1.1. If current value is 0 (also means that new value is not 0), remove 15000 gas from refund counter. We can prove that refund counter will never go below 0.
	//       2.2.1.2. If new value is 0 (also means that current value is not 0), add 15000 gas to refund counter.
	// 	  2.2.2. If original value equals new value (this storage slot is reset)
	//       2.2.2.1. If original value is 0, add 19800 gas to refund counter.
	// 	     2.2.2.2. Otherwise, add 4800 gas to refund counter.
	value := common.Hash(y.Bytes32())
	if current == value { // noop (1)
		return params.NetSstoreNoopGas, nil
	}
	original := evm.StateDB.GetCommittedState(contract.Address(), x.Bytes32())
	if original == current {
		if original == (common.Hash{}) { // create slot (2.1.1)
			return params.NetSstoreInitGas, nil
		}
		if value == (common.Hash{}) { // delete slot (2.1.2b)
			evm.StateDB.AddRefund(params.NetSstoreClearRefund)
		}
		return params.NetSstoreCleanGas, nil // write existing slot (2.1.2)
	}
	if original != (common.Hash{}) {
		if current == (common.Hash{}) { // recreate slot (2.2.1.1)
			evm.StateDB.SubRefund(params.NetSstoreClearRefund)
		} else if value == (common.Hash{}) { // delete slot (2.2.1.2)
			evm.StateDB.AddRefund(params.NetSstoreClearRefund)
		}
	}
	if original == value {
		if original == (common.Hash{}) { // reset to original inexistent slot (2.2.2.1)
			evm.StateDB.AddRefund(params.NetSstoreResetClearRefund)
		} else { // reset to original existing slot (2.2.2.2)
			evm.StateDB.AddRefund(params.NetSstoreResetRefund)
		}
	}
	return params.NetSstoreDirtyGas, nil
}

// 0. If *gasleft* is less than or equal to 2300, fail the current call.
// 1. If current value equals new value (this is a no-op), SLOAD_GAS is deducted.
// 2. If current value does not equal new value:
//   2.1. If original value equals current value (this storage slot has not been changed by the current execution context):
//     2.1.1. If original value is 0, SSTORE_SET_GAS (20K) gas is deducted.
//     2.1.2. Otherwise, SSTORE_RESET_GAS gas is deducted. If new value is 0, add SSTORE_CLEARS_SCHEDULE to refund counter.
//   2.2. If original value does not equal current value (this storage slot is dirty), SLOAD_GAS gas is deducted. Apply both of the following clauses:
//     2.2.1. If original value is not 0:
//       2.2.1.1. If current value is 0 (also means that new value is not 0), subtract SSTORE_CLEARS_SCHEDULE gas from refund counter.
//       2.2.1.2. If new value is 0 (also means that current value is not 0), add SSTORE_CLEARS_SCHEDULE gas to refund counter.
//     2.2.2. If original value equals new value (this storage slot is reset):
//       2.2.2.1. If original value is 0, add SSTORE_SET_GAS - SLOAD_GAS to refund counter.
//       2.2.2.2. Otherwise, add SSTORE_RESET_GAS - SLOAD_GAS gas to refund counter.
func gasSStoreEIP2200(evm *EVM, contract *Contract, stack *Stack, mem *Memory, memorySize uint64) (uint64, error) {
	// If we fail the minimum gas availability invariant, fail (0)
	if contract.Gas <= params.SstoreSentryGasEIP2200 {
		return 0, errors.New("not enough gas for reentrancy sentry")
	}
	// Gas sentry honoured, do the actual gas calculation based on the stored value
	var (
		y, x    = stack.Back(1), stack.Back(0)
		current = evm.StateDB.GetState(contract.Address(), x.Bytes32())
	)
	value := common.Hash(y.Bytes32())

	if current == value { // noop (1)
		return params.SloadGasEIP2200, nil
	}
	original := evm.StateDB.GetCommittedState(contract.Address(), x.Bytes32())
	if original == current {
		if original == (common.Hash{}) { // create slot (2.1.1)
			return params.SstoreSetGasEIP2200, nil
		}
		if value == (common.Hash{}) { // delete slot (2.1.2b)
			evm.StateDB.AddRefund(params.SstoreClearsScheduleRefundEIP2200)
		}
		return params.SstoreResetGasEIP2200, nil // write existing slot (2.1.2)
	}
	if original != (common.Hash{}) {
		if current == (common.Hash{}) { // recreate slot (2.2.1.1)
			evm.StateDB.SubRefund(params.SstoreClearsScheduleRefundEIP2200)
		} else if value == (common.Hash{}) { // delete slot (2.2.1.2)
			evm.StateDB.AddRefund(params.SstoreClearsScheduleRefundEIP2200)
		}
	}
	if original == value {
		if original == (common.Hash{}) { // reset to original inexistent slot (2.2.2.1)
			evm.StateDB.AddRefund(params.SstoreSetGasEIP2200 - params.SloadGasEIP2200)
		} else { // reset to original existing slot (2.2.2.2)
			evm.StateDB.AddRefund(params.SstoreResetGasEIP2200 - params.SloadGasEIP2200)
		}
	}
	return params.SloadGasEIP2200, nil // dirty update (2.2)
}

func makeGasLog(n uint64) gasFunc {
	return func(evm *EVM, contract *Contract, stack *Stack, mem *Memory, memorySize uint64) (uint64, error) {
		requestedSize, overflow := stack.Back(1).Uint64WithOverflow()
		if overflow {
			return 0, ErrGasUintOverflow
		}

		gas, err := memoryGasCost(mem, memorySize)
		if err != nil {
			return 0, err
		}

		if gas, overflow = math.SafeAdd(gas, params.LogGas); overflow {
			return 0, ErrGasUintOverflow
		}
		if gas, overflow = math.SafeAdd(gas, n*params.LogTopicGas); overflow {
			return 0, ErrGasUintOverflow
		}

		var memorySizeGas uint64
		if memorySizeGas, overflow = math.SafeMul(requestedSize, params.LogDataGas); overflow {
			return 0, ErrGasUintOverflow
		}
		if gas, overflow = math.SafeAdd(gas, memorySizeGas); overflow {
			return 0, ErrGasUintOverflow
		}
		return gas, nil
	}
}

func gasKeccak256(evm *EVM, contract *Contract, stack *Stack, mem *Memory, memorySize uint64) (uint64, error) {
	gas, err := memoryGasCost(mem, memorySize)
	if err != nil {
		return 0, err
	}
	wordGas, overflow := stack.Back(1).Uint64WithOverflow()
	if overflow {
		return 0, ErrGasUintOverflow
	}
<<<<<<< HEAD
	if wordGas, overflow = math.SafeMul(toWordSize(wordGas), params.Sha3WordGas); overflow {
=======
	if wordGas, overflow = math.SafeMul(toWordSize(wordGas), params.Keccak256WordGas); overflow {
>>>>>>> 8be800ff
		return 0, ErrGasUintOverflow
	}
	if gas, overflow = math.SafeAdd(gas, wordGas); overflow {
		return 0, ErrGasUintOverflow
	}
	return gas, nil
}

// pureMemoryGascost is used by several operations, which aside from their
// static cost have a dynamic cost which is solely based on the memory
// expansion
func pureMemoryGascost(evm *EVM, contract *Contract, stack *Stack, mem *Memory, memorySize uint64) (uint64, error) {
	return memoryGasCost(mem, memorySize)
}

var (
	gasReturn  = pureMemoryGascost
	gasRevert  = pureMemoryGascost
	gasMLoad   = pureMemoryGascost
	gasMStore8 = pureMemoryGascost
	gasMStore  = pureMemoryGascost
	gasCreate  = pureMemoryGascost
)

func gasCreate2(evm *EVM, contract *Contract, stack *Stack, mem *Memory, memorySize uint64) (uint64, error) {
	gas, err := memoryGasCost(mem, memorySize)
	if err != nil {
		return 0, err
	}
	wordGas, overflow := stack.Back(2).Uint64WithOverflow()
	if overflow {
		return 0, ErrGasUintOverflow
	}
<<<<<<< HEAD
	if wordGas, overflow = math.SafeMul(toWordSize(wordGas), params.Sha3WordGas); overflow {
=======
	if wordGas, overflow = math.SafeMul(toWordSize(wordGas), params.Keccak256WordGas); overflow {
>>>>>>> 8be800ff
		return 0, ErrGasUintOverflow
	}
	if gas, overflow = math.SafeAdd(gas, wordGas); overflow {
		return 0, ErrGasUintOverflow
	}
	return gas, nil
}

func gasExpFrontier(evm *EVM, contract *Contract, stack *Stack, mem *Memory, memorySize uint64) (uint64, error) {
	expByteLen := uint64((stack.data[stack.len()-2].BitLen() + 7) / 8)

	var (
		gas      = expByteLen * params.ExpByteFrontier // no overflow check required. Max is 256 * ExpByte gas
		overflow bool
	)
	if gas, overflow = math.SafeAdd(gas, params.ExpGas); overflow {
		return 0, ErrGasUintOverflow
	}
	return gas, nil
}

func gasExpEIP158(evm *EVM, contract *Contract, stack *Stack, mem *Memory, memorySize uint64) (uint64, error) {
	expByteLen := uint64((stack.data[stack.len()-2].BitLen() + 7) / 8)

	var (
		gas      = expByteLen * params.ExpByteEIP158 // no overflow check required. Max is 256 * ExpByte gas
		overflow bool
	)
	if gas, overflow = math.SafeAdd(gas, params.ExpGas); overflow {
		return 0, ErrGasUintOverflow
	}
	return gas, nil
}

func gasCall(evm *EVM, contract *Contract, stack *Stack, mem *Memory, memorySize uint64) (uint64, error) {
	var (
		gas            uint64
		transfersValue = !stack.Back(2).IsZero()
		address        = common.Address(stack.Back(1).Bytes20())
	)
	if evm.chainRules.IsEIP158 {
		if transfersValue && evm.StateDB.Empty(address) {
			gas += params.CallNewAccountGas
		}
	} else if !evm.StateDB.Exist(address) {
		gas += params.CallNewAccountGas
	}
	if transfersValue {
		gas += params.CallValueTransferGas
	}
	memoryGas, err := memoryGasCost(mem, memorySize)
	if err != nil {
		return 0, err
	}
	var overflow bool
	if gas, overflow = math.SafeAdd(gas, memoryGas); overflow {
		return 0, ErrGasUintOverflow
	}

	evm.callGasTemp, err = callGas(evm.chainRules.IsEIP150, contract.Gas, gas, stack.Back(0))
	if err != nil {
		return 0, err
	}
	if gas, overflow = math.SafeAdd(gas, evm.callGasTemp); overflow {
		return 0, ErrGasUintOverflow
	}
	return gas, nil
}

func gasCallCode(evm *EVM, contract *Contract, stack *Stack, mem *Memory, memorySize uint64) (uint64, error) {
	memoryGas, err := memoryGasCost(mem, memorySize)
	if err != nil {
		return 0, err
	}
	var (
		gas      uint64
		overflow bool
	)
	if stack.Back(2).Sign() != 0 {
		gas += params.CallValueTransferGas
	}
	if gas, overflow = math.SafeAdd(gas, memoryGas); overflow {
		return 0, ErrGasUintOverflow
	}
	evm.callGasTemp, err = callGas(evm.chainRules.IsEIP150, contract.Gas, gas, stack.Back(0))
	if err != nil {
		return 0, err
	}
	if gas, overflow = math.SafeAdd(gas, evm.callGasTemp); overflow {
		return 0, ErrGasUintOverflow
	}
	return gas, nil
}

func gasDelegateCall(evm *EVM, contract *Contract, stack *Stack, mem *Memory, memorySize uint64) (uint64, error) {
	gas, err := memoryGasCost(mem, memorySize)
	if err != nil {
		return 0, err
	}
	evm.callGasTemp, err = callGas(evm.chainRules.IsEIP150, contract.Gas, gas, stack.Back(0))
	if err != nil {
		return 0, err
	}
	var overflow bool
	if gas, overflow = math.SafeAdd(gas, evm.callGasTemp); overflow {
		return 0, ErrGasUintOverflow
	}
	return gas, nil
}

func gasStaticCall(evm *EVM, contract *Contract, stack *Stack, mem *Memory, memorySize uint64) (uint64, error) {
	gas, err := memoryGasCost(mem, memorySize)
	if err != nil {
		return 0, err
	}
	evm.callGasTemp, err = callGas(evm.chainRules.IsEIP150, contract.Gas, gas, stack.Back(0))
	if err != nil {
		return 0, err
	}
	var overflow bool
	if gas, overflow = math.SafeAdd(gas, evm.callGasTemp); overflow {
		return 0, ErrGasUintOverflow
	}
	return gas, nil
}

func gasSelfdestruct(evm *EVM, contract *Contract, stack *Stack, mem *Memory, memorySize uint64) (uint64, error) {
	var gas uint64
	// EIP150 homestead gas reprice fork:
	if evm.chainRules.IsEIP150 {
		gas = params.SelfdestructGasEIP150
		var address = common.Address(stack.Back(0).Bytes20())

		if evm.chainRules.IsEIP158 {
			// if empty and transfers value
			if evm.StateDB.Empty(address) && evm.StateDB.GetBalance(contract.Address()).Sign() != 0 {
				gas += params.CreateBySelfdestructGas
			}
		} else if !evm.StateDB.Exist(address) {
			gas += params.CreateBySelfdestructGas
		}
	}

	if !evm.StateDB.HasSuicided(contract.Address()) {
		evm.StateDB.AddRefund(params.SelfdestructRefundGas)
	}
	return gas, nil
}<|MERGE_RESOLUTION|>--- conflicted
+++ resolved
@@ -256,11 +256,7 @@
 	if overflow {
 		return 0, ErrGasUintOverflow
 	}
-<<<<<<< HEAD
-	if wordGas, overflow = math.SafeMul(toWordSize(wordGas), params.Sha3WordGas); overflow {
-=======
 	if wordGas, overflow = math.SafeMul(toWordSize(wordGas), params.Keccak256WordGas); overflow {
->>>>>>> 8be800ff
 		return 0, ErrGasUintOverflow
 	}
 	if gas, overflow = math.SafeAdd(gas, wordGas); overflow {
@@ -294,11 +290,7 @@
 	if overflow {
 		return 0, ErrGasUintOverflow
 	}
-<<<<<<< HEAD
-	if wordGas, overflow = math.SafeMul(toWordSize(wordGas), params.Sha3WordGas); overflow {
-=======
 	if wordGas, overflow = math.SafeMul(toWordSize(wordGas), params.Keccak256WordGas); overflow {
->>>>>>> 8be800ff
 		return 0, ErrGasUintOverflow
 	}
 	if gas, overflow = math.SafeAdd(gas, wordGas); overflow {
