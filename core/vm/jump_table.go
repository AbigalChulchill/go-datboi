// Copyright 2015 The go-ethereum Authors
// This file is part of the go-ethereum library.
//
// The go-ethereum library is free software: you can redistribute it and/or modify
// it under the terms of the GNU Lesser General Public License as published by
// the Free Software Foundation, either version 3 of the License, or
// (at your option) any later version.
//
// The go-ethereum library is distributed in the hope that it will be useful,
// but WITHOUT ANY WARRANTY; without even the implied warranty of
// MERCHANTABILITY or FITNESS FOR A PARTICULAR PURPOSE. See the
// GNU Lesser General Public License for more details.
//
// You should have received a copy of the GNU Lesser General Public License
// along with the go-ethereum library. If not, see <http://www.gnu.org/licenses/>.

package vm

import (
<<<<<<< HEAD
=======
	"fmt"

>>>>>>> 8be800ff
	"github.com/ethereum/go-ethereum/params"
)

type (
	executionFunc func(pc *uint64, interpreter *EVMInterpreter, callContext *ScopeContext) ([]byte, error)
	gasFunc       func(*EVM, *Contract, *Stack, *Memory, uint64) (uint64, error) // last parameter is the requested memory size as a uint64
	// memorySizeFunc returns the required size, and whether the operation overflowed a uint64
	memorySizeFunc func(*Stack) (size uint64, overflow bool)
)

type operation struct {
	// execute is the operation function
	execute     executionFunc
	constantGas uint64
	dynamicGas  gasFunc
	// minStack tells how many stack items are required
	minStack int
	// maxStack specifies the max length the stack can have for this operation
	// to not overflow the stack.
	maxStack int

	// memorySize returns the memory size required for the operation
	memorySize memorySizeFunc
<<<<<<< HEAD

	halts   bool // indicates whether the operation should halt further execution
	jumps   bool // indicates whether the program counter should not increment
	writes  bool // determines whether this a state modifying operation
	reverts bool // determines whether the operation reverts state (implicitly halts)
	returns bool // determines whether the operations sets the return data content
=======
>>>>>>> 8be800ff
}

var (
	frontierInstructionSet         = newFrontierInstructionSet()
	homesteadInstructionSet        = newHomesteadInstructionSet()
	tangerineWhistleInstructionSet = newTangerineWhistleInstructionSet()
	spuriousDragonInstructionSet   = newSpuriousDragonInstructionSet()
	byzantiumInstructionSet        = newByzantiumInstructionSet()
	constantinopleInstructionSet   = newConstantinopleInstructionSet()
	istanbulInstructionSet         = newIstanbulInstructionSet()
	berlinInstructionSet           = newBerlinInstructionSet()
	londonInstructionSet           = newLondonInstructionSet()
)

// JumpTable contains the EVM opcodes supported at a given fork.
type JumpTable [256]*operation

<<<<<<< HEAD
=======
func validate(jt JumpTable) JumpTable {
	for i, op := range jt {
		if op == nil {
			panic(fmt.Sprintf("op 0x%x is not set", i))
		}
		// The interpreter has an assumption that if the memorySize function is
		// set, then the dynamicGas function is also set. This is a somewhat
		// arbitrary assumption, and can be removed if we need to -- but it
		// allows us to avoid a condition check. As long as we have that assumption
		// in there, this little sanity check prevents us from merging in a
		// change which violates it.
		if op.memorySize != nil && op.dynamicGas == nil {
			panic(fmt.Sprintf("op %v has dynamic memory but not dynamic gas", OpCode(i).String()))
		}
	}
	return jt
}

>>>>>>> 8be800ff
// newLondonInstructionSet returns the frontier, homestead, byzantium,
// contantinople, istanbul, petersburg, berlin and london instructions.
func newLondonInstructionSet() JumpTable {
	instructionSet := newBerlinInstructionSet()
	enable3529(&instructionSet) // EIP-3529: Reduction in refunds https://eips.ethereum.org/EIPS/eip-3529
	enable3198(&instructionSet) // Base fee opcode https://eips.ethereum.org/EIPS/eip-3198
<<<<<<< HEAD
	return instructionSet
=======
	return validate(instructionSet)
>>>>>>> 8be800ff
}

// newBerlinInstructionSet returns the frontier, homestead, byzantium,
// contantinople, istanbul, petersburg and berlin instructions.
func newBerlinInstructionSet() JumpTable {
	instructionSet := newIstanbulInstructionSet()
	enable2929(&instructionSet) // Access lists for trie accesses https://eips.ethereum.org/EIPS/eip-2929
<<<<<<< HEAD
	return instructionSet
=======
	return validate(instructionSet)
>>>>>>> 8be800ff
}

// newIstanbulInstructionSet returns the frontier, homestead, byzantium,
// contantinople, istanbul and petersburg instructions.
func newIstanbulInstructionSet() JumpTable {
	instructionSet := newConstantinopleInstructionSet()

	enable1344(&instructionSet) // ChainID opcode - https://eips.ethereum.org/EIPS/eip-1344
	enable1884(&instructionSet) // Reprice reader opcodes - https://eips.ethereum.org/EIPS/eip-1884
	enable2200(&instructionSet) // Net metered SSTORE - https://eips.ethereum.org/EIPS/eip-2200

	return validate(instructionSet)
}

// newConstantinopleInstructionSet returns the frontier, homestead,
// byzantium and contantinople instructions.
func newConstantinopleInstructionSet() JumpTable {
	instructionSet := newByzantiumInstructionSet()
	instructionSet[SHL] = &operation{
		execute:     opSHL,
		constantGas: GasFastestStep,
		minStack:    minStack(2, 1),
		maxStack:    maxStack(2, 1),
	}
	instructionSet[SHR] = &operation{
		execute:     opSHR,
		constantGas: GasFastestStep,
		minStack:    minStack(2, 1),
		maxStack:    maxStack(2, 1),
	}
	instructionSet[SAR] = &operation{
		execute:     opSAR,
		constantGas: GasFastestStep,
		minStack:    minStack(2, 1),
		maxStack:    maxStack(2, 1),
	}
	instructionSet[EXTCODEHASH] = &operation{
		execute:     opExtCodeHash,
		constantGas: params.ExtcodeHashGasConstantinople,
		minStack:    minStack(1, 1),
		maxStack:    maxStack(1, 1),
	}
	instructionSet[CREATE2] = &operation{
		execute:     opCreate2,
		constantGas: params.Create2Gas,
		dynamicGas:  gasCreate2,
		minStack:    minStack(4, 1),
		maxStack:    maxStack(4, 1),
		memorySize:  memoryCreate2,
<<<<<<< HEAD
		writes:      true,
		returns:     true,
=======
>>>>>>> 8be800ff
	}
	return validate(instructionSet)
}

// newByzantiumInstructionSet returns the frontier, homestead and
// byzantium instructions.
func newByzantiumInstructionSet() JumpTable {
	instructionSet := newSpuriousDragonInstructionSet()
	instructionSet[STATICCALL] = &operation{
		execute:     opStaticCall,
		constantGas: params.CallGasEIP150,
		dynamicGas:  gasStaticCall,
		minStack:    minStack(6, 1),
		maxStack:    maxStack(6, 1),
		memorySize:  memoryStaticCall,
<<<<<<< HEAD
		returns:     true,
=======
>>>>>>> 8be800ff
	}
	instructionSet[RETURNDATASIZE] = &operation{
		execute:     opReturnDataSize,
		constantGas: GasQuickStep,
		minStack:    minStack(0, 1),
		maxStack:    maxStack(0, 1),
	}
	instructionSet[RETURNDATACOPY] = &operation{
		execute:     opReturnDataCopy,
		constantGas: GasFastestStep,
		dynamicGas:  gasReturnDataCopy,
		minStack:    minStack(3, 0),
		maxStack:    maxStack(3, 0),
		memorySize:  memoryReturnDataCopy,
	}
	instructionSet[REVERT] = &operation{
		execute:    opRevert,
		dynamicGas: gasRevert,
		minStack:   minStack(2, 0),
		maxStack:   maxStack(2, 0),
		memorySize: memoryRevert,
<<<<<<< HEAD
		reverts:    true,
		returns:    true,
=======
>>>>>>> 8be800ff
	}
	return validate(instructionSet)
}

// EIP 158 a.k.a Spurious Dragon
func newSpuriousDragonInstructionSet() JumpTable {
	instructionSet := newTangerineWhistleInstructionSet()
	instructionSet[EXP].dynamicGas = gasExpEIP158
	return validate(instructionSet)

}

// EIP 150 a.k.a Tangerine Whistle
func newTangerineWhistleInstructionSet() JumpTable {
	instructionSet := newHomesteadInstructionSet()
	instructionSet[BALANCE].constantGas = params.BalanceGasEIP150
	instructionSet[EXTCODESIZE].constantGas = params.ExtcodeSizeGasEIP150
	instructionSet[SLOAD].constantGas = params.SloadGasEIP150
	instructionSet[EXTCODECOPY].constantGas = params.ExtcodeCopyBaseEIP150
	instructionSet[CALL].constantGas = params.CallGasEIP150
	instructionSet[CALLCODE].constantGas = params.CallGasEIP150
	instructionSet[DELEGATECALL].constantGas = params.CallGasEIP150
	return validate(instructionSet)
}

// newHomesteadInstructionSet returns the frontier and homestead
// instructions that can be executed during the homestead phase.
func newHomesteadInstructionSet() JumpTable {
	instructionSet := newFrontierInstructionSet()
	instructionSet[DELEGATECALL] = &operation{
		execute:     opDelegateCall,
		dynamicGas:  gasDelegateCall,
		constantGas: params.CallGasFrontier,
		minStack:    minStack(6, 1),
		maxStack:    maxStack(6, 1),
		memorySize:  memoryDelegateCall,
<<<<<<< HEAD
		returns:     true,
=======
>>>>>>> 8be800ff
	}
	return validate(instructionSet)
}

// newFrontierInstructionSet returns the frontier instructions
// that can be executed during the frontier phase.
func newFrontierInstructionSet() JumpTable {
	tbl := JumpTable{
		STOP: {
			execute:     opStop,
			constantGas: 0,
			minStack:    minStack(0, 0),
			maxStack:    maxStack(0, 0),
<<<<<<< HEAD
			halts:       true,
=======
>>>>>>> 8be800ff
		},
		ADD: {
			execute:     opAdd,
			constantGas: GasFastestStep,
			minStack:    minStack(2, 1),
			maxStack:    maxStack(2, 1),
		},
		MUL: {
			execute:     opMul,
			constantGas: GasFastStep,
			minStack:    minStack(2, 1),
			maxStack:    maxStack(2, 1),
		},
		SUB: {
			execute:     opSub,
			constantGas: GasFastestStep,
			minStack:    minStack(2, 1),
			maxStack:    maxStack(2, 1),
		},
		DIV: {
			execute:     opDiv,
			constantGas: GasFastStep,
			minStack:    minStack(2, 1),
			maxStack:    maxStack(2, 1),
		},
		SDIV: {
			execute:     opSdiv,
			constantGas: GasFastStep,
			minStack:    minStack(2, 1),
			maxStack:    maxStack(2, 1),
		},
		MOD: {
			execute:     opMod,
			constantGas: GasFastStep,
			minStack:    minStack(2, 1),
			maxStack:    maxStack(2, 1),
		},
		SMOD: {
			execute:     opSmod,
			constantGas: GasFastStep,
			minStack:    minStack(2, 1),
			maxStack:    maxStack(2, 1),
		},
		ADDMOD: {
			execute:     opAddmod,
			constantGas: GasMidStep,
			minStack:    minStack(3, 1),
			maxStack:    maxStack(3, 1),
		},
		MULMOD: {
			execute:     opMulmod,
			constantGas: GasMidStep,
			minStack:    minStack(3, 1),
			maxStack:    maxStack(3, 1),
		},
		EXP: {
			execute:    opExp,
			dynamicGas: gasExpFrontier,
			minStack:   minStack(2, 1),
			maxStack:   maxStack(2, 1),
		},
		SIGNEXTEND: {
			execute:     opSignExtend,
			constantGas: GasFastStep,
			minStack:    minStack(2, 1),
			maxStack:    maxStack(2, 1),
		},
		LT: {
			execute:     opLt,
			constantGas: GasFastestStep,
			minStack:    minStack(2, 1),
			maxStack:    maxStack(2, 1),
		},
		GT: {
			execute:     opGt,
			constantGas: GasFastestStep,
			minStack:    minStack(2, 1),
			maxStack:    maxStack(2, 1),
		},
		SLT: {
			execute:     opSlt,
			constantGas: GasFastestStep,
			minStack:    minStack(2, 1),
			maxStack:    maxStack(2, 1),
		},
		SGT: {
			execute:     opSgt,
			constantGas: GasFastestStep,
			minStack:    minStack(2, 1),
			maxStack:    maxStack(2, 1),
		},
		EQ: {
			execute:     opEq,
			constantGas: GasFastestStep,
			minStack:    minStack(2, 1),
			maxStack:    maxStack(2, 1),
		},
		ISZERO: {
			execute:     opIszero,
			constantGas: GasFastestStep,
			minStack:    minStack(1, 1),
			maxStack:    maxStack(1, 1),
		},
		AND: {
			execute:     opAnd,
			constantGas: GasFastestStep,
			minStack:    minStack(2, 1),
			maxStack:    maxStack(2, 1),
		},
		XOR: {
			execute:     opXor,
			constantGas: GasFastestStep,
			minStack:    minStack(2, 1),
			maxStack:    maxStack(2, 1),
		},
		OR: {
			execute:     opOr,
			constantGas: GasFastestStep,
			minStack:    minStack(2, 1),
			maxStack:    maxStack(2, 1),
		},
		NOT: {
			execute:     opNot,
			constantGas: GasFastestStep,
			minStack:    minStack(1, 1),
			maxStack:    maxStack(1, 1),
		},
		BYTE: {
			execute:     opByte,
			constantGas: GasFastestStep,
			minStack:    minStack(2, 1),
			maxStack:    maxStack(2, 1),
		},
		KECCAK256: {
			execute:     opKeccak256,
			constantGas: params.Keccak256Gas,
			dynamicGas:  gasKeccak256,
			minStack:    minStack(2, 1),
			maxStack:    maxStack(2, 1),
<<<<<<< HEAD
			memorySize:  memorySha3,
=======
			memorySize:  memoryKeccak256,
>>>>>>> 8be800ff
		},
		ADDRESS: {
			execute:     opAddress,
			constantGas: GasQuickStep,
			minStack:    minStack(0, 1),
			maxStack:    maxStack(0, 1),
		},
		BALANCE: {
			execute:     opBalance,
			constantGas: params.BalanceGasFrontier,
			minStack:    minStack(1, 1),
			maxStack:    maxStack(1, 1),
		},
		ORIGIN: {
			execute:     opOrigin,
			constantGas: GasQuickStep,
			minStack:    minStack(0, 1),
			maxStack:    maxStack(0, 1),
		},
		CALLER: {
			execute:     opCaller,
			constantGas: GasQuickStep,
			minStack:    minStack(0, 1),
			maxStack:    maxStack(0, 1),
		},
		CALLVALUE: {
			execute:     opCallValue,
			constantGas: GasQuickStep,
			minStack:    minStack(0, 1),
			maxStack:    maxStack(0, 1),
		},
		CALLDATALOAD: {
			execute:     opCallDataLoad,
			constantGas: GasFastestStep,
			minStack:    minStack(1, 1),
			maxStack:    maxStack(1, 1),
		},
		CALLDATASIZE: {
			execute:     opCallDataSize,
			constantGas: GasQuickStep,
			minStack:    minStack(0, 1),
			maxStack:    maxStack(0, 1),
		},
		CALLDATACOPY: {
			execute:     opCallDataCopy,
			constantGas: GasFastestStep,
			dynamicGas:  gasCallDataCopy,
			minStack:    minStack(3, 0),
			maxStack:    maxStack(3, 0),
			memorySize:  memoryCallDataCopy,
		},
		CODESIZE: {
			execute:     opCodeSize,
			constantGas: GasQuickStep,
			minStack:    minStack(0, 1),
			maxStack:    maxStack(0, 1),
		},
		CODECOPY: {
			execute:     opCodeCopy,
			constantGas: GasFastestStep,
			dynamicGas:  gasCodeCopy,
			minStack:    minStack(3, 0),
			maxStack:    maxStack(3, 0),
			memorySize:  memoryCodeCopy,
		},
		GASPRICE: {
			execute:     opGasprice,
			constantGas: GasQuickStep,
			minStack:    minStack(0, 1),
			maxStack:    maxStack(0, 1),
		},
		EXTCODESIZE: {
			execute:     opExtCodeSize,
			constantGas: params.ExtcodeSizeGasFrontier,
			minStack:    minStack(1, 1),
			maxStack:    maxStack(1, 1),
		},
		EXTCODECOPY: {
			execute:     opExtCodeCopy,
			constantGas: params.ExtcodeCopyBaseFrontier,
			dynamicGas:  gasExtCodeCopy,
			minStack:    minStack(4, 0),
			maxStack:    maxStack(4, 0),
			memorySize:  memoryExtCodeCopy,
		},
		BLOCKHASH: {
			execute:     opBlockhash,
			constantGas: GasExtStep,
			minStack:    minStack(1, 1),
			maxStack:    maxStack(1, 1),
		},
		COINBASE: {
			execute:     opCoinbase,
			constantGas: GasQuickStep,
			minStack:    minStack(0, 1),
			maxStack:    maxStack(0, 1),
		},
		TIMESTAMP: {
			execute:     opTimestamp,
			constantGas: GasQuickStep,
			minStack:    minStack(0, 1),
			maxStack:    maxStack(0, 1),
		},
		NUMBER: {
			execute:     opNumber,
			constantGas: GasQuickStep,
			minStack:    minStack(0, 1),
			maxStack:    maxStack(0, 1),
		},
		DIFFICULTY: {
			execute:     opDifficulty,
			constantGas: GasQuickStep,
			minStack:    minStack(0, 1),
			maxStack:    maxStack(0, 1),
		},
		GASLIMIT: {
			execute:     opGasLimit,
			constantGas: GasQuickStep,
			minStack:    minStack(0, 1),
			maxStack:    maxStack(0, 1),
		},
		POP: {
			execute:     opPop,
			constantGas: GasQuickStep,
			minStack:    minStack(1, 0),
			maxStack:    maxStack(1, 0),
		},
		MLOAD: {
			execute:     opMload,
			constantGas: GasFastestStep,
			dynamicGas:  gasMLoad,
			minStack:    minStack(1, 1),
			maxStack:    maxStack(1, 1),
			memorySize:  memoryMLoad,
		},
		MSTORE: {
			execute:     opMstore,
			constantGas: GasFastestStep,
			dynamicGas:  gasMStore,
			minStack:    minStack(2, 0),
			maxStack:    maxStack(2, 0),
			memorySize:  memoryMStore,
		},
		MSTORE8: {
			execute:     opMstore8,
			constantGas: GasFastestStep,
			dynamicGas:  gasMStore8,
			memorySize:  memoryMStore8,
			minStack:    minStack(2, 0),
			maxStack:    maxStack(2, 0),
		},
		SLOAD: {
			execute:     opSload,
			constantGas: params.SloadGasFrontier,
			minStack:    minStack(1, 1),
			maxStack:    maxStack(1, 1),
		},
		SSTORE: {
			execute:    opSstore,
			dynamicGas: gasSStore,
			minStack:   minStack(2, 0),
			maxStack:   maxStack(2, 0),
<<<<<<< HEAD
			writes:     true,
=======
>>>>>>> 8be800ff
		},
		JUMP: {
			execute:     opJump,
			constantGas: GasMidStep,
			minStack:    minStack(1, 0),
			maxStack:    maxStack(1, 0),
<<<<<<< HEAD
			jumps:       true,
=======
>>>>>>> 8be800ff
		},
		JUMPI: {
			execute:     opJumpi,
			constantGas: GasSlowStep,
			minStack:    minStack(2, 0),
			maxStack:    maxStack(2, 0),
<<<<<<< HEAD
			jumps:       true,
=======
>>>>>>> 8be800ff
		},
		PC: {
			execute:     opPc,
			constantGas: GasQuickStep,
			minStack:    minStack(0, 1),
			maxStack:    maxStack(0, 1),
		},
		MSIZE: {
			execute:     opMsize,
			constantGas: GasQuickStep,
			minStack:    minStack(0, 1),
			maxStack:    maxStack(0, 1),
		},
		GAS: {
			execute:     opGas,
			constantGas: GasQuickStep,
			minStack:    minStack(0, 1),
			maxStack:    maxStack(0, 1),
		},
		JUMPDEST: {
			execute:     opJumpdest,
			constantGas: params.JumpdestGas,
			minStack:    minStack(0, 0),
			maxStack:    maxStack(0, 0),
		},
		PUSH1: {
			execute:     opPush1,
			constantGas: GasFastestStep,
			minStack:    minStack(0, 1),
			maxStack:    maxStack(0, 1),
		},
		PUSH2: {
			execute:     makePush(2, 2),
			constantGas: GasFastestStep,
			minStack:    minStack(0, 1),
			maxStack:    maxStack(0, 1),
		},
		PUSH3: {
			execute:     makePush(3, 3),
			constantGas: GasFastestStep,
			minStack:    minStack(0, 1),
			maxStack:    maxStack(0, 1),
		},
		PUSH4: {
			execute:     makePush(4, 4),
			constantGas: GasFastestStep,
			minStack:    minStack(0, 1),
			maxStack:    maxStack(0, 1),
		},
		PUSH5: {
			execute:     makePush(5, 5),
			constantGas: GasFastestStep,
			minStack:    minStack(0, 1),
			maxStack:    maxStack(0, 1),
		},
		PUSH6: {
			execute:     makePush(6, 6),
			constantGas: GasFastestStep,
			minStack:    minStack(0, 1),
			maxStack:    maxStack(0, 1),
		},
		PUSH7: {
			execute:     makePush(7, 7),
			constantGas: GasFastestStep,
			minStack:    minStack(0, 1),
			maxStack:    maxStack(0, 1),
		},
		PUSH8: {
			execute:     makePush(8, 8),
			constantGas: GasFastestStep,
			minStack:    minStack(0, 1),
			maxStack:    maxStack(0, 1),
		},
		PUSH9: {
			execute:     makePush(9, 9),
			constantGas: GasFastestStep,
			minStack:    minStack(0, 1),
			maxStack:    maxStack(0, 1),
		},
		PUSH10: {
			execute:     makePush(10, 10),
			constantGas: GasFastestStep,
			minStack:    minStack(0, 1),
			maxStack:    maxStack(0, 1),
		},
		PUSH11: {
			execute:     makePush(11, 11),
			constantGas: GasFastestStep,
			minStack:    minStack(0, 1),
			maxStack:    maxStack(0, 1),
		},
		PUSH12: {
			execute:     makePush(12, 12),
			constantGas: GasFastestStep,
			minStack:    minStack(0, 1),
			maxStack:    maxStack(0, 1),
		},
		PUSH13: {
			execute:     makePush(13, 13),
			constantGas: GasFastestStep,
			minStack:    minStack(0, 1),
			maxStack:    maxStack(0, 1),
		},
		PUSH14: {
			execute:     makePush(14, 14),
			constantGas: GasFastestStep,
			minStack:    minStack(0, 1),
			maxStack:    maxStack(0, 1),
		},
		PUSH15: {
			execute:     makePush(15, 15),
			constantGas: GasFastestStep,
			minStack:    minStack(0, 1),
			maxStack:    maxStack(0, 1),
		},
		PUSH16: {
			execute:     makePush(16, 16),
			constantGas: GasFastestStep,
			minStack:    minStack(0, 1),
			maxStack:    maxStack(0, 1),
		},
		PUSH17: {
			execute:     makePush(17, 17),
			constantGas: GasFastestStep,
			minStack:    minStack(0, 1),
			maxStack:    maxStack(0, 1),
		},
		PUSH18: {
			execute:     makePush(18, 18),
			constantGas: GasFastestStep,
			minStack:    minStack(0, 1),
			maxStack:    maxStack(0, 1),
		},
		PUSH19: {
			execute:     makePush(19, 19),
			constantGas: GasFastestStep,
			minStack:    minStack(0, 1),
			maxStack:    maxStack(0, 1),
		},
		PUSH20: {
			execute:     makePush(20, 20),
			constantGas: GasFastestStep,
			minStack:    minStack(0, 1),
			maxStack:    maxStack(0, 1),
		},
		PUSH21: {
			execute:     makePush(21, 21),
			constantGas: GasFastestStep,
			minStack:    minStack(0, 1),
			maxStack:    maxStack(0, 1),
		},
		PUSH22: {
			execute:     makePush(22, 22),
			constantGas: GasFastestStep,
			minStack:    minStack(0, 1),
			maxStack:    maxStack(0, 1),
		},
		PUSH23: {
			execute:     makePush(23, 23),
			constantGas: GasFastestStep,
			minStack:    minStack(0, 1),
			maxStack:    maxStack(0, 1),
		},
		PUSH24: {
			execute:     makePush(24, 24),
			constantGas: GasFastestStep,
			minStack:    minStack(0, 1),
			maxStack:    maxStack(0, 1),
		},
		PUSH25: {
			execute:     makePush(25, 25),
			constantGas: GasFastestStep,
			minStack:    minStack(0, 1),
			maxStack:    maxStack(0, 1),
		},
		PUSH26: {
			execute:     makePush(26, 26),
			constantGas: GasFastestStep,
			minStack:    minStack(0, 1),
			maxStack:    maxStack(0, 1),
		},
		PUSH27: {
			execute:     makePush(27, 27),
			constantGas: GasFastestStep,
			minStack:    minStack(0, 1),
			maxStack:    maxStack(0, 1),
		},
		PUSH28: {
			execute:     makePush(28, 28),
			constantGas: GasFastestStep,
			minStack:    minStack(0, 1),
			maxStack:    maxStack(0, 1),
		},
		PUSH29: {
			execute:     makePush(29, 29),
			constantGas: GasFastestStep,
			minStack:    minStack(0, 1),
			maxStack:    maxStack(0, 1),
		},
		PUSH30: {
			execute:     makePush(30, 30),
			constantGas: GasFastestStep,
			minStack:    minStack(0, 1),
			maxStack:    maxStack(0, 1),
		},
		PUSH31: {
			execute:     makePush(31, 31),
			constantGas: GasFastestStep,
			minStack:    minStack(0, 1),
			maxStack:    maxStack(0, 1),
		},
		PUSH32: {
			execute:     makePush(32, 32),
			constantGas: GasFastestStep,
			minStack:    minStack(0, 1),
			maxStack:    maxStack(0, 1),
		},
		DUP1: {
			execute:     makeDup(1),
			constantGas: GasFastestStep,
			minStack:    minDupStack(1),
			maxStack:    maxDupStack(1),
		},
		DUP2: {
			execute:     makeDup(2),
			constantGas: GasFastestStep,
			minStack:    minDupStack(2),
			maxStack:    maxDupStack(2),
		},
		DUP3: {
			execute:     makeDup(3),
			constantGas: GasFastestStep,
			minStack:    minDupStack(3),
			maxStack:    maxDupStack(3),
		},
		DUP4: {
			execute:     makeDup(4),
			constantGas: GasFastestStep,
			minStack:    minDupStack(4),
			maxStack:    maxDupStack(4),
		},
		DUP5: {
			execute:     makeDup(5),
			constantGas: GasFastestStep,
			minStack:    minDupStack(5),
			maxStack:    maxDupStack(5),
		},
		DUP6: {
			execute:     makeDup(6),
			constantGas: GasFastestStep,
			minStack:    minDupStack(6),
			maxStack:    maxDupStack(6),
		},
		DUP7: {
			execute:     makeDup(7),
			constantGas: GasFastestStep,
			minStack:    minDupStack(7),
			maxStack:    maxDupStack(7),
		},
		DUP8: {
			execute:     makeDup(8),
			constantGas: GasFastestStep,
			minStack:    minDupStack(8),
			maxStack:    maxDupStack(8),
		},
		DUP9: {
			execute:     makeDup(9),
			constantGas: GasFastestStep,
			minStack:    minDupStack(9),
			maxStack:    maxDupStack(9),
		},
		DUP10: {
			execute:     makeDup(10),
			constantGas: GasFastestStep,
			minStack:    minDupStack(10),
			maxStack:    maxDupStack(10),
		},
		DUP11: {
			execute:     makeDup(11),
			constantGas: GasFastestStep,
			minStack:    minDupStack(11),
			maxStack:    maxDupStack(11),
		},
		DUP12: {
			execute:     makeDup(12),
			constantGas: GasFastestStep,
			minStack:    minDupStack(12),
			maxStack:    maxDupStack(12),
		},
		DUP13: {
			execute:     makeDup(13),
			constantGas: GasFastestStep,
			minStack:    minDupStack(13),
			maxStack:    maxDupStack(13),
		},
		DUP14: {
			execute:     makeDup(14),
			constantGas: GasFastestStep,
			minStack:    minDupStack(14),
			maxStack:    maxDupStack(14),
		},
		DUP15: {
			execute:     makeDup(15),
			constantGas: GasFastestStep,
			minStack:    minDupStack(15),
			maxStack:    maxDupStack(15),
		},
		DUP16: {
			execute:     makeDup(16),
			constantGas: GasFastestStep,
			minStack:    minDupStack(16),
			maxStack:    maxDupStack(16),
		},
		SWAP1: {
			execute:     makeSwap(1),
			constantGas: GasFastestStep,
			minStack:    minSwapStack(2),
			maxStack:    maxSwapStack(2),
		},
		SWAP2: {
			execute:     makeSwap(2),
			constantGas: GasFastestStep,
			minStack:    minSwapStack(3),
			maxStack:    maxSwapStack(3),
		},
		SWAP3: {
			execute:     makeSwap(3),
			constantGas: GasFastestStep,
			minStack:    minSwapStack(4),
			maxStack:    maxSwapStack(4),
		},
		SWAP4: {
			execute:     makeSwap(4),
			constantGas: GasFastestStep,
			minStack:    minSwapStack(5),
			maxStack:    maxSwapStack(5),
		},
		SWAP5: {
			execute:     makeSwap(5),
			constantGas: GasFastestStep,
			minStack:    minSwapStack(6),
			maxStack:    maxSwapStack(6),
		},
		SWAP6: {
			execute:     makeSwap(6),
			constantGas: GasFastestStep,
			minStack:    minSwapStack(7),
			maxStack:    maxSwapStack(7),
		},
		SWAP7: {
			execute:     makeSwap(7),
			constantGas: GasFastestStep,
			minStack:    minSwapStack(8),
			maxStack:    maxSwapStack(8),
		},
		SWAP8: {
			execute:     makeSwap(8),
			constantGas: GasFastestStep,
			minStack:    minSwapStack(9),
			maxStack:    maxSwapStack(9),
		},
		SWAP9: {
			execute:     makeSwap(9),
			constantGas: GasFastestStep,
			minStack:    minSwapStack(10),
			maxStack:    maxSwapStack(10),
		},
		SWAP10: {
			execute:     makeSwap(10),
			constantGas: GasFastestStep,
			minStack:    minSwapStack(11),
			maxStack:    maxSwapStack(11),
		},
		SWAP11: {
			execute:     makeSwap(11),
			constantGas: GasFastestStep,
			minStack:    minSwapStack(12),
			maxStack:    maxSwapStack(12),
		},
		SWAP12: {
			execute:     makeSwap(12),
			constantGas: GasFastestStep,
			minStack:    minSwapStack(13),
			maxStack:    maxSwapStack(13),
		},
		SWAP13: {
			execute:     makeSwap(13),
			constantGas: GasFastestStep,
			minStack:    minSwapStack(14),
			maxStack:    maxSwapStack(14),
		},
		SWAP14: {
			execute:     makeSwap(14),
			constantGas: GasFastestStep,
			minStack:    minSwapStack(15),
			maxStack:    maxSwapStack(15),
		},
		SWAP15: {
			execute:     makeSwap(15),
			constantGas: GasFastestStep,
			minStack:    minSwapStack(16),
			maxStack:    maxSwapStack(16),
		},
		SWAP16: {
			execute:     makeSwap(16),
			constantGas: GasFastestStep,
			minStack:    minSwapStack(17),
			maxStack:    maxSwapStack(17),
		},
		LOG0: {
			execute:    makeLog(0),
			dynamicGas: makeGasLog(0),
			minStack:   minStack(2, 0),
			maxStack:   maxStack(2, 0),
			memorySize: memoryLog,
<<<<<<< HEAD
			writes:     true,
=======
>>>>>>> 8be800ff
		},
		LOG1: {
			execute:    makeLog(1),
			dynamicGas: makeGasLog(1),
			minStack:   minStack(3, 0),
			maxStack:   maxStack(3, 0),
			memorySize: memoryLog,
<<<<<<< HEAD
			writes:     true,
=======
>>>>>>> 8be800ff
		},
		LOG2: {
			execute:    makeLog(2),
			dynamicGas: makeGasLog(2),
			minStack:   minStack(4, 0),
			maxStack:   maxStack(4, 0),
			memorySize: memoryLog,
<<<<<<< HEAD
			writes:     true,
=======
>>>>>>> 8be800ff
		},
		LOG3: {
			execute:    makeLog(3),
			dynamicGas: makeGasLog(3),
			minStack:   minStack(5, 0),
			maxStack:   maxStack(5, 0),
			memorySize: memoryLog,
<<<<<<< HEAD
			writes:     true,
=======
>>>>>>> 8be800ff
		},
		LOG4: {
			execute:    makeLog(4),
			dynamicGas: makeGasLog(4),
			minStack:   minStack(6, 0),
			maxStack:   maxStack(6, 0),
			memorySize: memoryLog,
<<<<<<< HEAD
			writes:     true,
=======
>>>>>>> 8be800ff
		},
		CREATE: {
			execute:     opCreate,
			constantGas: params.CreateGas,
			dynamicGas:  gasCreate,
			minStack:    minStack(3, 1),
			maxStack:    maxStack(3, 1),
			memorySize:  memoryCreate,
<<<<<<< HEAD
			writes:      true,
			returns:     true,
=======
>>>>>>> 8be800ff
		},
		CALL: {
			execute:     opCall,
			constantGas: params.CallGasFrontier,
			dynamicGas:  gasCall,
			minStack:    minStack(7, 1),
			maxStack:    maxStack(7, 1),
			memorySize:  memoryCall,
<<<<<<< HEAD
			returns:     true,
=======
>>>>>>> 8be800ff
		},
		CALLCODE: {
			execute:     opCallCode,
			constantGas: params.CallGasFrontier,
			dynamicGas:  gasCallCode,
			minStack:    minStack(7, 1),
			maxStack:    maxStack(7, 1),
			memorySize:  memoryCall,
<<<<<<< HEAD
			returns:     true,
=======
>>>>>>> 8be800ff
		},
		RETURN: {
			execute:    opReturn,
			dynamicGas: gasReturn,
			minStack:   minStack(2, 0),
			maxStack:   maxStack(2, 0),
			memorySize: memoryReturn,
<<<<<<< HEAD
			halts:      true,
=======
>>>>>>> 8be800ff
		},
		SELFDESTRUCT: {
			execute:    opSelfdestruct,
			dynamicGas: gasSelfdestruct,
			minStack:   minStack(1, 0),
			maxStack:   maxStack(1, 0),
<<<<<<< HEAD
			halts:      true,
			writes:     true,
=======
>>>>>>> 8be800ff
		},
	}

	// Fill all unassigned slots with opUndefined.
	for i, entry := range tbl {
		if entry == nil {
			tbl[i] = &operation{execute: opUndefined, maxStack: maxStack(0, 0)}
		}
	}

	return validate(tbl)
}<|MERGE_RESOLUTION|>--- conflicted
+++ resolved
@@ -17,11 +17,8 @@
 package vm
 
 import (
-<<<<<<< HEAD
-=======
 	"fmt"
 
->>>>>>> 8be800ff
 	"github.com/ethereum/go-ethereum/params"
 )
 
@@ -45,15 +42,6 @@
 
 	// memorySize returns the memory size required for the operation
 	memorySize memorySizeFunc
-<<<<<<< HEAD
-
-	halts   bool // indicates whether the operation should halt further execution
-	jumps   bool // indicates whether the program counter should not increment
-	writes  bool // determines whether this a state modifying operation
-	reverts bool // determines whether the operation reverts state (implicitly halts)
-	returns bool // determines whether the operations sets the return data content
-=======
->>>>>>> 8be800ff
 }
 
 var (
@@ -71,8 +59,6 @@
 // JumpTable contains the EVM opcodes supported at a given fork.
 type JumpTable [256]*operation
 
-<<<<<<< HEAD
-=======
 func validate(jt JumpTable) JumpTable {
 	for i, op := range jt {
 		if op == nil {
@@ -91,18 +77,13 @@
 	return jt
 }
 
->>>>>>> 8be800ff
 // newLondonInstructionSet returns the frontier, homestead, byzantium,
 // contantinople, istanbul, petersburg, berlin and london instructions.
 func newLondonInstructionSet() JumpTable {
 	instructionSet := newBerlinInstructionSet()
 	enable3529(&instructionSet) // EIP-3529: Reduction in refunds https://eips.ethereum.org/EIPS/eip-3529
 	enable3198(&instructionSet) // Base fee opcode https://eips.ethereum.org/EIPS/eip-3198
-<<<<<<< HEAD
-	return instructionSet
-=======
 	return validate(instructionSet)
->>>>>>> 8be800ff
 }
 
 // newBerlinInstructionSet returns the frontier, homestead, byzantium,
@@ -110,11 +91,7 @@
 func newBerlinInstructionSet() JumpTable {
 	instructionSet := newIstanbulInstructionSet()
 	enable2929(&instructionSet) // Access lists for trie accesses https://eips.ethereum.org/EIPS/eip-2929
-<<<<<<< HEAD
-	return instructionSet
-=======
 	return validate(instructionSet)
->>>>>>> 8be800ff
 }
 
 // newIstanbulInstructionSet returns the frontier, homestead, byzantium,
@@ -164,11 +141,6 @@
 		minStack:    minStack(4, 1),
 		maxStack:    maxStack(4, 1),
 		memorySize:  memoryCreate2,
-<<<<<<< HEAD
-		writes:      true,
-		returns:     true,
-=======
->>>>>>> 8be800ff
 	}
 	return validate(instructionSet)
 }
@@ -184,10 +156,6 @@
 		minStack:    minStack(6, 1),
 		maxStack:    maxStack(6, 1),
 		memorySize:  memoryStaticCall,
-<<<<<<< HEAD
-		returns:     true,
-=======
->>>>>>> 8be800ff
 	}
 	instructionSet[RETURNDATASIZE] = &operation{
 		execute:     opReturnDataSize,
@@ -209,11 +177,6 @@
 		minStack:   minStack(2, 0),
 		maxStack:   maxStack(2, 0),
 		memorySize: memoryRevert,
-<<<<<<< HEAD
-		reverts:    true,
-		returns:    true,
-=======
->>>>>>> 8be800ff
 	}
 	return validate(instructionSet)
 }
@@ -250,10 +213,6 @@
 		minStack:    minStack(6, 1),
 		maxStack:    maxStack(6, 1),
 		memorySize:  memoryDelegateCall,
-<<<<<<< HEAD
-		returns:     true,
-=======
->>>>>>> 8be800ff
 	}
 	return validate(instructionSet)
 }
@@ -267,10 +226,6 @@
 			constantGas: 0,
 			minStack:    minStack(0, 0),
 			maxStack:    maxStack(0, 0),
-<<<<<<< HEAD
-			halts:       true,
-=======
->>>>>>> 8be800ff
 		},
 		ADD: {
 			execute:     opAdd,
@@ -410,11 +365,7 @@
 			dynamicGas:  gasKeccak256,
 			minStack:    minStack(2, 1),
 			maxStack:    maxStack(2, 1),
-<<<<<<< HEAD
-			memorySize:  memorySha3,
-=======
 			memorySize:  memoryKeccak256,
->>>>>>> 8be800ff
 		},
 		ADDRESS: {
 			execute:     opAddress,
@@ -577,30 +528,18 @@
 			dynamicGas: gasSStore,
 			minStack:   minStack(2, 0),
 			maxStack:   maxStack(2, 0),
-<<<<<<< HEAD
-			writes:     true,
-=======
->>>>>>> 8be800ff
 		},
 		JUMP: {
 			execute:     opJump,
 			constantGas: GasMidStep,
 			minStack:    minStack(1, 0),
 			maxStack:    maxStack(1, 0),
-<<<<<<< HEAD
-			jumps:       true,
-=======
->>>>>>> 8be800ff
 		},
 		JUMPI: {
 			execute:     opJumpi,
 			constantGas: GasSlowStep,
 			minStack:    minStack(2, 0),
 			maxStack:    maxStack(2, 0),
-<<<<<<< HEAD
-			jumps:       true,
-=======
->>>>>>> 8be800ff
 		},
 		PC: {
 			execute:     opPc,
@@ -1016,10 +955,6 @@
 			minStack:   minStack(2, 0),
 			maxStack:   maxStack(2, 0),
 			memorySize: memoryLog,
-<<<<<<< HEAD
-			writes:     true,
-=======
->>>>>>> 8be800ff
 		},
 		LOG1: {
 			execute:    makeLog(1),
@@ -1027,10 +962,6 @@
 			minStack:   minStack(3, 0),
 			maxStack:   maxStack(3, 0),
 			memorySize: memoryLog,
-<<<<<<< HEAD
-			writes:     true,
-=======
->>>>>>> 8be800ff
 		},
 		LOG2: {
 			execute:    makeLog(2),
@@ -1038,10 +969,6 @@
 			minStack:   minStack(4, 0),
 			maxStack:   maxStack(4, 0),
 			memorySize: memoryLog,
-<<<<<<< HEAD
-			writes:     true,
-=======
->>>>>>> 8be800ff
 		},
 		LOG3: {
 			execute:    makeLog(3),
@@ -1049,10 +976,6 @@
 			minStack:   minStack(5, 0),
 			maxStack:   maxStack(5, 0),
 			memorySize: memoryLog,
-<<<<<<< HEAD
-			writes:     true,
-=======
->>>>>>> 8be800ff
 		},
 		LOG4: {
 			execute:    makeLog(4),
@@ -1060,10 +983,6 @@
 			minStack:   minStack(6, 0),
 			maxStack:   maxStack(6, 0),
 			memorySize: memoryLog,
-<<<<<<< HEAD
-			writes:     true,
-=======
->>>>>>> 8be800ff
 		},
 		CREATE: {
 			execute:     opCreate,
@@ -1072,11 +991,6 @@
 			minStack:    minStack(3, 1),
 			maxStack:    maxStack(3, 1),
 			memorySize:  memoryCreate,
-<<<<<<< HEAD
-			writes:      true,
-			returns:     true,
-=======
->>>>>>> 8be800ff
 		},
 		CALL: {
 			execute:     opCall,
@@ -1085,10 +999,6 @@
 			minStack:    minStack(7, 1),
 			maxStack:    maxStack(7, 1),
 			memorySize:  memoryCall,
-<<<<<<< HEAD
-			returns:     true,
-=======
->>>>>>> 8be800ff
 		},
 		CALLCODE: {
 			execute:     opCallCode,
@@ -1097,10 +1007,6 @@
 			minStack:    minStack(7, 1),
 			maxStack:    maxStack(7, 1),
 			memorySize:  memoryCall,
-<<<<<<< HEAD
-			returns:     true,
-=======
->>>>>>> 8be800ff
 		},
 		RETURN: {
 			execute:    opReturn,
@@ -1108,21 +1014,12 @@
 			minStack:   minStack(2, 0),
 			maxStack:   maxStack(2, 0),
 			memorySize: memoryReturn,
-<<<<<<< HEAD
-			halts:      true,
-=======
->>>>>>> 8be800ff
 		},
 		SELFDESTRUCT: {
 			execute:    opSelfdestruct,
 			dynamicGas: gasSelfdestruct,
 			minStack:   minStack(1, 0),
 			maxStack:   maxStack(1, 0),
-<<<<<<< HEAD
-			halts:      true,
-			writes:     true,
-=======
->>>>>>> 8be800ff
 		},
 	}
 
