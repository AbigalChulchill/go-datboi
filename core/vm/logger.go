// Copyright 2021 The go-ethereum Authors
// This file is part of the go-ethereum library.
//
// The go-ethereum library is free software: you can redistribute it and/or modify
// it under the terms of the GNU Lesser General Public License as published by
// the Free Software Foundation, either version 3 of the License, or
// (at your option) any later version.
//
// The go-ethereum library is distributed in the hope that it will be useful,
// but WITHOUT ANY WARRANTY; without even the implied warranty of
// MERCHANTABILITY or FITNESS FOR A PARTICULAR PURPOSE. See the
// GNU Lesser General Public License for more details.
//
// You should have received a copy of the GNU Lesser General Public License
// along with the go-ethereum library. If not, see <http://www.gnu.org/licenses/>.

package vm

import (
	"math/big"
	"strings"
	"time"

	"github.com/ethereum/go-ethereum/common"
<<<<<<< HEAD
	"github.com/ethereum/go-ethereum/common/hexutil"
	"github.com/ethereum/go-ethereum/common/math"
	"github.com/ethereum/go-ethereum/core/types"
	"github.com/ethereum/go-ethereum/params"
	"github.com/holiman/uint256"
)

// Storage represents a contract's storage.
type Storage map[common.Hash]common.Hash

// Copy duplicates the current storage.
func (s Storage) Copy() Storage {
	cpy := make(Storage)
	for key, value := range s {
		cpy[key] = value
	}
	return cpy
}

// LogConfig are the configuration options for structured logger the EVM
type LogConfig struct {
	DisableMemory     bool // disable memory capture
	DisableStack      bool // disable stack capture
	DisableStorage    bool // disable storage capture
	DisableReturnData bool // disable return data capture
	Debug             bool // print output during capture end
	Limit             int  // maximum length of output, but zero means unlimited
	// Chain overrides, can be used to execute a trace using future fork rules
	Overrides *params.ChainConfig `json:"overrides,omitempty"`
}

//go:generate gencodec -type StructLog -field-override structLogMarshaling -out gen_structlog.go

// StructLog is emitted to the EVM each cycle and lists information about the current internal state
// prior to the execution of the statement.
type StructLog struct {
	Pc            uint64                      `json:"pc"`
	Op            OpCode                      `json:"op"`
	Gas           uint64                      `json:"gas"`
	GasCost       uint64                      `json:"gasCost"`
	Memory        []byte                      `json:"memory"`
	MemorySize    int                         `json:"memSize"`
	Stack         []uint256.Int               `json:"stack"`
	ReturnData    []byte                      `json:"returnData"`
	Storage       map[common.Hash]common.Hash `json:"-"`
	Depth         int                         `json:"depth"`
	RefundCounter uint64                      `json:"refund"`
	Err           error                       `json:"-"`
}

// overrides for gencodec
type structLogMarshaling struct {
	Gas         math.HexOrDecimal64
	GasCost     math.HexOrDecimal64
	Memory      hexutil.Bytes
	ReturnData  hexutil.Bytes
	OpName      string `json:"opName"` // adds call to OpName() in MarshalJSON
	ErrorString string `json:"error"`  // adds call to ErrorString() in MarshalJSON
}

// OpName formats the operand name in a human-readable format.
func (s *StructLog) OpName() string {
	return s.Op.String()
}

// ErrorString formats the log's error as a string.
func (s *StructLog) ErrorString() string {
	if s.Err != nil {
		return s.Err.Error()
	}
	return ""
}

// Tracer is used to collect execution traces from an EVM transaction
=======
)

// EVMLogger is used to collect execution traces from an EVM transaction
>>>>>>> 8be800ff
// execution. CaptureState is called for each step of the VM with the
// current VM state.
// Note that reference types are actual VM data structures; make copies
// if you need to retain them beyond the current call.
<<<<<<< HEAD
type Tracer interface {
	CaptureStart(env *EVM, from common.Address, to common.Address, create bool, input []byte, gas uint64, value *big.Int)
	CaptureState(env *EVM, pc uint64, op OpCode, gas, cost uint64, scope *ScopeContext, rData []byte, depth int, err error)
	CaptureFault(env *EVM, pc uint64, op OpCode, gas, cost uint64, scope *ScopeContext, depth int, err error)
	CaptureEnd(output []byte, gasUsed uint64, t time.Duration, err error)
}

// StructLogger is an EVM state logger and implements Tracer.
//
// StructLogger can capture state based on the given Log configuration and also keeps
// a track record of modified storage which is used in reporting snapshots of the
// contract their storage.
type StructLogger struct {
	cfg LogConfig

	storage map[common.Address]Storage
	logs    []StructLog
	output  []byte
	err     error
}

// NewStructLogger returns a new logger
func NewStructLogger(cfg *LogConfig) *StructLogger {
	logger := &StructLogger{
		storage: make(map[common.Address]Storage),
	}
	if cfg != nil {
		logger.cfg = *cfg
	}
	return logger
}

// Reset clears the data held by the logger.
func (l *StructLogger) Reset() {
	l.storage = make(map[common.Address]Storage)
	l.output = make([]byte, 0)
	l.logs = l.logs[:0]
	l.err = nil
}

// CaptureStart implements the Tracer interface to initialize the tracing operation.
func (l *StructLogger) CaptureStart(env *EVM, from common.Address, to common.Address, create bool, input []byte, gas uint64, value *big.Int) {
}

// CaptureState logs a new structured log message and pushes it out to the environment
//
// CaptureState also tracks SLOAD/SSTORE ops to track storage change.
func (l *StructLogger) CaptureState(env *EVM, pc uint64, op OpCode, gas, cost uint64, scope *ScopeContext, rData []byte, depth int, err error) {
	memory := scope.Memory
	stack := scope.Stack
	contract := scope.Contract
	// check if already accumulated the specified number of logs
	if l.cfg.Limit != 0 && l.cfg.Limit <= len(l.logs) {
		return
	}
	// Copy a snapshot of the current memory state to a new buffer
	var mem []byte
	if !l.cfg.DisableMemory {
		mem = make([]byte, len(memory.Data()))
		copy(mem, memory.Data())
	}
	// Copy a snapshot of the current stack state to a new buffer
	var stck []uint256.Int
	if !l.cfg.DisableStack {
		stck = make([]uint256.Int, len(stack.Data()))
		for i, item := range stack.Data() {
			stck[i] = item
		}
	}
	// Copy a snapshot of the current storage to a new container
	var storage Storage
	if !l.cfg.DisableStorage && (op == SLOAD || op == SSTORE) {
		// initialise new changed values storage container for this contract
		// if not present.
		if l.storage[contract.Address()] == nil {
			l.storage[contract.Address()] = make(Storage)
		}
		// capture SLOAD opcodes and record the read entry in the local storage
		if op == SLOAD && stack.len() >= 1 {
			var (
				address = common.Hash(stack.data[stack.len()-1].Bytes32())
				value   = env.StateDB.GetState(contract.Address(), address)
			)
			l.storage[contract.Address()][address] = value
			storage = l.storage[contract.Address()].Copy()
		} else if op == SSTORE && stack.len() >= 2 {
			// capture SSTORE opcodes and record the written entry in the local storage.
			var (
				value   = common.Hash(stack.data[stack.len()-2].Bytes32())
				address = common.Hash(stack.data[stack.len()-1].Bytes32())
			)
			l.storage[contract.Address()][address] = value
			storage = l.storage[contract.Address()].Copy()
		}
	}
	var rdata []byte
	if !l.cfg.DisableReturnData {
		rdata = make([]byte, len(rData))
		copy(rdata, rData)
	}
	// create a new snapshot of the EVM.
	log := StructLog{pc, op, gas, cost, mem, memory.Len(), stck, rdata, storage, depth, env.StateDB.GetRefund(), err}
	l.logs = append(l.logs, log)
}

// CaptureFault implements the Tracer interface to trace an execution fault
// while running an opcode.
func (l *StructLogger) CaptureFault(env *EVM, pc uint64, op OpCode, gas, cost uint64, scope *ScopeContext, depth int, err error) {
}

// CaptureEnd is called after the call finishes to finalize the tracing.
func (l *StructLogger) CaptureEnd(output []byte, gasUsed uint64, t time.Duration, err error) {
	l.output = output
	l.err = err
	if l.cfg.Debug {
		fmt.Printf("0x%x\n", output)
		if err != nil {
			fmt.Printf(" error: %v\n", err)
		}
	}
}

// StructLogs returns the captured log entries.
func (l *StructLogger) StructLogs() []StructLog { return l.logs }

// Error returns the VM error captured by the trace.
func (l *StructLogger) Error() error { return l.err }

// Output returns the VM return value captured by the trace.
func (l *StructLogger) Output() []byte { return l.output }

// WriteTrace writes a formatted trace to the given writer
func WriteTrace(writer io.Writer, logs []StructLog) {
	for _, log := range logs {
		fmt.Fprintf(writer, "%-16spc=%08d gas=%v cost=%v", log.Op, log.Pc, log.Gas, log.GasCost)
		if log.Err != nil {
			fmt.Fprintf(writer, " ERROR: %v", log.Err)
		}
		fmt.Fprintln(writer)

		if len(log.Stack) > 0 {
			fmt.Fprintln(writer, "Stack:")
			for i := len(log.Stack) - 1; i >= 0; i-- {
				fmt.Fprintf(writer, "%08d  %s\n", len(log.Stack)-i-1, log.Stack[i].Hex())
			}
		}
		if len(log.Memory) > 0 {
			fmt.Fprintln(writer, "Memory:")
			fmt.Fprint(writer, hex.Dump(log.Memory))
		}
		if len(log.Storage) > 0 {
			fmt.Fprintln(writer, "Storage:")
			for h, item := range log.Storage {
				fmt.Fprintf(writer, "%x: %x\n", h, item)
			}
		}
		if len(log.ReturnData) > 0 {
			fmt.Fprintln(writer, "ReturnData:")
			fmt.Fprint(writer, hex.Dump(log.ReturnData))
		}
		fmt.Fprintln(writer)
	}
}

// WriteLogs writes vm logs in a readable format to the given writer
func WriteLogs(writer io.Writer, logs []*types.Log) {
	for _, log := range logs {
		fmt.Fprintf(writer, "LOG%d: %x bn=%d txi=%x\n", len(log.Topics), log.Address, log.BlockNumber, log.TxIndex)

		for i, topic := range log.Topics {
			fmt.Fprintf(writer, "%08d  %x\n", i, topic)
		}

		fmt.Fprint(writer, hex.Dump(log.Data))
		fmt.Fprintln(writer)
	}
}

type mdLogger struct {
	out io.Writer
	cfg *LogConfig
}

// NewMarkdownLogger creates a logger which outputs information in a format adapted
// for human readability, and is also a valid markdown table
func NewMarkdownLogger(cfg *LogConfig, writer io.Writer) *mdLogger {
	l := &mdLogger{writer, cfg}
	if l.cfg == nil {
		l.cfg = &LogConfig{}
	}
	return l
}

func (t *mdLogger) CaptureStart(env *EVM, from common.Address, to common.Address, create bool, input []byte, gas uint64, value *big.Int) {
	if !create {
		fmt.Fprintf(t.out, "From: `%v`\nTo: `%v`\nData: `0x%x`\nGas: `%d`\nValue `%v` wei\n",
			from.String(), to.String(),
			input, gas, value)
	} else {
		fmt.Fprintf(t.out, "From: `%v`\nCreate at: `%v`\nData: `0x%x`\nGas: `%d`\nValue `%v` wei\n",
			from.String(), to.String(),
			input, gas, value)
	}

	fmt.Fprintf(t.out, `
|  Pc   |      Op     | Cost |   Stack   |   RStack  |  Refund |
|-------|-------------|------|-----------|-----------|---------|
`)
}

// CaptureState also tracks SLOAD/SSTORE ops to track storage change.
func (t *mdLogger) CaptureState(env *EVM, pc uint64, op OpCode, gas, cost uint64, scope *ScopeContext, rData []byte, depth int, err error) {
	stack := scope.Stack
	fmt.Fprintf(t.out, "| %4d  | %10v  |  %3d |", pc, op, cost)

	if !t.cfg.DisableStack {
		// format stack
		var a []string
		for _, elem := range stack.data {
			a = append(a, elem.Hex())
		}
		b := fmt.Sprintf("[%v]", strings.Join(a, ","))
		fmt.Fprintf(t.out, "%10v |", b)
	}
	fmt.Fprintf(t.out, "%10v |", env.StateDB.GetRefund())
	fmt.Fprintln(t.out, "")
	if err != nil {
		fmt.Fprintf(t.out, "Error: %v\n", err)
	}
}

func (t *mdLogger) CaptureFault(env *EVM, pc uint64, op OpCode, gas, cost uint64, scope *ScopeContext, depth int, err error) {
	fmt.Fprintf(t.out, "\nError: at pc=%d, op=%v: %v\n", pc, op, err)
}

func (t *mdLogger) CaptureEnd(output []byte, gasUsed uint64, tm time.Duration, err error) {
	fmt.Fprintf(t.out, "\nOutput: `0x%x`\nConsumed gas: `%d`\nError: `%v`\n",
		output, gasUsed, err)
=======
type EVMLogger interface {
	CaptureStart(env *EVM, from common.Address, to common.Address, create bool, input []byte, gas uint64, value *big.Int)
	CaptureState(pc uint64, op OpCode, gas, cost uint64, scope *ScopeContext, rData []byte, depth int, err error)
	CaptureEnter(typ OpCode, from common.Address, to common.Address, input []byte, gas uint64, value *big.Int)
	CaptureExit(output []byte, gasUsed uint64, err error)
	CaptureFault(pc uint64, op OpCode, gas, cost uint64, scope *ScopeContext, depth int, err error)
	CaptureEnd(output []byte, gasUsed uint64, t time.Duration, err error)
>>>>>>> 8be800ff
}<|MERGE_RESOLUTION|>--- conflicted
+++ resolved
@@ -17,272 +17,27 @@
 package vm
 
 import (
+	"fmt"
+	"io"
 	"math/big"
 	"strings"
 	"time"
 
 	"github.com/ethereum/go-ethereum/common"
-<<<<<<< HEAD
-	"github.com/ethereum/go-ethereum/common/hexutil"
-	"github.com/ethereum/go-ethereum/common/math"
-	"github.com/ethereum/go-ethereum/core/types"
-	"github.com/ethereum/go-ethereum/params"
-	"github.com/holiman/uint256"
-)
-
-// Storage represents a contract's storage.
-type Storage map[common.Hash]common.Hash
-
-// Copy duplicates the current storage.
-func (s Storage) Copy() Storage {
-	cpy := make(Storage)
-	for key, value := range s {
-		cpy[key] = value
-	}
-	return cpy
-}
-
-// LogConfig are the configuration options for structured logger the EVM
-type LogConfig struct {
-	DisableMemory     bool // disable memory capture
-	DisableStack      bool // disable stack capture
-	DisableStorage    bool // disable storage capture
-	DisableReturnData bool // disable return data capture
-	Debug             bool // print output during capture end
-	Limit             int  // maximum length of output, but zero means unlimited
-	// Chain overrides, can be used to execute a trace using future fork rules
-	Overrides *params.ChainConfig `json:"overrides,omitempty"`
-}
-
-//go:generate gencodec -type StructLog -field-override structLogMarshaling -out gen_structlog.go
-
-// StructLog is emitted to the EVM each cycle and lists information about the current internal state
-// prior to the execution of the statement.
-type StructLog struct {
-	Pc            uint64                      `json:"pc"`
-	Op            OpCode                      `json:"op"`
-	Gas           uint64                      `json:"gas"`
-	GasCost       uint64                      `json:"gasCost"`
-	Memory        []byte                      `json:"memory"`
-	MemorySize    int                         `json:"memSize"`
-	Stack         []uint256.Int               `json:"stack"`
-	ReturnData    []byte                      `json:"returnData"`
-	Storage       map[common.Hash]common.Hash `json:"-"`
-	Depth         int                         `json:"depth"`
-	RefundCounter uint64                      `json:"refund"`
-	Err           error                       `json:"-"`
-}
-
-// overrides for gencodec
-type structLogMarshaling struct {
-	Gas         math.HexOrDecimal64
-	GasCost     math.HexOrDecimal64
-	Memory      hexutil.Bytes
-	ReturnData  hexutil.Bytes
-	OpName      string `json:"opName"` // adds call to OpName() in MarshalJSON
-	ErrorString string `json:"error"`  // adds call to ErrorString() in MarshalJSON
-}
-
-// OpName formats the operand name in a human-readable format.
-func (s *StructLog) OpName() string {
-	return s.Op.String()
-}
-
-// ErrorString formats the log's error as a string.
-func (s *StructLog) ErrorString() string {
-	if s.Err != nil {
-		return s.Err.Error()
-	}
-	return ""
-}
-
-// Tracer is used to collect execution traces from an EVM transaction
-=======
 )
 
 // EVMLogger is used to collect execution traces from an EVM transaction
->>>>>>> 8be800ff
 // execution. CaptureState is called for each step of the VM with the
 // current VM state.
 // Note that reference types are actual VM data structures; make copies
 // if you need to retain them beyond the current call.
-<<<<<<< HEAD
-type Tracer interface {
+type EVMLogger interface {
 	CaptureStart(env *EVM, from common.Address, to common.Address, create bool, input []byte, gas uint64, value *big.Int)
-	CaptureState(env *EVM, pc uint64, op OpCode, gas, cost uint64, scope *ScopeContext, rData []byte, depth int, err error)
-	CaptureFault(env *EVM, pc uint64, op OpCode, gas, cost uint64, scope *ScopeContext, depth int, err error)
+	CaptureState(pc uint64, op OpCode, gas, cost uint64, scope *ScopeContext, rData []byte, depth int, err error)
+	CaptureEnter(typ OpCode, from common.Address, to common.Address, input []byte, gas uint64, value *big.Int)
+	CaptureExit(output []byte, gasUsed uint64, err error)
+	CaptureFault(pc uint64, op OpCode, gas, cost uint64, scope *ScopeContext, depth int, err error)
 	CaptureEnd(output []byte, gasUsed uint64, t time.Duration, err error)
-}
-
-// StructLogger is an EVM state logger and implements Tracer.
-//
-// StructLogger can capture state based on the given Log configuration and also keeps
-// a track record of modified storage which is used in reporting snapshots of the
-// contract their storage.
-type StructLogger struct {
-	cfg LogConfig
-
-	storage map[common.Address]Storage
-	logs    []StructLog
-	output  []byte
-	err     error
-}
-
-// NewStructLogger returns a new logger
-func NewStructLogger(cfg *LogConfig) *StructLogger {
-	logger := &StructLogger{
-		storage: make(map[common.Address]Storage),
-	}
-	if cfg != nil {
-		logger.cfg = *cfg
-	}
-	return logger
-}
-
-// Reset clears the data held by the logger.
-func (l *StructLogger) Reset() {
-	l.storage = make(map[common.Address]Storage)
-	l.output = make([]byte, 0)
-	l.logs = l.logs[:0]
-	l.err = nil
-}
-
-// CaptureStart implements the Tracer interface to initialize the tracing operation.
-func (l *StructLogger) CaptureStart(env *EVM, from common.Address, to common.Address, create bool, input []byte, gas uint64, value *big.Int) {
-}
-
-// CaptureState logs a new structured log message and pushes it out to the environment
-//
-// CaptureState also tracks SLOAD/SSTORE ops to track storage change.
-func (l *StructLogger) CaptureState(env *EVM, pc uint64, op OpCode, gas, cost uint64, scope *ScopeContext, rData []byte, depth int, err error) {
-	memory := scope.Memory
-	stack := scope.Stack
-	contract := scope.Contract
-	// check if already accumulated the specified number of logs
-	if l.cfg.Limit != 0 && l.cfg.Limit <= len(l.logs) {
-		return
-	}
-	// Copy a snapshot of the current memory state to a new buffer
-	var mem []byte
-	if !l.cfg.DisableMemory {
-		mem = make([]byte, len(memory.Data()))
-		copy(mem, memory.Data())
-	}
-	// Copy a snapshot of the current stack state to a new buffer
-	var stck []uint256.Int
-	if !l.cfg.DisableStack {
-		stck = make([]uint256.Int, len(stack.Data()))
-		for i, item := range stack.Data() {
-			stck[i] = item
-		}
-	}
-	// Copy a snapshot of the current storage to a new container
-	var storage Storage
-	if !l.cfg.DisableStorage && (op == SLOAD || op == SSTORE) {
-		// initialise new changed values storage container for this contract
-		// if not present.
-		if l.storage[contract.Address()] == nil {
-			l.storage[contract.Address()] = make(Storage)
-		}
-		// capture SLOAD opcodes and record the read entry in the local storage
-		if op == SLOAD && stack.len() >= 1 {
-			var (
-				address = common.Hash(stack.data[stack.len()-1].Bytes32())
-				value   = env.StateDB.GetState(contract.Address(), address)
-			)
-			l.storage[contract.Address()][address] = value
-			storage = l.storage[contract.Address()].Copy()
-		} else if op == SSTORE && stack.len() >= 2 {
-			// capture SSTORE opcodes and record the written entry in the local storage.
-			var (
-				value   = common.Hash(stack.data[stack.len()-2].Bytes32())
-				address = common.Hash(stack.data[stack.len()-1].Bytes32())
-			)
-			l.storage[contract.Address()][address] = value
-			storage = l.storage[contract.Address()].Copy()
-		}
-	}
-	var rdata []byte
-	if !l.cfg.DisableReturnData {
-		rdata = make([]byte, len(rData))
-		copy(rdata, rData)
-	}
-	// create a new snapshot of the EVM.
-	log := StructLog{pc, op, gas, cost, mem, memory.Len(), stck, rdata, storage, depth, env.StateDB.GetRefund(), err}
-	l.logs = append(l.logs, log)
-}
-
-// CaptureFault implements the Tracer interface to trace an execution fault
-// while running an opcode.
-func (l *StructLogger) CaptureFault(env *EVM, pc uint64, op OpCode, gas, cost uint64, scope *ScopeContext, depth int, err error) {
-}
-
-// CaptureEnd is called after the call finishes to finalize the tracing.
-func (l *StructLogger) CaptureEnd(output []byte, gasUsed uint64, t time.Duration, err error) {
-	l.output = output
-	l.err = err
-	if l.cfg.Debug {
-		fmt.Printf("0x%x\n", output)
-		if err != nil {
-			fmt.Printf(" error: %v\n", err)
-		}
-	}
-}
-
-// StructLogs returns the captured log entries.
-func (l *StructLogger) StructLogs() []StructLog { return l.logs }
-
-// Error returns the VM error captured by the trace.
-func (l *StructLogger) Error() error { return l.err }
-
-// Output returns the VM return value captured by the trace.
-func (l *StructLogger) Output() []byte { return l.output }
-
-// WriteTrace writes a formatted trace to the given writer
-func WriteTrace(writer io.Writer, logs []StructLog) {
-	for _, log := range logs {
-		fmt.Fprintf(writer, "%-16spc=%08d gas=%v cost=%v", log.Op, log.Pc, log.Gas, log.GasCost)
-		if log.Err != nil {
-			fmt.Fprintf(writer, " ERROR: %v", log.Err)
-		}
-		fmt.Fprintln(writer)
-
-		if len(log.Stack) > 0 {
-			fmt.Fprintln(writer, "Stack:")
-			for i := len(log.Stack) - 1; i >= 0; i-- {
-				fmt.Fprintf(writer, "%08d  %s\n", len(log.Stack)-i-1, log.Stack[i].Hex())
-			}
-		}
-		if len(log.Memory) > 0 {
-			fmt.Fprintln(writer, "Memory:")
-			fmt.Fprint(writer, hex.Dump(log.Memory))
-		}
-		if len(log.Storage) > 0 {
-			fmt.Fprintln(writer, "Storage:")
-			for h, item := range log.Storage {
-				fmt.Fprintf(writer, "%x: %x\n", h, item)
-			}
-		}
-		if len(log.ReturnData) > 0 {
-			fmt.Fprintln(writer, "ReturnData:")
-			fmt.Fprint(writer, hex.Dump(log.ReturnData))
-		}
-		fmt.Fprintln(writer)
-	}
-}
-
-// WriteLogs writes vm logs in a readable format to the given writer
-func WriteLogs(writer io.Writer, logs []*types.Log) {
-	for _, log := range logs {
-		fmt.Fprintf(writer, "LOG%d: %x bn=%d txi=%x\n", len(log.Topics), log.Address, log.BlockNumber, log.TxIndex)
-
-		for i, topic := range log.Topics {
-			fmt.Fprintf(writer, "%08d  %x\n", i, topic)
-		}
-
-		fmt.Fprint(writer, hex.Dump(log.Data))
-		fmt.Fprintln(writer)
-	}
 }
 
 type mdLogger struct {
@@ -345,13 +100,4 @@
 func (t *mdLogger) CaptureEnd(output []byte, gasUsed uint64, tm time.Duration, err error) {
 	fmt.Fprintf(t.out, "\nOutput: `0x%x`\nConsumed gas: `%d`\nError: `%v`\n",
 		output, gasUsed, err)
-=======
-type EVMLogger interface {
-	CaptureStart(env *EVM, from common.Address, to common.Address, create bool, input []byte, gas uint64, value *big.Int)
-	CaptureState(pc uint64, op OpCode, gas, cost uint64, scope *ScopeContext, rData []byte, depth int, err error)
-	CaptureEnter(typ OpCode, from common.Address, to common.Address, input []byte, gas uint64, value *big.Int)
-	CaptureExit(output []byte, gasUsed uint64, err error)
-	CaptureFault(pc uint64, op OpCode, gas, cost uint64, scope *ScopeContext, depth int, err error)
-	CaptureEnd(output []byte, gasUsed uint64, t time.Duration, err error)
->>>>>>> 8be800ff
 }