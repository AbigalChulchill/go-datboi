// Copyright 2015 The go-ethereum Authors
// This file is part of the go-ethereum library.
//
// The go-ethereum library is free software: you can redistribute it and/or modify
// it under the terms of the GNU Lesser General Public License as published by
// the Free Software Foundation, either version 3 of the License, or
// (at your option) any later version.
//
// The go-ethereum library is distributed in the hope that it will be useful,
// but WITHOUT ANY WARRANTY; without even the implied warranty of
// MERCHANTABILITY or FITNESS FOR A PARTICULAR PURPOSE. See the
// GNU Lesser General Public License for more details.
//
// You should have received a copy of the GNU Lesser General Public License
// along with the go-ethereum library. If not, see <http://www.gnu.org/licenses/>.

package vm

import (
<<<<<<< HEAD
=======
	"sync/atomic"

>>>>>>> 8be800ff
	"github.com/ethereum/go-ethereum/common"
	"github.com/ethereum/go-ethereum/core/types"
	"github.com/ethereum/go-ethereum/params"
	"github.com/holiman/uint256"
	"golang.org/x/crypto/sha3"
)

func opAdd(pc *uint64, interpreter *EVMInterpreter, scope *ScopeContext) ([]byte, error) {
	x, y := scope.Stack.pop(), scope.Stack.peek()
	y.Add(&x, y)
	return nil, nil
}

func opSub(pc *uint64, interpreter *EVMInterpreter, scope *ScopeContext) ([]byte, error) {
	x, y := scope.Stack.pop(), scope.Stack.peek()
	y.Sub(&x, y)
	return nil, nil
}

func opMul(pc *uint64, interpreter *EVMInterpreter, scope *ScopeContext) ([]byte, error) {
	x, y := scope.Stack.pop(), scope.Stack.peek()
	y.Mul(&x, y)
	return nil, nil
}

func opDiv(pc *uint64, interpreter *EVMInterpreter, scope *ScopeContext) ([]byte, error) {
	x, y := scope.Stack.pop(), scope.Stack.peek()
	y.Div(&x, y)
	return nil, nil
}

func opSdiv(pc *uint64, interpreter *EVMInterpreter, scope *ScopeContext) ([]byte, error) {
	x, y := scope.Stack.pop(), scope.Stack.peek()
	y.SDiv(&x, y)
	return nil, nil
}

func opMod(pc *uint64, interpreter *EVMInterpreter, scope *ScopeContext) ([]byte, error) {
	x, y := scope.Stack.pop(), scope.Stack.peek()
	y.Mod(&x, y)
	return nil, nil
}

func opSmod(pc *uint64, interpreter *EVMInterpreter, scope *ScopeContext) ([]byte, error) {
	x, y := scope.Stack.pop(), scope.Stack.peek()
	y.SMod(&x, y)
	return nil, nil
}

func opExp(pc *uint64, interpreter *EVMInterpreter, scope *ScopeContext) ([]byte, error) {
	base, exponent := scope.Stack.pop(), scope.Stack.peek()
	exponent.Exp(&base, exponent)
	return nil, nil
}

func opSignExtend(pc *uint64, interpreter *EVMInterpreter, scope *ScopeContext) ([]byte, error) {
	back, num := scope.Stack.pop(), scope.Stack.peek()
	num.ExtendSign(num, &back)
	return nil, nil
}

func opNot(pc *uint64, interpreter *EVMInterpreter, scope *ScopeContext) ([]byte, error) {
	x := scope.Stack.peek()
	x.Not(x)
	return nil, nil
}

func opLt(pc *uint64, interpreter *EVMInterpreter, scope *ScopeContext) ([]byte, error) {
	x, y := scope.Stack.pop(), scope.Stack.peek()
	if x.Lt(y) {
		y.SetOne()
	} else {
		y.Clear()
	}
	return nil, nil
}

func opGt(pc *uint64, interpreter *EVMInterpreter, scope *ScopeContext) ([]byte, error) {
	x, y := scope.Stack.pop(), scope.Stack.peek()
	if x.Gt(y) {
		y.SetOne()
	} else {
		y.Clear()
	}
	return nil, nil
}

func opSlt(pc *uint64, interpreter *EVMInterpreter, scope *ScopeContext) ([]byte, error) {
	x, y := scope.Stack.pop(), scope.Stack.peek()
	if x.Slt(y) {
		y.SetOne()
	} else {
		y.Clear()
	}
	return nil, nil
}

func opSgt(pc *uint64, interpreter *EVMInterpreter, scope *ScopeContext) ([]byte, error) {
	x, y := scope.Stack.pop(), scope.Stack.peek()
	if x.Sgt(y) {
		y.SetOne()
	} else {
		y.Clear()
	}
	return nil, nil
}

func opEq(pc *uint64, interpreter *EVMInterpreter, scope *ScopeContext) ([]byte, error) {
	x, y := scope.Stack.pop(), scope.Stack.peek()
	if x.Eq(y) {
		y.SetOne()
	} else {
		y.Clear()
	}
	return nil, nil
}

func opIszero(pc *uint64, interpreter *EVMInterpreter, scope *ScopeContext) ([]byte, error) {
	x := scope.Stack.peek()
	if x.IsZero() {
		x.SetOne()
	} else {
		x.Clear()
	}
	return nil, nil
}

func opAnd(pc *uint64, interpreter *EVMInterpreter, scope *ScopeContext) ([]byte, error) {
	x, y := scope.Stack.pop(), scope.Stack.peek()
	y.And(&x, y)
	return nil, nil
}

func opOr(pc *uint64, interpreter *EVMInterpreter, scope *ScopeContext) ([]byte, error) {
	x, y := scope.Stack.pop(), scope.Stack.peek()
	y.Or(&x, y)
	return nil, nil
}

func opXor(pc *uint64, interpreter *EVMInterpreter, scope *ScopeContext) ([]byte, error) {
	x, y := scope.Stack.pop(), scope.Stack.peek()
	y.Xor(&x, y)
	return nil, nil
}

func opByte(pc *uint64, interpreter *EVMInterpreter, scope *ScopeContext) ([]byte, error) {
	th, val := scope.Stack.pop(), scope.Stack.peek()
	val.Byte(&th)
	return nil, nil
}

func opAddmod(pc *uint64, interpreter *EVMInterpreter, scope *ScopeContext) ([]byte, error) {
	x, y, z := scope.Stack.pop(), scope.Stack.pop(), scope.Stack.peek()
	if z.IsZero() {
		z.Clear()
	} else {
		z.AddMod(&x, &y, z)
	}
	return nil, nil
}

func opMulmod(pc *uint64, interpreter *EVMInterpreter, scope *ScopeContext) ([]byte, error) {
	x, y, z := scope.Stack.pop(), scope.Stack.pop(), scope.Stack.peek()
	z.MulMod(&x, &y, z)
	return nil, nil
}

// opSHL implements Shift Left
// The SHL instruction (shift left) pops 2 values from the stack, first arg1 and then arg2,
// and pushes on the stack arg2 shifted to the left by arg1 number of bits.
func opSHL(pc *uint64, interpreter *EVMInterpreter, scope *ScopeContext) ([]byte, error) {
	// Note, second operand is left in the stack; accumulate result into it, and no need to push it afterwards
	shift, value := scope.Stack.pop(), scope.Stack.peek()
	if shift.LtUint64(256) {
		value.Lsh(value, uint(shift.Uint64()))
	} else {
		value.Clear()
	}
	return nil, nil
}

// opSHR implements Logical Shift Right
// The SHR instruction (logical shift right) pops 2 values from the stack, first arg1 and then arg2,
// and pushes on the stack arg2 shifted to the right by arg1 number of bits with zero fill.
func opSHR(pc *uint64, interpreter *EVMInterpreter, scope *ScopeContext) ([]byte, error) {
	// Note, second operand is left in the stack; accumulate result into it, and no need to push it afterwards
	shift, value := scope.Stack.pop(), scope.Stack.peek()
	if shift.LtUint64(256) {
		value.Rsh(value, uint(shift.Uint64()))
	} else {
		value.Clear()
	}
	return nil, nil
}

// opSAR implements Arithmetic Shift Right
// The SAR instruction (arithmetic shift right) pops 2 values from the stack, first arg1 and then arg2,
// and pushes on the stack arg2 shifted to the right by arg1 number of bits with sign extension.
func opSAR(pc *uint64, interpreter *EVMInterpreter, scope *ScopeContext) ([]byte, error) {
	shift, value := scope.Stack.pop(), scope.Stack.peek()
	if shift.GtUint64(256) {
		if value.Sign() >= 0 {
			value.Clear()
		} else {
			// Max negative shift: all bits set
			value.SetAllOne()
		}
		return nil, nil
	}
	n := uint(shift.Uint64())
	value.SRsh(value, n)
	return nil, nil
}

<<<<<<< HEAD
func opSha3(pc *uint64, interpreter *EVMInterpreter, scope *ScopeContext) ([]byte, error) {
=======
func opKeccak256(pc *uint64, interpreter *EVMInterpreter, scope *ScopeContext) ([]byte, error) {
>>>>>>> 8be800ff
	offset, size := scope.Stack.pop(), scope.Stack.peek()
	data := scope.Memory.GetPtr(int64(offset.Uint64()), int64(size.Uint64()))

	if interpreter.hasher == nil {
		interpreter.hasher = sha3.NewLegacyKeccak256().(keccakState)
	} else {
		interpreter.hasher.Reset()
	}
	interpreter.hasher.Write(data)
	interpreter.hasher.Read(interpreter.hasherBuf[:])

	evm := interpreter.evm
	if evm.Config.EnablePreimageRecording {
		evm.StateDB.AddPreimage(interpreter.hasherBuf, data)
	}

	size.SetBytes(interpreter.hasherBuf[:])
	return nil, nil
}
func opAddress(pc *uint64, interpreter *EVMInterpreter, scope *ScopeContext) ([]byte, error) {
	scope.Stack.push(new(uint256.Int).SetBytes(scope.Contract.Address().Bytes()))
	return nil, nil
}

func opBalance(pc *uint64, interpreter *EVMInterpreter, scope *ScopeContext) ([]byte, error) {
	slot := scope.Stack.peek()
	address := common.Address(slot.Bytes20())
	slot.SetFromBig(interpreter.evm.StateDB.GetBalance(address))
	return nil, nil
}

func opOrigin(pc *uint64, interpreter *EVMInterpreter, scope *ScopeContext) ([]byte, error) {
	scope.Stack.push(new(uint256.Int).SetBytes(interpreter.evm.Origin.Bytes()))
	return nil, nil
}
func opCaller(pc *uint64, interpreter *EVMInterpreter, scope *ScopeContext) ([]byte, error) {
	scope.Stack.push(new(uint256.Int).SetBytes(scope.Contract.Caller().Bytes()))
	return nil, nil
}

func opCallValue(pc *uint64, interpreter *EVMInterpreter, scope *ScopeContext) ([]byte, error) {
	v, _ := uint256.FromBig(scope.Contract.value)
	scope.Stack.push(v)
	return nil, nil
}

func opCallDataLoad(pc *uint64, interpreter *EVMInterpreter, scope *ScopeContext) ([]byte, error) {
	x := scope.Stack.peek()
	if offset, overflow := x.Uint64WithOverflow(); !overflow {
		data := getData(scope.Contract.Input, offset, 32)
		x.SetBytes(data)
	} else {
		x.Clear()
	}
	return nil, nil
}

func opCallDataSize(pc *uint64, interpreter *EVMInterpreter, scope *ScopeContext) ([]byte, error) {
	scope.Stack.push(new(uint256.Int).SetUint64(uint64(len(scope.Contract.Input))))
	return nil, nil
}

func opCallDataCopy(pc *uint64, interpreter *EVMInterpreter, scope *ScopeContext) ([]byte, error) {
	var (
		memOffset  = scope.Stack.pop()
		dataOffset = scope.Stack.pop()
		length     = scope.Stack.pop()
	)
	dataOffset64, overflow := dataOffset.Uint64WithOverflow()
	if overflow {
		dataOffset64 = 0xffffffffffffffff
	}
	// These values are checked for overflow during gas cost calculation
	memOffset64 := memOffset.Uint64()
	length64 := length.Uint64()
	scope.Memory.Set(memOffset64, length64, getData(scope.Contract.Input, dataOffset64, length64))

	return nil, nil
}

func opReturnDataSize(pc *uint64, interpreter *EVMInterpreter, scope *ScopeContext) ([]byte, error) {
	scope.Stack.push(new(uint256.Int).SetUint64(uint64(len(interpreter.returnData))))
	return nil, nil
}

func opReturnDataCopy(pc *uint64, interpreter *EVMInterpreter, scope *ScopeContext) ([]byte, error) {
	var (
		memOffset  = scope.Stack.pop()
		dataOffset = scope.Stack.pop()
		length     = scope.Stack.pop()
	)

	offset64, overflow := dataOffset.Uint64WithOverflow()
	if overflow {
		return nil, ErrReturnDataOutOfBounds
	}
	// we can reuse dataOffset now (aliasing it for clarity)
	var end = dataOffset
	end.Add(&dataOffset, &length)
	end64, overflow := end.Uint64WithOverflow()
	if overflow || uint64(len(interpreter.returnData)) < end64 {
		return nil, ErrReturnDataOutOfBounds
	}
	scope.Memory.Set(memOffset.Uint64(), length.Uint64(), interpreter.returnData[offset64:end64])
	return nil, nil
}

func opExtCodeSize(pc *uint64, interpreter *EVMInterpreter, scope *ScopeContext) ([]byte, error) {
	slot := scope.Stack.peek()
	slot.SetUint64(uint64(interpreter.evm.StateDB.GetCodeSize(slot.Bytes20())))
	return nil, nil
}

func opCodeSize(pc *uint64, interpreter *EVMInterpreter, scope *ScopeContext) ([]byte, error) {
	l := new(uint256.Int)
	l.SetUint64(uint64(len(scope.Contract.Code)))
	scope.Stack.push(l)
	return nil, nil
}

func opCodeCopy(pc *uint64, interpreter *EVMInterpreter, scope *ScopeContext) ([]byte, error) {
	var (
		memOffset  = scope.Stack.pop()
		codeOffset = scope.Stack.pop()
		length     = scope.Stack.pop()
	)
	uint64CodeOffset, overflow := codeOffset.Uint64WithOverflow()
	if overflow {
		uint64CodeOffset = 0xffffffffffffffff
	}
	codeCopy := getData(scope.Contract.Code, uint64CodeOffset, length.Uint64())
	scope.Memory.Set(memOffset.Uint64(), length.Uint64(), codeCopy)

	return nil, nil
}

func opExtCodeCopy(pc *uint64, interpreter *EVMInterpreter, scope *ScopeContext) ([]byte, error) {
	var (
		stack      = scope.Stack
		a          = stack.pop()
		memOffset  = stack.pop()
		codeOffset = stack.pop()
		length     = stack.pop()
	)
	uint64CodeOffset, overflow := codeOffset.Uint64WithOverflow()
	if overflow {
		uint64CodeOffset = 0xffffffffffffffff
	}
	addr := common.Address(a.Bytes20())
	codeCopy := getData(interpreter.evm.StateDB.GetCode(addr), uint64CodeOffset, length.Uint64())
	scope.Memory.Set(memOffset.Uint64(), length.Uint64(), codeCopy)

	return nil, nil
}

// opExtCodeHash returns the code hash of a specified account.
// There are several cases when the function is called, while we can relay everything
// to `state.GetCodeHash` function to ensure the correctness.
//   (1) Caller tries to get the code hash of a normal contract account, state
// should return the relative code hash and set it as the result.
//
//   (2) Caller tries to get the code hash of a non-existent account, state should
// return common.Hash{} and zero will be set as the result.
//
//   (3) Caller tries to get the code hash for an account without contract code,
// state should return emptyCodeHash(0xc5d246...) as the result.
//
//   (4) Caller tries to get the code hash of a precompiled account, the result
// should be zero or emptyCodeHash.
//
// It is worth noting that in order to avoid unnecessary create and clean,
// all precompile accounts on mainnet have been transferred 1 wei, so the return
// here should be emptyCodeHash.
// If the precompile account is not transferred any amount on a private or
// customized chain, the return value will be zero.
//
//   (5) Caller tries to get the code hash for an account which is marked as suicided
// in the current transaction, the code hash of this account should be returned.
//
//   (6) Caller tries to get the code hash for an account which is marked as deleted,
// this account should be regarded as a non-existent account and zero should be returned.
func opExtCodeHash(pc *uint64, interpreter *EVMInterpreter, scope *ScopeContext) ([]byte, error) {
	slot := scope.Stack.peek()
	address := common.Address(slot.Bytes20())
	if interpreter.evm.StateDB.Empty(address) {
		slot.Clear()
	} else {
		slot.SetBytes(interpreter.evm.StateDB.GetCodeHash(address).Bytes())
	}
	return nil, nil
}

func opGasprice(pc *uint64, interpreter *EVMInterpreter, scope *ScopeContext) ([]byte, error) {
	v, _ := uint256.FromBig(interpreter.evm.GasPrice)
	scope.Stack.push(v)
	return nil, nil
}

func opBlockhash(pc *uint64, interpreter *EVMInterpreter, scope *ScopeContext) ([]byte, error) {
	num := scope.Stack.peek()
	num64, overflow := num.Uint64WithOverflow()
	if overflow {
		num.Clear()
		return nil, nil
	}
	var upper, lower uint64
	upper = interpreter.evm.Context.BlockNumber.Uint64()
	if upper < 257 {
		lower = 0
	} else {
		lower = upper - 256
	}
	if num64 >= lower && num64 < upper {
		num.SetBytes(interpreter.evm.Context.GetHash(num64).Bytes())
	} else {
		num.Clear()
	}
	return nil, nil
}

func opCoinbase(pc *uint64, interpreter *EVMInterpreter, scope *ScopeContext) ([]byte, error) {
	scope.Stack.push(new(uint256.Int).SetBytes(interpreter.evm.Context.Coinbase.Bytes()))
	return nil, nil
}

func opTimestamp(pc *uint64, interpreter *EVMInterpreter, scope *ScopeContext) ([]byte, error) {
	v, _ := uint256.FromBig(interpreter.evm.Context.Time)
	scope.Stack.push(v)
	return nil, nil
}

func opNumber(pc *uint64, interpreter *EVMInterpreter, scope *ScopeContext) ([]byte, error) {
	v, _ := uint256.FromBig(interpreter.evm.Context.BlockNumber)
	scope.Stack.push(v)
	return nil, nil
}

func opDifficulty(pc *uint64, interpreter *EVMInterpreter, scope *ScopeContext) ([]byte, error) {
	v, _ := uint256.FromBig(interpreter.evm.Context.Difficulty)
	scope.Stack.push(v)
	return nil, nil
}

func opGasLimit(pc *uint64, interpreter *EVMInterpreter, scope *ScopeContext) ([]byte, error) {
	scope.Stack.push(new(uint256.Int).SetUint64(interpreter.evm.Context.GasLimit))
	return nil, nil
}

func opPop(pc *uint64, interpreter *EVMInterpreter, scope *ScopeContext) ([]byte, error) {
	scope.Stack.pop()
	return nil, nil
}

func opMload(pc *uint64, interpreter *EVMInterpreter, scope *ScopeContext) ([]byte, error) {
	v := scope.Stack.peek()
	offset := int64(v.Uint64())
	v.SetBytes(scope.Memory.GetPtr(offset, 32))
	return nil, nil
}

func opMstore(pc *uint64, interpreter *EVMInterpreter, scope *ScopeContext) ([]byte, error) {
	// pop value of the stack
	mStart, val := scope.Stack.pop(), scope.Stack.pop()
	scope.Memory.Set32(mStart.Uint64(), &val)
	return nil, nil
}

func opMstore8(pc *uint64, interpreter *EVMInterpreter, scope *ScopeContext) ([]byte, error) {
	off, val := scope.Stack.pop(), scope.Stack.pop()
	scope.Memory.store[off.Uint64()] = byte(val.Uint64())
	return nil, nil
}

func opSload(pc *uint64, interpreter *EVMInterpreter, scope *ScopeContext) ([]byte, error) {
	loc := scope.Stack.peek()
	hash := common.Hash(loc.Bytes32())
	val := interpreter.evm.StateDB.GetState(scope.Contract.Address(), hash)
	loc.SetBytes(val.Bytes())
	return nil, nil
}

func opSstore(pc *uint64, interpreter *EVMInterpreter, scope *ScopeContext) ([]byte, error) {
<<<<<<< HEAD
=======
	if interpreter.readOnly {
		return nil, ErrWriteProtection
	}
>>>>>>> 8be800ff
	loc := scope.Stack.pop()
	val := scope.Stack.pop()
	interpreter.evm.StateDB.SetState(scope.Contract.Address(),
		loc.Bytes32(), val.Bytes32())
	return nil, nil
}

func opJump(pc *uint64, interpreter *EVMInterpreter, scope *ScopeContext) ([]byte, error) {
<<<<<<< HEAD
	pos := scope.Stack.pop()
	if !scope.Contract.validJumpdest(&pos) {
		return nil, ErrInvalidJump
	}
	*pc = pos.Uint64()
=======
	if atomic.LoadInt32(&interpreter.evm.abort) != 0 {
		return nil, errStopToken
	}
	pos := scope.Stack.pop()
	if !scope.Contract.validJumpdest(&pos) {
		return nil, ErrInvalidJump
	}
	*pc = pos.Uint64() - 1 // pc will be increased by the interpreter loop
>>>>>>> 8be800ff
	return nil, nil
}

func opJumpi(pc *uint64, interpreter *EVMInterpreter, scope *ScopeContext) ([]byte, error) {
<<<<<<< HEAD
=======
	if atomic.LoadInt32(&interpreter.evm.abort) != 0 {
		return nil, errStopToken
	}
>>>>>>> 8be800ff
	pos, cond := scope.Stack.pop(), scope.Stack.pop()
	if !cond.IsZero() {
		if !scope.Contract.validJumpdest(&pos) {
			return nil, ErrInvalidJump
		}
		*pc = pos.Uint64() - 1 // pc will be increased by the interpreter loop
	}
	return nil, nil
}

func opJumpdest(pc *uint64, interpreter *EVMInterpreter, scope *ScopeContext) ([]byte, error) {
	return nil, nil
}

func opPc(pc *uint64, interpreter *EVMInterpreter, scope *ScopeContext) ([]byte, error) {
	scope.Stack.push(new(uint256.Int).SetUint64(*pc))
	return nil, nil
}

func opMsize(pc *uint64, interpreter *EVMInterpreter, scope *ScopeContext) ([]byte, error) {
	scope.Stack.push(new(uint256.Int).SetUint64(uint64(scope.Memory.Len())))
	return nil, nil
}

func opGas(pc *uint64, interpreter *EVMInterpreter, scope *ScopeContext) ([]byte, error) {
	scope.Stack.push(new(uint256.Int).SetUint64(scope.Contract.Gas))
	return nil, nil
}

func opCreate(pc *uint64, interpreter *EVMInterpreter, scope *ScopeContext) ([]byte, error) {
<<<<<<< HEAD
=======
	if interpreter.readOnly {
		return nil, ErrWriteProtection
	}
>>>>>>> 8be800ff
	var (
		value        = scope.Stack.pop()
		offset, size = scope.Stack.pop(), scope.Stack.pop()
		input        = scope.Memory.GetCopy(int64(offset.Uint64()), int64(size.Uint64()))
		gas          = scope.Contract.Gas
	)
	if interpreter.evm.chainRules.IsEIP150 {
		gas -= gas / 64
	}
	// reuse size int for stackvalue
	stackvalue := size

	scope.Contract.UseGas(gas)
	//TODO: use uint256.Int instead of converting with toBig()
	var bigVal = big0
	if !value.IsZero() {
		bigVal = value.ToBig()
	}

	res, addr, returnGas, suberr := interpreter.evm.Create(scope.Contract, input, gas, bigVal)
	// Push item on the stack based on the returned error. If the ruleset is
	// homestead we must check for CodeStoreOutOfGasError (homestead only
	// rule) and treat as an error, if the ruleset is frontier we must
	// ignore this error and pretend the operation was successful.
	if interpreter.evm.chainRules.IsHomestead && suberr == ErrCodeStoreOutOfGas {
		stackvalue.Clear()
	} else if suberr != nil && suberr != ErrCodeStoreOutOfGas {
		stackvalue.Clear()
	} else {
		stackvalue.SetBytes(addr.Bytes())
	}
	scope.Stack.push(&stackvalue)
	scope.Contract.Gas += returnGas

	if suberr == ErrExecutionReverted {
<<<<<<< HEAD
=======
		interpreter.returnData = res // set REVERT data to return data buffer
>>>>>>> 8be800ff
		return res, nil
	}
	interpreter.returnData = nil // clear dirty return data buffer
	return nil, nil
}

func opCreate2(pc *uint64, interpreter *EVMInterpreter, scope *ScopeContext) ([]byte, error) {
<<<<<<< HEAD
=======
	if interpreter.readOnly {
		return nil, ErrWriteProtection
	}
>>>>>>> 8be800ff
	var (
		endowment    = scope.Stack.pop()
		offset, size = scope.Stack.pop(), scope.Stack.pop()
		salt         = scope.Stack.pop()
		input        = scope.Memory.GetCopy(int64(offset.Uint64()), int64(size.Uint64()))
		gas          = scope.Contract.Gas
	)

	// Apply EIP150
	gas -= gas / 64
	scope.Contract.UseGas(gas)
	// reuse size int for stackvalue
	stackvalue := size
	//TODO: use uint256.Int instead of converting with toBig()
	bigEndowment := big0
	if !endowment.IsZero() {
		bigEndowment = endowment.ToBig()
	}
	res, addr, returnGas, suberr := interpreter.evm.Create2(scope.Contract, input, gas,
		bigEndowment, &salt)
	// Push item on the stack based on the returned error.
	if suberr != nil {
		stackvalue.Clear()
	} else {
		stackvalue.SetBytes(addr.Bytes())
	}
	scope.Stack.push(&stackvalue)
	scope.Contract.Gas += returnGas

	if suberr == ErrExecutionReverted {
<<<<<<< HEAD
=======
		interpreter.returnData = res // set REVERT data to return data buffer
>>>>>>> 8be800ff
		return res, nil
	}
	interpreter.returnData = nil // clear dirty return data buffer
	return nil, nil
}

func opCall(pc *uint64, interpreter *EVMInterpreter, scope *ScopeContext) ([]byte, error) {
	stack := scope.Stack
	// Pop gas. The actual gas in interpreter.evm.callGasTemp.
	// We can use this as a temporary value
	temp := stack.pop()
	gas := interpreter.evm.callGasTemp
	// Pop other call parameters.
	addr, value, inOffset, inSize, retOffset, retSize := stack.pop(), stack.pop(), stack.pop(), stack.pop(), stack.pop(), stack.pop()
	toAddr := common.Address(addr.Bytes20())
	// Get the arguments from the memory.
	args := scope.Memory.GetPtr(int64(inOffset.Uint64()), int64(inSize.Uint64()))

<<<<<<< HEAD
=======
	if interpreter.readOnly && !value.IsZero() {
		return nil, ErrWriteProtection
	}
>>>>>>> 8be800ff
	var bigVal = big0
	//TODO: use uint256.Int instead of converting with toBig()
	// By using big0 here, we save an alloc for the most common case (non-ether-transferring contract calls),
	// but it would make more sense to extend the usage of uint256.Int
	if !value.IsZero() {
		gas += params.CallStipend
		bigVal = value.ToBig()
	}

	ret, returnGas, err := interpreter.evm.Call(scope.Contract, toAddr, args, gas, bigVal)

	if err != nil {
		temp.Clear()
	} else {
		temp.SetOne()
	}
	stack.push(&temp)
	if err == nil || err == ErrExecutionReverted {
		ret = common.CopyBytes(ret)
		scope.Memory.Set(retOffset.Uint64(), retSize.Uint64(), ret)
	}
	scope.Contract.Gas += returnGas

<<<<<<< HEAD
=======
	interpreter.returnData = ret
>>>>>>> 8be800ff
	return ret, nil
}

func opCallCode(pc *uint64, interpreter *EVMInterpreter, scope *ScopeContext) ([]byte, error) {
	// Pop gas. The actual gas is in interpreter.evm.callGasTemp.
	stack := scope.Stack
	// We use it as a temporary value
	temp := stack.pop()
	gas := interpreter.evm.callGasTemp
	// Pop other call parameters.
	addr, value, inOffset, inSize, retOffset, retSize := stack.pop(), stack.pop(), stack.pop(), stack.pop(), stack.pop(), stack.pop()
	toAddr := common.Address(addr.Bytes20())
	// Get arguments from the memory.
	args := scope.Memory.GetPtr(int64(inOffset.Uint64()), int64(inSize.Uint64()))

	//TODO: use uint256.Int instead of converting with toBig()
	var bigVal = big0
	if !value.IsZero() {
		gas += params.CallStipend
		bigVal = value.ToBig()
	}

	ret, returnGas, err := interpreter.evm.CallCode(scope.Contract, toAddr, args, gas, bigVal)
	if err != nil {
		temp.Clear()
	} else {
		temp.SetOne()
	}
	stack.push(&temp)
	if err == nil || err == ErrExecutionReverted {
		ret = common.CopyBytes(ret)
		scope.Memory.Set(retOffset.Uint64(), retSize.Uint64(), ret)
	}
	scope.Contract.Gas += returnGas

<<<<<<< HEAD
=======
	interpreter.returnData = ret
>>>>>>> 8be800ff
	return ret, nil
}

func opDelegateCall(pc *uint64, interpreter *EVMInterpreter, scope *ScopeContext) ([]byte, error) {
	stack := scope.Stack
	// Pop gas. The actual gas is in interpreter.evm.callGasTemp.
	// We use it as a temporary value
	temp := stack.pop()
	gas := interpreter.evm.callGasTemp
	// Pop other call parameters.
	addr, inOffset, inSize, retOffset, retSize := stack.pop(), stack.pop(), stack.pop(), stack.pop(), stack.pop()
	toAddr := common.Address(addr.Bytes20())
	// Get arguments from the memory.
	args := scope.Memory.GetPtr(int64(inOffset.Uint64()), int64(inSize.Uint64()))

	ret, returnGas, err := interpreter.evm.DelegateCall(scope.Contract, toAddr, args, gas)
	if err != nil {
		temp.Clear()
	} else {
		temp.SetOne()
	}
	stack.push(&temp)
	if err == nil || err == ErrExecutionReverted {
		ret = common.CopyBytes(ret)
		scope.Memory.Set(retOffset.Uint64(), retSize.Uint64(), ret)
	}
	scope.Contract.Gas += returnGas

<<<<<<< HEAD
=======
	interpreter.returnData = ret
>>>>>>> 8be800ff
	return ret, nil
}

func opStaticCall(pc *uint64, interpreter *EVMInterpreter, scope *ScopeContext) ([]byte, error) {
	// Pop gas. The actual gas is in interpreter.evm.callGasTemp.
	stack := scope.Stack
	// We use it as a temporary value
	temp := stack.pop()
	gas := interpreter.evm.callGasTemp
	// Pop other call parameters.
	addr, inOffset, inSize, retOffset, retSize := stack.pop(), stack.pop(), stack.pop(), stack.pop(), stack.pop()
	toAddr := common.Address(addr.Bytes20())
	// Get arguments from the memory.
	args := scope.Memory.GetPtr(int64(inOffset.Uint64()), int64(inSize.Uint64()))

	ret, returnGas, err := interpreter.evm.StaticCall(scope.Contract, toAddr, args, gas)
	if err != nil {
		temp.Clear()
	} else {
		temp.SetOne()
	}
	stack.push(&temp)
	if err == nil || err == ErrExecutionReverted {
		ret = common.CopyBytes(ret)
		scope.Memory.Set(retOffset.Uint64(), retSize.Uint64(), ret)
	}
	scope.Contract.Gas += returnGas

<<<<<<< HEAD
=======
	interpreter.returnData = ret
>>>>>>> 8be800ff
	return ret, nil
}

func opReturn(pc *uint64, interpreter *EVMInterpreter, scope *ScopeContext) ([]byte, error) {
	offset, size := scope.Stack.pop(), scope.Stack.pop()
	ret := scope.Memory.GetPtr(int64(offset.Uint64()), int64(size.Uint64()))

<<<<<<< HEAD
	return ret, nil
=======
	return ret, errStopToken
>>>>>>> 8be800ff
}

func opRevert(pc *uint64, interpreter *EVMInterpreter, scope *ScopeContext) ([]byte, error) {
	offset, size := scope.Stack.pop(), scope.Stack.pop()
	ret := scope.Memory.GetPtr(int64(offset.Uint64()), int64(size.Uint64()))

<<<<<<< HEAD
	return ret, nil
}

func opStop(pc *uint64, interpreter *EVMInterpreter, scope *ScopeContext) ([]byte, error) {
	return nil, nil
}

func opSuicide(pc *uint64, interpreter *EVMInterpreter, scope *ScopeContext) ([]byte, error) {
=======
	interpreter.returnData = ret
	return ret, ErrExecutionReverted
}

func opUndefined(pc *uint64, interpreter *EVMInterpreter, scope *ScopeContext) ([]byte, error) {
	return nil, &ErrInvalidOpCode{opcode: OpCode(scope.Contract.Code[*pc])}
}

func opStop(pc *uint64, interpreter *EVMInterpreter, scope *ScopeContext) ([]byte, error) {
	return nil, errStopToken
}

func opSelfdestruct(pc *uint64, interpreter *EVMInterpreter, scope *ScopeContext) ([]byte, error) {
	if interpreter.readOnly {
		return nil, ErrWriteProtection
	}
>>>>>>> 8be800ff
	beneficiary := scope.Stack.pop()
	balance := interpreter.evm.StateDB.GetBalance(scope.Contract.Address())
	interpreter.evm.StateDB.AddBalance(beneficiary.Bytes20(), balance)
	interpreter.evm.StateDB.Suicide(scope.Contract.Address())
<<<<<<< HEAD
	return nil, nil
=======
	if interpreter.cfg.Debug {
		interpreter.cfg.Tracer.CaptureEnter(SELFDESTRUCT, scope.Contract.Address(), beneficiary.Bytes20(), []byte{}, 0, balance)
		interpreter.cfg.Tracer.CaptureExit([]byte{}, 0, nil)
	}
	return nil, errStopToken
>>>>>>> 8be800ff
}

// following functions are used by the instruction jump  table

// make log instruction function
func makeLog(size int) executionFunc {
	return func(pc *uint64, interpreter *EVMInterpreter, scope *ScopeContext) ([]byte, error) {
<<<<<<< HEAD
=======
		if interpreter.readOnly {
			return nil, ErrWriteProtection
		}
>>>>>>> 8be800ff
		topics := make([]common.Hash, size)
		stack := scope.Stack
		mStart, mSize := stack.pop(), stack.pop()
		for i := 0; i < size; i++ {
			addr := stack.pop()
			topics[i] = addr.Bytes32()
		}

		d := scope.Memory.GetCopy(int64(mStart.Uint64()), int64(mSize.Uint64()))
		interpreter.evm.StateDB.AddLog(&types.Log{
			Address: scope.Contract.Address(),
			Topics:  topics,
			Data:    d,
			// This is a non-consensus field, but assigned here because
			// core/state doesn't know the current block number.
			BlockNumber: interpreter.evm.Context.BlockNumber.Uint64(),
		})

		return nil, nil
	}
}

// opPush1 is a specialized version of pushN
func opPush1(pc *uint64, interpreter *EVMInterpreter, scope *ScopeContext) ([]byte, error) {
	var (
		codeLen = uint64(len(scope.Contract.Code))
		integer = new(uint256.Int)
	)
	*pc += 1
	if *pc < codeLen {
		scope.Stack.push(integer.SetUint64(uint64(scope.Contract.Code[*pc])))
	} else {
		scope.Stack.push(integer.Clear())
	}
	return nil, nil
}

// make push instruction function
func makePush(size uint64, pushByteSize int) executionFunc {
	return func(pc *uint64, interpreter *EVMInterpreter, scope *ScopeContext) ([]byte, error) {
		codeLen := len(scope.Contract.Code)

		startMin := codeLen
		if int(*pc+1) < startMin {
			startMin = int(*pc + 1)
		}

		endMin := codeLen
		if startMin+pushByteSize < endMin {
			endMin = startMin + pushByteSize
		}

		integer := new(uint256.Int)
		scope.Stack.push(integer.SetBytes(common.RightPadBytes(
			scope.Contract.Code[startMin:endMin], pushByteSize)))

		*pc += size
		return nil, nil
	}
}

// make dup instruction function
func makeDup(size int64) executionFunc {
	return func(pc *uint64, interpreter *EVMInterpreter, scope *ScopeContext) ([]byte, error) {
		scope.Stack.dup(int(size))
		return nil, nil
	}
}

// make swap instruction function
func makeSwap(size int64) executionFunc {
	// switch n + 1 otherwise n would be swapped with n
	size++
	return func(pc *uint64, interpreter *EVMInterpreter, scope *ScopeContext) ([]byte, error) {
		scope.Stack.swap(int(size))
		return nil, nil
	}
}<|MERGE_RESOLUTION|>--- conflicted
+++ resolved
@@ -17,11 +17,8 @@
 package vm
 
 import (
-<<<<<<< HEAD
-=======
 	"sync/atomic"
 
->>>>>>> 8be800ff
 	"github.com/ethereum/go-ethereum/common"
 	"github.com/ethereum/go-ethereum/core/types"
 	"github.com/ethereum/go-ethereum/params"
@@ -236,11 +233,7 @@
 	return nil, nil
 }
 
-<<<<<<< HEAD
-func opSha3(pc *uint64, interpreter *EVMInterpreter, scope *ScopeContext) ([]byte, error) {
-=======
 func opKeccak256(pc *uint64, interpreter *EVMInterpreter, scope *ScopeContext) ([]byte, error) {
->>>>>>> 8be800ff
 	offset, size := scope.Stack.pop(), scope.Stack.peek()
 	data := scope.Memory.GetPtr(int64(offset.Uint64()), int64(size.Uint64()))
 
@@ -523,12 +516,9 @@
 }
 
 func opSstore(pc *uint64, interpreter *EVMInterpreter, scope *ScopeContext) ([]byte, error) {
-<<<<<<< HEAD
-=======
 	if interpreter.readOnly {
 		return nil, ErrWriteProtection
 	}
->>>>>>> 8be800ff
 	loc := scope.Stack.pop()
 	val := scope.Stack.pop()
 	interpreter.evm.StateDB.SetState(scope.Contract.Address(),
@@ -537,32 +527,21 @@
 }
 
 func opJump(pc *uint64, interpreter *EVMInterpreter, scope *ScopeContext) ([]byte, error) {
-<<<<<<< HEAD
+	if atomic.LoadInt32(&interpreter.evm.abort) != 0 {
+		return nil, errStopToken
+	}
 	pos := scope.Stack.pop()
 	if !scope.Contract.validJumpdest(&pos) {
 		return nil, ErrInvalidJump
 	}
-	*pc = pos.Uint64()
-=======
+	*pc = pos.Uint64() - 1 // pc will be increased by the interpreter loop
+	return nil, nil
+}
+
+func opJumpi(pc *uint64, interpreter *EVMInterpreter, scope *ScopeContext) ([]byte, error) {
 	if atomic.LoadInt32(&interpreter.evm.abort) != 0 {
 		return nil, errStopToken
 	}
-	pos := scope.Stack.pop()
-	if !scope.Contract.validJumpdest(&pos) {
-		return nil, ErrInvalidJump
-	}
-	*pc = pos.Uint64() - 1 // pc will be increased by the interpreter loop
->>>>>>> 8be800ff
-	return nil, nil
-}
-
-func opJumpi(pc *uint64, interpreter *EVMInterpreter, scope *ScopeContext) ([]byte, error) {
-<<<<<<< HEAD
-=======
-	if atomic.LoadInt32(&interpreter.evm.abort) != 0 {
-		return nil, errStopToken
-	}
->>>>>>> 8be800ff
 	pos, cond := scope.Stack.pop(), scope.Stack.pop()
 	if !cond.IsZero() {
 		if !scope.Contract.validJumpdest(&pos) {
@@ -593,12 +572,9 @@
 }
 
 func opCreate(pc *uint64, interpreter *EVMInterpreter, scope *ScopeContext) ([]byte, error) {
-<<<<<<< HEAD
-=======
 	if interpreter.readOnly {
 		return nil, ErrWriteProtection
 	}
->>>>>>> 8be800ff
 	var (
 		value        = scope.Stack.pop()
 		offset, size = scope.Stack.pop(), scope.Stack.pop()
@@ -634,10 +610,7 @@
 	scope.Contract.Gas += returnGas
 
 	if suberr == ErrExecutionReverted {
-<<<<<<< HEAD
-=======
 		interpreter.returnData = res // set REVERT data to return data buffer
->>>>>>> 8be800ff
 		return res, nil
 	}
 	interpreter.returnData = nil // clear dirty return data buffer
@@ -645,12 +618,9 @@
 }
 
 func opCreate2(pc *uint64, interpreter *EVMInterpreter, scope *ScopeContext) ([]byte, error) {
-<<<<<<< HEAD
-=======
 	if interpreter.readOnly {
 		return nil, ErrWriteProtection
 	}
->>>>>>> 8be800ff
 	var (
 		endowment    = scope.Stack.pop()
 		offset, size = scope.Stack.pop(), scope.Stack.pop()
@@ -681,10 +651,7 @@
 	scope.Contract.Gas += returnGas
 
 	if suberr == ErrExecutionReverted {
-<<<<<<< HEAD
-=======
 		interpreter.returnData = res // set REVERT data to return data buffer
->>>>>>> 8be800ff
 		return res, nil
 	}
 	interpreter.returnData = nil // clear dirty return data buffer
@@ -703,12 +670,9 @@
 	// Get the arguments from the memory.
 	args := scope.Memory.GetPtr(int64(inOffset.Uint64()), int64(inSize.Uint64()))
 
-<<<<<<< HEAD
-=======
 	if interpreter.readOnly && !value.IsZero() {
 		return nil, ErrWriteProtection
 	}
->>>>>>> 8be800ff
 	var bigVal = big0
 	//TODO: use uint256.Int instead of converting with toBig()
 	// By using big0 here, we save an alloc for the most common case (non-ether-transferring contract calls),
@@ -732,10 +696,7 @@
 	}
 	scope.Contract.Gas += returnGas
 
-<<<<<<< HEAD
-=======
 	interpreter.returnData = ret
->>>>>>> 8be800ff
 	return ret, nil
 }
 
@@ -771,10 +732,7 @@
 	}
 	scope.Contract.Gas += returnGas
 
-<<<<<<< HEAD
-=======
 	interpreter.returnData = ret
->>>>>>> 8be800ff
 	return ret, nil
 }
 
@@ -803,10 +761,7 @@
 	}
 	scope.Contract.Gas += returnGas
 
-<<<<<<< HEAD
-=======
 	interpreter.returnData = ret
->>>>>>> 8be800ff
 	return ret, nil
 }
 
@@ -835,10 +790,7 @@
 	}
 	scope.Contract.Gas += returnGas
 
-<<<<<<< HEAD
-=======
 	interpreter.returnData = ret
->>>>>>> 8be800ff
 	return ret, nil
 }
 
@@ -846,27 +798,13 @@
 	offset, size := scope.Stack.pop(), scope.Stack.pop()
 	ret := scope.Memory.GetPtr(int64(offset.Uint64()), int64(size.Uint64()))
 
-<<<<<<< HEAD
-	return ret, nil
-=======
 	return ret, errStopToken
->>>>>>> 8be800ff
 }
 
 func opRevert(pc *uint64, interpreter *EVMInterpreter, scope *ScopeContext) ([]byte, error) {
 	offset, size := scope.Stack.pop(), scope.Stack.pop()
 	ret := scope.Memory.GetPtr(int64(offset.Uint64()), int64(size.Uint64()))
 
-<<<<<<< HEAD
-	return ret, nil
-}
-
-func opStop(pc *uint64, interpreter *EVMInterpreter, scope *ScopeContext) ([]byte, error) {
-	return nil, nil
-}
-
-func opSuicide(pc *uint64, interpreter *EVMInterpreter, scope *ScopeContext) ([]byte, error) {
-=======
 	interpreter.returnData = ret
 	return ret, ErrExecutionReverted
 }
@@ -883,20 +821,15 @@
 	if interpreter.readOnly {
 		return nil, ErrWriteProtection
 	}
->>>>>>> 8be800ff
 	beneficiary := scope.Stack.pop()
 	balance := interpreter.evm.StateDB.GetBalance(scope.Contract.Address())
 	interpreter.evm.StateDB.AddBalance(beneficiary.Bytes20(), balance)
 	interpreter.evm.StateDB.Suicide(scope.Contract.Address())
-<<<<<<< HEAD
-	return nil, nil
-=======
 	if interpreter.cfg.Debug {
 		interpreter.cfg.Tracer.CaptureEnter(SELFDESTRUCT, scope.Contract.Address(), beneficiary.Bytes20(), []byte{}, 0, balance)
 		interpreter.cfg.Tracer.CaptureExit([]byte{}, 0, nil)
 	}
 	return nil, errStopToken
->>>>>>> 8be800ff
 }
 
 // following functions are used by the instruction jump  table
@@ -904,12 +837,9 @@
 // make log instruction function
 func makeLog(size int) executionFunc {
 	return func(pc *uint64, interpreter *EVMInterpreter, scope *ScopeContext) ([]byte, error) {
-<<<<<<< HEAD
-=======
 		if interpreter.readOnly {
 			return nil, ErrWriteProtection
 		}
->>>>>>> 8be800ff
 		topics := make([]common.Hash, size)
 		stack := scope.Stack
 		mStart, mSize := stack.pop(), stack.pop()
