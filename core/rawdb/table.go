// Copyright 2018 The go-ethereum Authors
// This file is part of the go-ethereum library.
//
// The go-ethereum library is free software: you can redistribute it and/or modify
// it under the terms of the GNU Lesser General Public License as published by
// the Free Software Foundation, either version 3 of the License, or
// (at your option) any later version.
//
// The go-ethereum library is distributed in the hope that it will be useful,
// but WITHOUT ANY WARRANTY; without even the implied warranty of
// MERCHANTABILITY or FITNESS FOR A PARTICULAR PURPOSE. See the
// GNU Lesser General Public License for more details.
//
// You should have received a copy of the GNU Lesser General Public License
// along with the go-ethereum library. If not, see <http://www.gnu.org/licenses/>.

package rawdb

import (
	"github.com/ethereum/go-ethereum/ethdb"
)

// table is a wrapper around a database that prefixes each key access with a pre-
// configured string.
type table struct {
	db     ethdb.Database
	prefix string
}

// NewTable returns a database object that prefixes all keys with a given string.
func NewTable(db ethdb.Database, prefix string) ethdb.Database {
	return &table{
		db:     db,
		prefix: prefix,
	}
}

// Close is a noop to implement the Database interface.
func (t *table) Close() error {
	return nil
}

// Has retrieves if a prefixed version of a key is present in the database.
func (t *table) Has(key []byte) (bool, error) {
	return t.db.Has(append([]byte(t.prefix), key...))
}

// Get retrieves the given prefixed key if it's present in the database.
func (t *table) Get(key []byte) ([]byte, error) {
	return t.db.Get(append([]byte(t.prefix), key...))
}

// HasAncient is a noop passthrough that just forwards the request to the underlying
// database.
func (t *table) HasAncient(kind string, number uint64) (bool, error) {
	return t.db.HasAncient(kind, number)
}

// Ancient is a noop passthrough that just forwards the request to the underlying
// database.
func (t *table) Ancient(kind string, number uint64) ([]byte, error) {
	return t.db.Ancient(kind, number)
}

<<<<<<< HEAD
// ReadAncients is a noop passthrough that just forwards the request to the underlying
// database.
func (t *table) ReadAncients(kind string, start, count, maxBytes uint64) ([][]byte, error) {
	return t.db.ReadAncients(kind, start, count, maxBytes)
=======
// AncientRange is a noop passthrough that just forwards the request to the underlying
// database.
func (t *table) AncientRange(kind string, start, count, maxBytes uint64) ([][]byte, error) {
	return t.db.AncientRange(kind, start, count, maxBytes)
>>>>>>> 8be800ff
}

// Ancients is a noop passthrough that just forwards the request to the underlying
// database.
func (t *table) Ancients() (uint64, error) {
	return t.db.Ancients()
}

// AncientSize is a noop passthrough that just forwards the request to the underlying
// database.
func (t *table) AncientSize(kind string) (uint64, error) {
	return t.db.AncientSize(kind)
}

// ModifyAncients runs an ancient write operation on the underlying database.
func (t *table) ModifyAncients(fn func(ethdb.AncientWriteOp) error) (int64, error) {
	return t.db.ModifyAncients(fn)
}

func (t *table) ReadAncients(fn func(reader ethdb.AncientReader) error) (err error) {
	return t.db.ReadAncients(fn)
}

// TruncateAncients is a noop passthrough that just forwards the request to the underlying
// database.
func (t *table) TruncateAncients(items uint64) error {
	return t.db.TruncateAncients(items)
}

// Sync is a noop passthrough that just forwards the request to the underlying
// database.
func (t *table) Sync() error {
	return t.db.Sync()
}

// Put inserts the given value into the database at a prefixed version of the
// provided key.
func (t *table) Put(key []byte, value []byte) error {
	return t.db.Put(append([]byte(t.prefix), key...), value)
}

// Delete removes the given prefixed key from the database.
func (t *table) Delete(key []byte) error {
	return t.db.Delete(append([]byte(t.prefix), key...))
}

// NewIterator creates a binary-alphabetical iterator over a subset
// of database content with a particular key prefix, starting at a particular
// initial key (or after, if it does not exist).
func (t *table) NewIterator(prefix []byte, start []byte) ethdb.Iterator {
	innerPrefix := append([]byte(t.prefix), prefix...)
	iter := t.db.NewIterator(innerPrefix, start)
	return &tableIterator{
		iter:   iter,
		prefix: t.prefix,
	}
}

// Stat returns a particular internal stat of the database.
func (t *table) Stat(property string) (string, error) {
	return t.db.Stat(property)
}

// Compact flattens the underlying data store for the given key range. In essence,
// deleted and overwritten versions are discarded, and the data is rearranged to
// reduce the cost of operations needed to access them.
//
// A nil start is treated as a key before all keys in the data store; a nil limit
// is treated as a key after all keys in the data store. If both is nil then it
// will compact entire data store.
func (t *table) Compact(start []byte, limit []byte) error {
	// If no start was specified, use the table prefix as the first value
	if start == nil {
		start = []byte(t.prefix)
	} else {
		start = append([]byte(t.prefix), start...)
	}
	// If no limit was specified, use the first element not matching the prefix
	// as the limit
	if limit == nil {
		limit = []byte(t.prefix)
		for i := len(limit) - 1; i >= 0; i-- {
			// Bump the current character, stopping if it doesn't overflow
			limit[i]++
			if limit[i] > 0 {
				break
			}
			// Character overflown, proceed to the next or nil if the last
			if i == 0 {
				limit = nil
			}
		}
	} else {
		limit = append([]byte(t.prefix), limit...)
	}
	// Range correctly calculated based on table prefix, delegate down
	return t.db.Compact(start, limit)
}

// NewBatch creates a write-only database that buffers changes to its host db
// until a final write is called, each operation prefixing all keys with the
// pre-configured string.
func (t *table) NewBatch() ethdb.Batch {
	return &tableBatch{t.db.NewBatch(), t.prefix}
}

// tableBatch is a wrapper around a database batch that prefixes each key access
// with a pre-configured string.
type tableBatch struct {
	batch  ethdb.Batch
	prefix string
}

// Put inserts the given value into the batch for later committing.
func (b *tableBatch) Put(key, value []byte) error {
	return b.batch.Put(append([]byte(b.prefix), key...), value)
}

// Delete inserts the a key removal into the batch for later committing.
func (b *tableBatch) Delete(key []byte) error {
	return b.batch.Delete(append([]byte(b.prefix), key...))
}

// ValueSize retrieves the amount of data queued up for writing.
func (b *tableBatch) ValueSize() int {
	return b.batch.ValueSize()
}

// Write flushes any accumulated data to disk.
func (b *tableBatch) Write() error {
	return b.batch.Write()
}

// Reset resets the batch for reuse.
func (b *tableBatch) Reset() {
	b.batch.Reset()
}

// tableReplayer is a wrapper around a batch replayer which truncates
// the added prefix.
type tableReplayer struct {
	w      ethdb.KeyValueWriter
	prefix string
}

// Put implements the interface KeyValueWriter.
func (r *tableReplayer) Put(key []byte, value []byte) error {
	trimmed := key[len(r.prefix):]
	return r.w.Put(trimmed, value)
}

// Delete implements the interface KeyValueWriter.
func (r *tableReplayer) Delete(key []byte) error {
	trimmed := key[len(r.prefix):]
	return r.w.Delete(trimmed)
}

// Replay replays the batch contents.
func (b *tableBatch) Replay(w ethdb.KeyValueWriter) error {
	return b.batch.Replay(&tableReplayer{w: w, prefix: b.prefix})
}

// tableIterator is a wrapper around a database iterator that prefixes each key access
// with a pre-configured string.
type tableIterator struct {
	iter   ethdb.Iterator
	prefix string
}

// Next moves the iterator to the next key/value pair. It returns whether the
// iterator is exhausted.
func (iter *tableIterator) Next() bool {
	return iter.iter.Next()
}

// Error returns any accumulated error. Exhausting all the key/value pairs
// is not considered to be an error.
func (iter *tableIterator) Error() error {
	return iter.iter.Error()
}

// Key returns the key of the current key/value pair, or nil if done. The caller
// should not modify the contents of the returned slice, and its contents may
// change on the next call to Next.
func (iter *tableIterator) Key() []byte {
	key := iter.iter.Key()
	if key == nil {
		return nil
	}
	return key[len(iter.prefix):]
}

// Value returns the value of the current key/value pair, or nil if done. The
// caller should not modify the contents of the returned slice, and its contents
// may change on the next call to Next.
func (iter *tableIterator) Value() []byte {
	return iter.iter.Value()
}

// Release releases associated resources. Release should always succeed and can
// be called multiple times without causing error.
func (iter *tableIterator) Release() {
	iter.iter.Release()
}<|MERGE_RESOLUTION|>--- conflicted
+++ resolved
@@ -62,17 +62,10 @@
 	return t.db.Ancient(kind, number)
 }
 
-<<<<<<< HEAD
-// ReadAncients is a noop passthrough that just forwards the request to the underlying
-// database.
-func (t *table) ReadAncients(kind string, start, count, maxBytes uint64) ([][]byte, error) {
-	return t.db.ReadAncients(kind, start, count, maxBytes)
-=======
 // AncientRange is a noop passthrough that just forwards the request to the underlying
 // database.
 func (t *table) AncientRange(kind string, start, count, maxBytes uint64) ([][]byte, error) {
 	return t.db.AncientRange(kind, start, count, maxBytes)
->>>>>>> 8be800ff
 }
 
 // Ancients is a noop passthrough that just forwards the request to the underlying
