--- conflicted
+++ resolved
@@ -207,15 +207,4 @@
 	if err := db.Put(snapshotSyncStatusKey, status); err != nil {
 		log.Crit("Failed to store snapshot sync status", "err", err)
 	}
-<<<<<<< HEAD
-}
-
-// DeleteSnapshotSyncStatus deletes the serialized sync status saved at the last
-// shutdown
-func DeleteSnapshotSyncStatus(db ethdb.KeyValueWriter) {
-	if err := db.Delete(snapshotSyncStatusKey); err != nil {
-		log.Crit("Failed to remove snapshot sync status", "err", err)
-	}
-=======
->>>>>>> 8be800ff
 }