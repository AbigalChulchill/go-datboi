// Copyright 2018 The go-ethereum Authors
// This file is part of the go-ethereum library.
//
// The go-ethereum library is free software: you can redistribute it and/or modify
// it under the terms of the GNU Lesser General Public License as published by
// the Free Software Foundation, either version 3 of the License, or
// (at your option) any later version.
//
// The go-ethereum library is distributed in the hope that it will be useful,
// but WITHOUT ANY WARRANTY; without even the implied warranty of
// MERCHANTABILITY or FITNESS FOR A PARTICULAR PURPOSE. See the
// GNU Lesser General Public License for more details.
//
// You should have received a copy of the GNU Lesser General Public License
// along with the go-ethereum library. If not, see <http://www.gnu.org/licenses/>.

package rawdb

import (
	"bytes"
	"encoding/binary"
	"errors"
	"fmt"
	"math/big"
	"sort"

	"github.com/ethereum/go-ethereum/common"
	"github.com/ethereum/go-ethereum/core/types"
	"github.com/ethereum/go-ethereum/crypto"
	"github.com/ethereum/go-ethereum/ethdb"
	"github.com/ethereum/go-ethereum/log"
	"github.com/ethereum/go-ethereum/params"
	"github.com/ethereum/go-ethereum/rlp"
)

// ReadCanonicalHash retrieves the hash assigned to a canonical block number.
func ReadCanonicalHash(db ethdb.Reader, number uint64) common.Hash {
	var data []byte
	db.ReadAncients(func(reader ethdb.AncientReader) error {
		data, _ = reader.Ancient(freezerHashTable, number)
		if len(data) == 0 {
			// Get it by hash from leveldb
			data, _ = db.Get(headerHashKey(number))
		}
		return nil
	})
	return common.BytesToHash(data)
}

// WriteCanonicalHash stores the hash assigned to a canonical block number.
func WriteCanonicalHash(db ethdb.KeyValueWriter, hash common.Hash, number uint64) {
	if err := db.Put(headerHashKey(number), hash.Bytes()); err != nil {
		log.Crit("Failed to store number to hash mapping", "err", err)
	}
}

// DeleteCanonicalHash removes the number to hash canonical mapping.
func DeleteCanonicalHash(db ethdb.KeyValueWriter, number uint64) {
	if err := db.Delete(headerHashKey(number)); err != nil {
		log.Crit("Failed to delete number to hash mapping", "err", err)
	}
}

// ReadAllHashes retrieves all the hashes assigned to blocks at a certain heights,
// both canonical and reorged forks included.
func ReadAllHashes(db ethdb.Iteratee, number uint64) []common.Hash {
	prefix := headerKeyPrefix(number)

	hashes := make([]common.Hash, 0, 1)
	it := db.NewIterator(prefix, nil)
	defer it.Release()

	for it.Next() {
		if key := it.Key(); len(key) == len(prefix)+32 {
			hashes = append(hashes, common.BytesToHash(key[len(key)-32:]))
		}
	}
	return hashes
}

<<<<<<< HEAD
=======
type NumberHash struct {
	Number uint64
	Hash   common.Hash
}

// ReadAllHashes retrieves all the hashes assigned to blocks at a certain heights,
// both canonical and reorged forks included.
// This method considers both limits to be _inclusive_.
func ReadAllHashesInRange(db ethdb.Iteratee, first, last uint64) []*NumberHash {
	var (
		start     = encodeBlockNumber(first)
		keyLength = len(headerPrefix) + 8 + 32
		hashes    = make([]*NumberHash, 0, 1+last-first)
		it        = db.NewIterator(headerPrefix, start)
	)
	defer it.Release()
	for it.Next() {
		key := it.Key()
		if len(key) != keyLength {
			continue
		}
		num := binary.BigEndian.Uint64(key[len(headerPrefix) : len(headerPrefix)+8])
		if num > last {
			break
		}
		hash := common.BytesToHash(key[len(key)-32:])
		hashes = append(hashes, &NumberHash{num, hash})
	}
	return hashes
}

>>>>>>> 8be800ff
// ReadAllCanonicalHashes retrieves all canonical number and hash mappings at the
// certain chain range. If the accumulated entries reaches the given threshold,
// abort the iteration and return the semi-finish result.
func ReadAllCanonicalHashes(db ethdb.Iteratee, from uint64, to uint64, limit int) ([]uint64, []common.Hash) {
	// Short circuit if the limit is 0.
	if limit == 0 {
		return nil, nil
	}
	var (
		numbers []uint64
		hashes  []common.Hash
	)
	// Construct the key prefix of start point.
	start, end := headerHashKey(from), headerHashKey(to)
	it := db.NewIterator(nil, start)
	defer it.Release()

	for it.Next() {
		if bytes.Compare(it.Key(), end) >= 0 {
			break
		}
		if key := it.Key(); len(key) == len(headerPrefix)+8+1 && bytes.Equal(key[len(key)-1:], headerHashSuffix) {
			numbers = append(numbers, binary.BigEndian.Uint64(key[len(headerPrefix):len(headerPrefix)+8]))
			hashes = append(hashes, common.BytesToHash(it.Value()))
			// If the accumulated entries reaches the limit threshold, return.
			if len(numbers) >= limit {
				break
			}
		}
	}
	return numbers, hashes
}

// ReadHeaderNumber returns the header number assigned to a hash.
func ReadHeaderNumber(db ethdb.KeyValueReader, hash common.Hash) *uint64 {
	data, _ := db.Get(headerNumberKey(hash))
	if len(data) != 8 {
		return nil
	}
	number := binary.BigEndian.Uint64(data)
	return &number
}

// WriteHeaderNumber stores the hash->number mapping.
func WriteHeaderNumber(db ethdb.KeyValueWriter, hash common.Hash, number uint64) {
	key := headerNumberKey(hash)
	enc := encodeBlockNumber(number)
	if err := db.Put(key, enc); err != nil {
		log.Crit("Failed to store hash to number mapping", "err", err)
	}
}

// DeleteHeaderNumber removes hash->number mapping.
func DeleteHeaderNumber(db ethdb.KeyValueWriter, hash common.Hash) {
	if err := db.Delete(headerNumberKey(hash)); err != nil {
		log.Crit("Failed to delete hash to number mapping", "err", err)
	}
}

// ReadHeadHeaderHash retrieves the hash of the current canonical head header.
func ReadHeadHeaderHash(db ethdb.KeyValueReader) common.Hash {
	data, _ := db.Get(headHeaderKey)
	if len(data) == 0 {
		return common.Hash{}
	}
	return common.BytesToHash(data)
}

// WriteHeadHeaderHash stores the hash of the current canonical head header.
func WriteHeadHeaderHash(db ethdb.KeyValueWriter, hash common.Hash) {
	if err := db.Put(headHeaderKey, hash.Bytes()); err != nil {
		log.Crit("Failed to store last header's hash", "err", err)
	}
}

// ReadHeadBlockHash retrieves the hash of the current canonical head block.
func ReadHeadBlockHash(db ethdb.KeyValueReader) common.Hash {
	data, _ := db.Get(headBlockKey)
	if len(data) == 0 {
		return common.Hash{}
	}
	return common.BytesToHash(data)
}

// WriteHeadBlockHash stores the head block's hash.
func WriteHeadBlockHash(db ethdb.KeyValueWriter, hash common.Hash) {
	if err := db.Put(headBlockKey, hash.Bytes()); err != nil {
		log.Crit("Failed to store last block's hash", "err", err)
	}
}

// ReadHeadFastBlockHash retrieves the hash of the current fast-sync head block.
func ReadHeadFastBlockHash(db ethdb.KeyValueReader) common.Hash {
	data, _ := db.Get(headFastBlockKey)
	if len(data) == 0 {
		return common.Hash{}
	}
	return common.BytesToHash(data)
}

// WriteHeadFastBlockHash stores the hash of the current fast-sync head block.
func WriteHeadFastBlockHash(db ethdb.KeyValueWriter, hash common.Hash) {
	if err := db.Put(headFastBlockKey, hash.Bytes()); err != nil {
		log.Crit("Failed to store last fast block's hash", "err", err)
	}
}

// ReadLastPivotNumber retrieves the number of the last pivot block. If the node
// full synced, the last pivot will always be nil.
func ReadLastPivotNumber(db ethdb.KeyValueReader) *uint64 {
	data, _ := db.Get(lastPivotKey)
<<<<<<< HEAD
	if len(data) == 0 {
		return nil
	}
	var pivot uint64
	if err := rlp.DecodeBytes(data, &pivot); err != nil {
		log.Error("Invalid pivot block number in database", "err", err)
		return nil
	}
	return &pivot
}

// WriteLastPivotNumber stores the number of the last pivot block.
func WriteLastPivotNumber(db ethdb.KeyValueWriter, pivot uint64) {
	enc, err := rlp.EncodeToBytes(pivot)
	if err != nil {
		log.Crit("Failed to encode pivot block number", "err", err)
	}
	if err := db.Put(lastPivotKey, enc); err != nil {
		log.Crit("Failed to store pivot block number", "err", err)
	}
}

// ReadFastTrieProgress retrieves the number of tries nodes fast synced to allow
// reporting correct numbers across restarts.
func ReadFastTrieProgress(db ethdb.KeyValueReader) uint64 {
	data, _ := db.Get(fastTrieProgressKey)
=======
>>>>>>> 8be800ff
	if len(data) == 0 {
		return nil
	}
	var pivot uint64
	if err := rlp.DecodeBytes(data, &pivot); err != nil {
		log.Error("Invalid pivot block number in database", "err", err)
		return nil
	}
	return &pivot
}

// WriteLastPivotNumber stores the number of the last pivot block.
func WriteLastPivotNumber(db ethdb.KeyValueWriter, pivot uint64) {
	enc, err := rlp.EncodeToBytes(pivot)
	if err != nil {
		log.Crit("Failed to encode pivot block number", "err", err)
	}
	if err := db.Put(lastPivotKey, enc); err != nil {
		log.Crit("Failed to store pivot block number", "err", err)
	}
}

// ReadTxIndexTail retrieves the number of oldest indexed block
// whose transaction indices has been indexed. If the corresponding entry
// is non-existent in database it means the indexing has been finished.
func ReadTxIndexTail(db ethdb.KeyValueReader) *uint64 {
	data, _ := db.Get(txIndexTailKey)
	if len(data) != 8 {
		return nil
<<<<<<< HEAD
	}
	number := binary.BigEndian.Uint64(data)
	return &number
}

// WriteTxIndexTail stores the number of oldest indexed block
// into database.
func WriteTxIndexTail(db ethdb.KeyValueWriter, number uint64) {
	if err := db.Put(txIndexTailKey, encodeBlockNumber(number)); err != nil {
		log.Crit("Failed to store the transaction index tail", "err", err)
	}
}

// ReadFastTxLookupLimit retrieves the tx lookup limit used in fast sync.
func ReadFastTxLookupLimit(db ethdb.KeyValueReader) *uint64 {
	data, _ := db.Get(fastTxLookupLimitKey)
	if len(data) != 8 {
		return nil
	}
	number := binary.BigEndian.Uint64(data)
	return &number
}

// WriteFastTxLookupLimit stores the txlookup limit used in fast sync into database.
func WriteFastTxLookupLimit(db ethdb.KeyValueWriter, number uint64) {
	if err := db.Put(fastTxLookupLimitKey, encodeBlockNumber(number)); err != nil {
		log.Crit("Failed to store transaction lookup limit for fast sync", "err", err)
	}
}

// ReadHeaderRLP retrieves a block header in its raw RLP database encoding.
func ReadHeaderRLP(db ethdb.Reader, hash common.Hash, number uint64) rlp.RawValue {
	// First try to look up the data in ancient database. Extra hash
	// comparison is necessary since ancient database only maintains
	// the canonical data.
	data, _ := db.Ancient(freezerHeaderTable, number)
	if len(data) > 0 && crypto.Keccak256Hash(data) == hash {
		return data
=======
>>>>>>> 8be800ff
	}
	number := binary.BigEndian.Uint64(data)
	return &number
}

// WriteTxIndexTail stores the number of oldest indexed block
// into database.
func WriteTxIndexTail(db ethdb.KeyValueWriter, number uint64) {
	if err := db.Put(txIndexTailKey, encodeBlockNumber(number)); err != nil {
		log.Crit("Failed to store the transaction index tail", "err", err)
	}
}

// ReadFastTxLookupLimit retrieves the tx lookup limit used in fast sync.
func ReadFastTxLookupLimit(db ethdb.KeyValueReader) *uint64 {
	data, _ := db.Get(fastTxLookupLimitKey)
	if len(data) != 8 {
		return nil
	}
	number := binary.BigEndian.Uint64(data)
	return &number
}

// WriteFastTxLookupLimit stores the txlookup limit used in fast sync into database.
func WriteFastTxLookupLimit(db ethdb.KeyValueWriter, number uint64) {
	if err := db.Put(fastTxLookupLimitKey, encodeBlockNumber(number)); err != nil {
		log.Crit("Failed to store transaction lookup limit for fast sync", "err", err)
	}
}

// ReadHeaderRange returns the rlp-encoded headers, starting at 'number', and going
// backwards towards genesis. This method assumes that the caller already has
// placed a cap on count, to prevent DoS issues.
// Since this method operates in head-towards-genesis mode, it will return an empty
// slice in case the head ('number') is missing. Hence, the caller must ensure that
// the head ('number') argument is actually an existing header.
//
// N.B: Since the input is a number, as opposed to a hash, it's implicit that
// this method only operates on canon headers.
func ReadHeaderRange(db ethdb.Reader, number uint64, count uint64) []rlp.RawValue {
	var rlpHeaders []rlp.RawValue
	if count == 0 {
		return rlpHeaders
	}
	i := number
	if count-1 > number {
		// It's ok to request block 0, 1 item
		count = number + 1
	}
	limit, _ := db.Ancients()
	// First read live blocks
	if i >= limit {
		// If we need to read live blocks, we need to figure out the hash first
		hash := ReadCanonicalHash(db, number)
		for ; i >= limit && count > 0; i-- {
			if data, _ := db.Get(headerKey(i, hash)); len(data) > 0 {
				rlpHeaders = append(rlpHeaders, data)
				// Get the parent hash for next query
				hash = types.HeaderParentHashFromRLP(data)
			} else {
				break // Maybe got moved to ancients
			}
			count--
		}
	}
	if count == 0 {
		return rlpHeaders
	}
	// read remaining from ancients
	max := count * 700
	data, err := db.AncientRange(freezerHeaderTable, i+1-count, count, max)
	if err == nil && uint64(len(data)) == count {
		// the data is on the order [h, h+1, .., n] -- reordering needed
		for i := range data {
			rlpHeaders = append(rlpHeaders, data[len(data)-1-i])
		}
	}
	return rlpHeaders
}

// ReadHeaderRLP retrieves a block header in its raw RLP database encoding.
func ReadHeaderRLP(db ethdb.Reader, hash common.Hash, number uint64) rlp.RawValue {
	var data []byte
	db.ReadAncients(func(reader ethdb.AncientReader) error {
		// First try to look up the data in ancient database. Extra hash
		// comparison is necessary since ancient database only maintains
		// the canonical data.
		data, _ = reader.Ancient(freezerHeaderTable, number)
		if len(data) > 0 && crypto.Keccak256Hash(data) == hash {
			return nil
		}
		// If not, try reading from leveldb
		data, _ = db.Get(headerKey(number, hash))
		return nil
	})
	return data
}

// HasHeader verifies the existence of a block header corresponding to the hash.
func HasHeader(db ethdb.Reader, hash common.Hash, number uint64) bool {
	if isCanon(db, number, hash) {
		return true
	}
	if has, err := db.Has(headerKey(number, hash)); !has || err != nil {
		return false
	}
	return true
}

// ReadHeader retrieves the block header corresponding to the hash.
func ReadHeader(db ethdb.Reader, hash common.Hash, number uint64) *types.Header {
	data := ReadHeaderRLP(db, hash, number)
	if len(data) == 0 {
		return nil
	}
	header := new(types.Header)
	if err := rlp.Decode(bytes.NewReader(data), header); err != nil {
		log.Error("Invalid block header RLP", "hash", hash, "err", err)
		return nil
	}
	return header
}

// WriteHeader stores a block header into the database and also stores the hash-
// to-number mapping.
func WriteHeader(db ethdb.KeyValueWriter, header *types.Header) {
	var (
		hash   = header.Hash()
		number = header.Number.Uint64()
	)
	// Write the hash -> number mapping
	WriteHeaderNumber(db, hash, number)

	// Write the encoded header
	data, err := rlp.EncodeToBytes(header)
	if err != nil {
		log.Crit("Failed to RLP encode header", "err", err)
	}
	key := headerKey(number, hash)
	if err := db.Put(key, data); err != nil {
		log.Crit("Failed to store header", "err", err)
	}
}

// DeleteHeader removes all block header data associated with a hash.
func DeleteHeader(db ethdb.KeyValueWriter, hash common.Hash, number uint64) {
	deleteHeaderWithoutNumber(db, hash, number)
	if err := db.Delete(headerNumberKey(hash)); err != nil {
		log.Crit("Failed to delete hash to number mapping", "err", err)
	}
}

// deleteHeaderWithoutNumber removes only the block header but does not remove
// the hash to number mapping.
func deleteHeaderWithoutNumber(db ethdb.KeyValueWriter, hash common.Hash, number uint64) {
	if err := db.Delete(headerKey(number, hash)); err != nil {
		log.Crit("Failed to delete header", "err", err)
	}
}

// isCanon is an internal utility method, to check whether the given number/hash
// is part of the ancient (canon) set.
func isCanon(reader ethdb.AncientReader, number uint64, hash common.Hash) bool {
	h, err := reader.Ancient(freezerHashTable, number)
	if err != nil {
		return false
	}
	return bytes.Equal(h, hash[:])
}

// ReadBodyRLP retrieves the block body (transactions and uncles) in RLP encoding.
func ReadBodyRLP(db ethdb.Reader, hash common.Hash, number uint64) rlp.RawValue {
	// First try to look up the data in ancient database. Extra hash
	// comparison is necessary since ancient database only maintains
	// the canonical data.
	var data []byte
	db.ReadAncients(func(reader ethdb.AncientReader) error {
		// Check if the data is in ancients
		if isCanon(reader, number, hash) {
			data, _ = reader.Ancient(freezerBodiesTable, number)
			return nil
		}
		// If not, try reading from leveldb
		data, _ = db.Get(blockBodyKey(number, hash))
		return nil
	})
	return data
}

// ReadCanonicalBodyRLP retrieves the block body (transactions and uncles) for the canonical
// block at number, in RLP encoding.
func ReadCanonicalBodyRLP(db ethdb.Reader, number uint64) rlp.RawValue {
	var data []byte
	db.ReadAncients(func(reader ethdb.AncientReader) error {
		data, _ = reader.Ancient(freezerBodiesTable, number)
		if len(data) > 0 {
			return nil
		}
		// Block is not in ancients, read from leveldb by hash and number.
		// Note: ReadCanonicalHash cannot be used here because it also
		// calls ReadAncients internally.
		hash, _ := db.Get(headerHashKey(number))
		data, _ = db.Get(blockBodyKey(number, common.BytesToHash(hash)))
		return nil
	})
	return data
}

// ReadCanonicalBodyRLP retrieves the block body (transactions and uncles) for the canonical
// block at number, in RLP encoding.
func ReadCanonicalBodyRLP(db ethdb.Reader, number uint64) rlp.RawValue {
	// If it's an ancient one, we don't need the canonical hash
	data, _ := db.Ancient(freezerBodiesTable, number)
	if len(data) == 0 {
		// Need to get the hash
		data, _ = db.Get(blockBodyKey(number, ReadCanonicalHash(db, number)))
		// In the background freezer is moving data from leveldb to flatten files.
		// So during the first check for ancient db, the data is not yet in there,
		// but when we reach into leveldb, the data was already moved. That would
		// result in a not found error.
		if len(data) == 0 {
			data, _ = db.Ancient(freezerBodiesTable, number)
		}
	}
	return data
}

// WriteBodyRLP stores an RLP encoded block body into the database.
func WriteBodyRLP(db ethdb.KeyValueWriter, hash common.Hash, number uint64, rlp rlp.RawValue) {
	if err := db.Put(blockBodyKey(number, hash), rlp); err != nil {
		log.Crit("Failed to store block body", "err", err)
	}
}

// HasBody verifies the existence of a block body corresponding to the hash.
func HasBody(db ethdb.Reader, hash common.Hash, number uint64) bool {
	if isCanon(db, number, hash) {
		return true
	}
	if has, err := db.Has(blockBodyKey(number, hash)); !has || err != nil {
		return false
	}
	return true
}

// ReadBody retrieves the block body corresponding to the hash.
func ReadBody(db ethdb.Reader, hash common.Hash, number uint64) *types.Body {
	data := ReadBodyRLP(db, hash, number)
	if len(data) == 0 {
		return nil
	}
	body := new(types.Body)
	if err := rlp.Decode(bytes.NewReader(data), body); err != nil {
		log.Error("Invalid block body RLP", "hash", hash, "err", err)
		return nil
	}
	return body
}

// WriteBody stores a block body into the database.
func WriteBody(db ethdb.KeyValueWriter, hash common.Hash, number uint64, body *types.Body) {
	data, err := rlp.EncodeToBytes(body)
	if err != nil {
		log.Crit("Failed to RLP encode body", "err", err)
	}
	WriteBodyRLP(db, hash, number, data)
}

// DeleteBody removes all block body data associated with a hash.
func DeleteBody(db ethdb.KeyValueWriter, hash common.Hash, number uint64) {
	if err := db.Delete(blockBodyKey(number, hash)); err != nil {
		log.Crit("Failed to delete block body", "err", err)
	}
}

// ReadTdRLP retrieves a block's total difficulty corresponding to the hash in RLP encoding.
func ReadTdRLP(db ethdb.Reader, hash common.Hash, number uint64) rlp.RawValue {
	var data []byte
	db.ReadAncients(func(reader ethdb.AncientReader) error {
		// Check if the data is in ancients
		if isCanon(reader, number, hash) {
			data, _ = reader.Ancient(freezerDifficultyTable, number)
			return nil
		}
		// If not, try reading from leveldb
		data, _ = db.Get(headerTDKey(number, hash))
		return nil
	})
	return data
}

// ReadTd retrieves a block's total difficulty corresponding to the hash.
func ReadTd(db ethdb.Reader, hash common.Hash, number uint64) *big.Int {
	data := ReadTdRLP(db, hash, number)
	if len(data) == 0 {
		return nil
	}
	td := new(big.Int)
	if err := rlp.Decode(bytes.NewReader(data), td); err != nil {
		log.Error("Invalid block total difficulty RLP", "hash", hash, "err", err)
		return nil
	}
	return td
}

// WriteTd stores the total difficulty of a block into the database.
func WriteTd(db ethdb.KeyValueWriter, hash common.Hash, number uint64, td *big.Int) {
	data, err := rlp.EncodeToBytes(td)
	if err != nil {
		log.Crit("Failed to RLP encode block total difficulty", "err", err)
	}
	if err := db.Put(headerTDKey(number, hash), data); err != nil {
		log.Crit("Failed to store block total difficulty", "err", err)
	}
}

// DeleteTd removes all block total difficulty data associated with a hash.
func DeleteTd(db ethdb.KeyValueWriter, hash common.Hash, number uint64) {
	if err := db.Delete(headerTDKey(number, hash)); err != nil {
		log.Crit("Failed to delete block total difficulty", "err", err)
	}
}

// HasReceipts verifies the existence of all the transaction receipts belonging
// to a block.
func HasReceipts(db ethdb.Reader, hash common.Hash, number uint64) bool {
	if isCanon(db, number, hash) {
		return true
	}
	if has, err := db.Has(blockReceiptsKey(number, hash)); !has || err != nil {
		return false
	}
	return true
}

// ReadReceiptsRLP retrieves all the transaction receipts belonging to a block in RLP encoding.
func ReadReceiptsRLP(db ethdb.Reader, hash common.Hash, number uint64) rlp.RawValue {
	var data []byte
	db.ReadAncients(func(reader ethdb.AncientReader) error {
		// Check if the data is in ancients
		if isCanon(reader, number, hash) {
			data, _ = reader.Ancient(freezerReceiptTable, number)
			return nil
		}
		// If not, try reading from leveldb
		data, _ = db.Get(blockReceiptsKey(number, hash))
		return nil
	})
	return data
}

// ReadRawReceipts retrieves all the transaction receipts belonging to a block.
// The receipt metadata fields are not guaranteed to be populated, so they
// should not be used. Use ReadReceipts instead if the metadata is needed.
func ReadRawReceipts(db ethdb.Reader, hash common.Hash, number uint64) types.Receipts {
	// Retrieve the flattened receipt slice
	data := ReadReceiptsRLP(db, hash, number)
	if len(data) == 0 {
		return nil
	}
	// Convert the receipts from their storage form to their internal representation
	storageReceipts := []*types.ReceiptForStorage{}
	if err := rlp.DecodeBytes(data, &storageReceipts); err != nil {
		log.Error("Invalid receipt array RLP", "hash", hash, "err", err)
		return nil
	}
	receipts := make(types.Receipts, len(storageReceipts))
	for i, storageReceipt := range storageReceipts {
		receipts[i] = (*types.Receipt)(storageReceipt)
	}
	return receipts
}

// ReadReceipts retrieves all the transaction receipts belonging to a block, including
// its correspoinding metadata fields. If it is unable to populate these metadata
// fields then nil is returned.
//
// The current implementation populates these metadata fields by reading the receipts'
// corresponding block body, so if the block body is not found it will return nil even
// if the receipt itself is stored.
func ReadReceipts(db ethdb.Reader, hash common.Hash, number uint64, config *params.ChainConfig) types.Receipts {
	// We're deriving many fields from the block body, retrieve beside the receipt
	receipts := ReadRawReceipts(db, hash, number)
	if receipts == nil {
		return nil
	}
	body := ReadBody(db, hash, number)
	if body == nil {
		log.Error("Missing body but have receipt", "hash", hash, "number", number)
		return nil
	}
	if err := receipts.DeriveFields(config, hash, number, body.Transactions); err != nil {
		log.Error("Failed to derive block receipts fields", "hash", hash, "number", number, "err", err)
		return nil
	}
	return receipts
}

// WriteReceipts stores all the transaction receipts belonging to a block.
func WriteReceipts(db ethdb.KeyValueWriter, hash common.Hash, number uint64, receipts types.Receipts) {
	// Convert the receipts into their storage form and serialize them
	storageReceipts := make([]*types.ReceiptForStorage, len(receipts))
	for i, receipt := range receipts {
		storageReceipts[i] = (*types.ReceiptForStorage)(receipt)
	}
	bytes, err := rlp.EncodeToBytes(storageReceipts)
	if err != nil {
		log.Crit("Failed to encode block receipts", "err", err)
	}
	// Store the flattened receipt slice
	if err := db.Put(blockReceiptsKey(number, hash), bytes); err != nil {
		log.Crit("Failed to store block receipts", "err", err)
	}
}

// DeleteReceipts removes all receipt data associated with a block hash.
func DeleteReceipts(db ethdb.KeyValueWriter, hash common.Hash, number uint64) {
	if err := db.Delete(blockReceiptsKey(number, hash)); err != nil {
		log.Crit("Failed to delete block receipts", "err", err)
	}
}

// storedReceiptRLP is the storage encoding of a receipt.
// Re-definition in core/types/receipt.go.
type storedReceiptRLP struct {
	PostStateOrStatus []byte
	CumulativeGasUsed uint64
	Logs              []*types.LogForStorage
}

// ReceiptLogs is a barebone version of ReceiptForStorage which only keeps
// the list of logs. When decoding a stored receipt into this object we
// avoid creating the bloom filter.
type receiptLogs struct {
	Logs []*types.Log
}

// DecodeRLP implements rlp.Decoder.
func (r *receiptLogs) DecodeRLP(s *rlp.Stream) error {
	var stored storedReceiptRLP
	if err := s.Decode(&stored); err != nil {
		return err
	}
	r.Logs = make([]*types.Log, len(stored.Logs))
	for i, log := range stored.Logs {
		r.Logs[i] = (*types.Log)(log)
	}
	return nil
}

// DeriveLogFields fills the logs in receiptLogs with information such as block number, txhash, etc.
func deriveLogFields(receipts []*receiptLogs, hash common.Hash, number uint64, txs types.Transactions) error {
	logIndex := uint(0)
	if len(txs) != len(receipts) {
		return errors.New("transaction and receipt count mismatch")
	}
	for i := 0; i < len(receipts); i++ {
		txHash := txs[i].Hash()
		// The derived log fields can simply be set from the block and transaction
		for j := 0; j < len(receipts[i].Logs); j++ {
			receipts[i].Logs[j].BlockNumber = number
			receipts[i].Logs[j].BlockHash = hash
			receipts[i].Logs[j].TxHash = txHash
			receipts[i].Logs[j].TxIndex = uint(i)
			receipts[i].Logs[j].Index = logIndex
			logIndex++
		}
	}
	return nil
}

// ReadLogs retrieves the logs for all transactions in a block. The log fields
// are populated with metadata. In case the receipts or the block body
// are not found, a nil is returned.
func ReadLogs(db ethdb.Reader, hash common.Hash, number uint64, config *params.ChainConfig) [][]*types.Log {
	// Retrieve the flattened receipt slice
	data := ReadReceiptsRLP(db, hash, number)
	if len(data) == 0 {
		return nil
	}
	receipts := []*receiptLogs{}
	if err := rlp.DecodeBytes(data, &receipts); err != nil {
		// Receipts might be in the legacy format, try decoding that.
		// TODO: to be removed after users migrated
		if logs := readLegacyLogs(db, hash, number, config); logs != nil {
			return logs
		}
		log.Error("Invalid receipt array RLP", "hash", hash, "err", err)
		return nil
	}

	body := ReadBody(db, hash, number)
	if body == nil {
		log.Error("Missing body but have receipt", "hash", hash, "number", number)
		return nil
	}
	if err := deriveLogFields(receipts, hash, number, body.Transactions); err != nil {
		log.Error("Failed to derive block receipts fields", "hash", hash, "number", number, "err", err)
		return nil
	}
	logs := make([][]*types.Log, len(receipts))
	for i, receipt := range receipts {
		logs[i] = receipt.Logs
	}
	return logs
}

// readLegacyLogs is a temporary workaround for when trying to read logs
// from a block which has its receipt stored in the legacy format. It'll
// be removed after users have migrated their freezer databases.
func readLegacyLogs(db ethdb.Reader, hash common.Hash, number uint64, config *params.ChainConfig) [][]*types.Log {
	receipts := ReadReceipts(db, hash, number, config)
	if receipts == nil {
		return nil
	}
	logs := make([][]*types.Log, len(receipts))
	for i, receipt := range receipts {
		logs[i] = receipt.Logs
	}
	return logs
}

// ReadBlock retrieves an entire block corresponding to the hash, assembling it
// back from the stored header and body. If either the header or body could not
// be retrieved nil is returned.
//
// Note, due to concurrent download of header and block body the header and thus
// canonical hash can be stored in the database but the body data not (yet).
func ReadBlock(db ethdb.Reader, hash common.Hash, number uint64) *types.Block {
	header := ReadHeader(db, hash, number)
	if header == nil {
		return nil
	}
	body := ReadBody(db, hash, number)
	if body == nil {
		return nil
	}
	return types.NewBlockWithHeader(header).WithBody(body.Transactions, body.Uncles)
}

// WriteBlock serializes a block into the database, header and body separately.
func WriteBlock(db ethdb.KeyValueWriter, block *types.Block) {
	WriteBody(db, block.Hash(), block.NumberU64(), block.Body())
	WriteHeader(db, block.Header())
}

// WriteAncientBlock writes entire block data into ancient store and returns the total written size.
func WriteAncientBlocks(db ethdb.AncientWriter, blocks []*types.Block, receipts []types.Receipts, td *big.Int) (int64, error) {
	var (
		tdSum      = new(big.Int).Set(td)
		stReceipts []*types.ReceiptForStorage
	)
	return db.ModifyAncients(func(op ethdb.AncientWriteOp) error {
		for i, block := range blocks {
			// Convert receipts to storage format and sum up total difficulty.
			stReceipts = stReceipts[:0]
			for _, receipt := range receipts[i] {
				stReceipts = append(stReceipts, (*types.ReceiptForStorage)(receipt))
			}
			header := block.Header()
			if i > 0 {
				tdSum.Add(tdSum, header.Difficulty)
			}
			if err := writeAncientBlock(op, block, header, stReceipts, tdSum); err != nil {
				return err
			}
		}
		return nil
	})
}

func writeAncientBlock(op ethdb.AncientWriteOp, block *types.Block, header *types.Header, receipts []*types.ReceiptForStorage, td *big.Int) error {
	num := block.NumberU64()
	if err := op.AppendRaw(freezerHashTable, num, block.Hash().Bytes()); err != nil {
		return fmt.Errorf("can't add block %d hash: %v", num, err)
	}
	if err := op.Append(freezerHeaderTable, num, header); err != nil {
		return fmt.Errorf("can't append block header %d: %v", num, err)
	}
	if err := op.Append(freezerBodiesTable, num, block.Body()); err != nil {
		return fmt.Errorf("can't append block body %d: %v", num, err)
	}
	if err := op.Append(freezerReceiptTable, num, receipts); err != nil {
		return fmt.Errorf("can't append block %d receipts: %v", num, err)
	}
	if err := op.Append(freezerDifficultyTable, num, td); err != nil {
		return fmt.Errorf("can't append block %d total difficulty: %v", num, err)
	}
	return nil
}

// DeleteBlock removes all block data associated with a hash.
func DeleteBlock(db ethdb.KeyValueWriter, hash common.Hash, number uint64) {
	DeleteReceipts(db, hash, number)
	DeleteHeader(db, hash, number)
	DeleteBody(db, hash, number)
	DeleteTd(db, hash, number)
}

// DeleteBlockWithoutNumber removes all block data associated with a hash, except
// the hash to number mapping.
func DeleteBlockWithoutNumber(db ethdb.KeyValueWriter, hash common.Hash, number uint64) {
	DeleteReceipts(db, hash, number)
	deleteHeaderWithoutNumber(db, hash, number)
	DeleteBody(db, hash, number)
	DeleteTd(db, hash, number)
}

const badBlockToKeep = 10

type badBlock struct {
	Header *types.Header
	Body   *types.Body
}

// badBlockList implements the sort interface to allow sorting a list of
// bad blocks by their number in the reverse order.
type badBlockList []*badBlock

func (s badBlockList) Len() int { return len(s) }
func (s badBlockList) Less(i, j int) bool {
	return s[i].Header.Number.Uint64() < s[j].Header.Number.Uint64()
}
func (s badBlockList) Swap(i, j int) { s[i], s[j] = s[j], s[i] }

// ReadBadBlock retrieves the bad block with the corresponding block hash.
func ReadBadBlock(db ethdb.Reader, hash common.Hash) *types.Block {
	blob, err := db.Get(badBlockKey)
	if err != nil {
		return nil
	}
	var badBlocks badBlockList
	if err := rlp.DecodeBytes(blob, &badBlocks); err != nil {
		return nil
	}
	for _, bad := range badBlocks {
		if bad.Header.Hash() == hash {
			return types.NewBlockWithHeader(bad.Header).WithBody(bad.Body.Transactions, bad.Body.Uncles)
		}
	}
	return nil
}

// ReadAllBadBlocks retrieves all the bad blocks in the database.
// All returned blocks are sorted in reverse order by number.
func ReadAllBadBlocks(db ethdb.Reader) []*types.Block {
	blob, err := db.Get(badBlockKey)
	if err != nil {
		return nil
	}
	var badBlocks badBlockList
	if err := rlp.DecodeBytes(blob, &badBlocks); err != nil {
		return nil
	}
	var blocks []*types.Block
	for _, bad := range badBlocks {
		blocks = append(blocks, types.NewBlockWithHeader(bad.Header).WithBody(bad.Body.Transactions, bad.Body.Uncles))
	}
	return blocks
}

// WriteBadBlock serializes the bad block into the database. If the cumulated
// bad blocks exceeds the limitation, the oldest will be dropped.
func WriteBadBlock(db ethdb.KeyValueStore, block *types.Block) {
	blob, err := db.Get(badBlockKey)
	if err != nil {
		log.Warn("Failed to load old bad blocks", "error", err)
	}
	var badBlocks badBlockList
	if len(blob) > 0 {
		if err := rlp.DecodeBytes(blob, &badBlocks); err != nil {
			log.Crit("Failed to decode old bad blocks", "error", err)
		}
	}
	for _, b := range badBlocks {
		if b.Header.Number.Uint64() == block.NumberU64() && b.Header.Hash() == block.Hash() {
			log.Info("Skip duplicated bad block", "number", block.NumberU64(), "hash", block.Hash())
			return
		}
	}
	badBlocks = append(badBlocks, &badBlock{
		Header: block.Header(),
		Body:   block.Body(),
	})
	sort.Sort(sort.Reverse(badBlocks))
	if len(badBlocks) > badBlockToKeep {
		badBlocks = badBlocks[:badBlockToKeep]
	}
	data, err := rlp.EncodeToBytes(badBlocks)
	if err != nil {
		log.Crit("Failed to encode bad blocks", "err", err)
	}
	if err := db.Put(badBlockKey, data); err != nil {
		log.Crit("Failed to write bad blocks", "err", err)
	}
}

// DeleteBadBlocks deletes all the bad blocks from the database
func DeleteBadBlocks(db ethdb.KeyValueWriter) {
	if err := db.Delete(badBlockKey); err != nil {
		log.Crit("Failed to delete bad blocks", "err", err)
	}
}

// FindCommonAncestor returns the last common ancestor of two block headers
func FindCommonAncestor(db ethdb.Reader, a, b *types.Header) *types.Header {
	for bn := b.Number.Uint64(); a.Number.Uint64() > bn; {
		a = ReadHeader(db, a.ParentHash, a.Number.Uint64()-1)
		if a == nil {
			return nil
		}
	}
	for an := a.Number.Uint64(); an < b.Number.Uint64(); {
		b = ReadHeader(db, b.ParentHash, b.Number.Uint64()-1)
		if b == nil {
			return nil
		}
	}
	for a.Hash() != b.Hash() {
		a = ReadHeader(db, a.ParentHash, a.Number.Uint64()-1)
		if a == nil {
			return nil
		}
		b = ReadHeader(db, b.ParentHash, b.Number.Uint64()-1)
		if b == nil {
			return nil
		}
	}
	return a
}

// ReadHeadHeader returns the current canonical head header.
func ReadHeadHeader(db ethdb.Reader) *types.Header {
	headHeaderHash := ReadHeadHeaderHash(db)
	if headHeaderHash == (common.Hash{}) {
		return nil
	}
	headHeaderNumber := ReadHeaderNumber(db, headHeaderHash)
	if headHeaderNumber == nil {
		return nil
	}
	return ReadHeader(db, headHeaderHash, *headHeaderNumber)
}

// ReadHeadBlock returns the current canonical head block.
func ReadHeadBlock(db ethdb.Reader) *types.Block {
	headBlockHash := ReadHeadBlockHash(db)
	if headBlockHash == (common.Hash{}) {
		return nil
	}
	headBlockNumber := ReadHeaderNumber(db, headBlockHash)
	if headBlockNumber == nil {
		return nil
	}
	return ReadBlock(db, headBlockHash, *headBlockNumber)
}<|MERGE_RESOLUTION|>--- conflicted
+++ resolved
@@ -78,8 +78,6 @@
 	return hashes
 }
 
-<<<<<<< HEAD
-=======
 type NumberHash struct {
 	Number uint64
 	Hash   common.Hash
@@ -111,7 +109,6 @@
 	return hashes
 }
 
->>>>>>> 8be800ff
 // ReadAllCanonicalHashes retrieves all canonical number and hash mappings at the
 // certain chain range. If the accumulated entries reaches the given threshold,
 // abort the iteration and return the semi-finish result.
@@ -223,35 +220,6 @@
 // full synced, the last pivot will always be nil.
 func ReadLastPivotNumber(db ethdb.KeyValueReader) *uint64 {
 	data, _ := db.Get(lastPivotKey)
-<<<<<<< HEAD
-	if len(data) == 0 {
-		return nil
-	}
-	var pivot uint64
-	if err := rlp.DecodeBytes(data, &pivot); err != nil {
-		log.Error("Invalid pivot block number in database", "err", err)
-		return nil
-	}
-	return &pivot
-}
-
-// WriteLastPivotNumber stores the number of the last pivot block.
-func WriteLastPivotNumber(db ethdb.KeyValueWriter, pivot uint64) {
-	enc, err := rlp.EncodeToBytes(pivot)
-	if err != nil {
-		log.Crit("Failed to encode pivot block number", "err", err)
-	}
-	if err := db.Put(lastPivotKey, enc); err != nil {
-		log.Crit("Failed to store pivot block number", "err", err)
-	}
-}
-
-// ReadFastTrieProgress retrieves the number of tries nodes fast synced to allow
-// reporting correct numbers across restarts.
-func ReadFastTrieProgress(db ethdb.KeyValueReader) uint64 {
-	data, _ := db.Get(fastTrieProgressKey)
-=======
->>>>>>> 8be800ff
 	if len(data) == 0 {
 		return nil
 	}
@@ -281,47 +249,6 @@
 	data, _ := db.Get(txIndexTailKey)
 	if len(data) != 8 {
 		return nil
-<<<<<<< HEAD
-	}
-	number := binary.BigEndian.Uint64(data)
-	return &number
-}
-
-// WriteTxIndexTail stores the number of oldest indexed block
-// into database.
-func WriteTxIndexTail(db ethdb.KeyValueWriter, number uint64) {
-	if err := db.Put(txIndexTailKey, encodeBlockNumber(number)); err != nil {
-		log.Crit("Failed to store the transaction index tail", "err", err)
-	}
-}
-
-// ReadFastTxLookupLimit retrieves the tx lookup limit used in fast sync.
-func ReadFastTxLookupLimit(db ethdb.KeyValueReader) *uint64 {
-	data, _ := db.Get(fastTxLookupLimitKey)
-	if len(data) != 8 {
-		return nil
-	}
-	number := binary.BigEndian.Uint64(data)
-	return &number
-}
-
-// WriteFastTxLookupLimit stores the txlookup limit used in fast sync into database.
-func WriteFastTxLookupLimit(db ethdb.KeyValueWriter, number uint64) {
-	if err := db.Put(fastTxLookupLimitKey, encodeBlockNumber(number)); err != nil {
-		log.Crit("Failed to store transaction lookup limit for fast sync", "err", err)
-	}
-}
-
-// ReadHeaderRLP retrieves a block header in its raw RLP database encoding.
-func ReadHeaderRLP(db ethdb.Reader, hash common.Hash, number uint64) rlp.RawValue {
-	// First try to look up the data in ancient database. Extra hash
-	// comparison is necessary since ancient database only maintains
-	// the canonical data.
-	data, _ := db.Ancient(freezerHeaderTable, number)
-	if len(data) > 0 && crypto.Keccak256Hash(data) == hash {
-		return data
-=======
->>>>>>> 8be800ff
 	}
 	number := binary.BigEndian.Uint64(data)
 	return &number
