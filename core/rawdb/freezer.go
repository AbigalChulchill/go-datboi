// Copyright 2019 The go-ethereum Authors
// This file is part of the go-ethereum library.
//
// The go-ethereum library is free software: you can redistribute it and/or modify
// it under the terms of the GNU Lesser General Public License as published by
// the Free Software Foundation, either version 3 of the License, or
// (at your option) any later version.
//
// The go-ethereum library is distributed in the hope that it will be useful,
// but WITHOUT ANY WARRANTY; without even the implied warranty of
// MERCHANTABILITY or FITNESS FOR A PARTICULAR PURPOSE. See the
// GNU Lesser General Public License for more details.
//
// You should have received a copy of the GNU Lesser General Public License
// along with the go-ethereum library. If not, see <http://www.gnu.org/licenses/>.

package rawdb

import (
	"errors"
	"fmt"
	"math"
	"os"
	"path/filepath"
	"sync"
	"sync/atomic"
	"time"

	"github.com/ethereum/go-ethereum/common"
	"github.com/ethereum/go-ethereum/ethdb"
	"github.com/ethereum/go-ethereum/log"
	"github.com/ethereum/go-ethereum/metrics"
	"github.com/ethereum/go-ethereum/params"
	"github.com/prometheus/tsdb/fileutil"
)

var (
	// errReadOnly is returned if the freezer is opened in read only mode. All the
	// mutations are disallowed.
	errReadOnly = errors.New("read only")

	// errUnknownTable is returned if the user attempts to read from a table that is
	// not tracked by the freezer.
	errUnknownTable = errors.New("unknown table")

	// errOutOrderInsertion is returned if the user attempts to inject out-of-order
	// binary blobs into the freezer.
	errOutOrderInsertion = errors.New("the append operation is out-order")

	// errSymlinkDatadir is returned if the ancient directory specified by user
	// is a symbolic link.
	errSymlinkDatadir = errors.New("symbolic link datadir is not supported")
)

const (
	// freezerRecheckInterval is the frequency to check the key-value database for
	// chain progression that might permit new blocks to be frozen into immutable
	// storage.
	freezerRecheckInterval = time.Minute

	// freezerBatchLimit is the maximum number of blocks to freeze in one batch
	// before doing an fsync and deleting it from the key-value store.
	freezerBatchLimit = 30000

	// freezerTableSize defines the maximum size of freezer data files.
	freezerTableSize = 2 * 1000 * 1000 * 1000
)

// freezer is an memory mapped append-only database to store immutable chain data
// into flat files:
//
// - The append only nature ensures that disk writes are minimized.
// - The memory mapping ensures we can max out system memory for caching without
//   reserving it for go-ethereum. This would also reduce the memory requirements
//   of Geth, and thus also GC overhead.
type freezer struct {
	// WARNING: The `frozen` field is accessed atomically. On 32 bit platforms, only
	// 64-bit aligned fields can be atomic. The struct is guaranteed to be so aligned,
	// so take advantage of that (https://golang.org/pkg/sync/atomic/#pkg-note-BUG).
	frozen    uint64 // Number of blocks already frozen
	threshold uint64 // Number of recent blocks not to freeze (params.FullImmutabilityThreshold apart from tests)

<<<<<<< HEAD
=======
	// This lock synchronizes writers and the truncate operation, as well as
	// the "atomic" (batched) read operations.
	writeLock  sync.RWMutex
	writeBatch *freezerBatch

>>>>>>> 8be800ff
	readonly     bool
	tables       map[string]*freezerTable // Data tables for storing everything
	instanceLock fileutil.Releaser        // File-system lock to prevent double opens

	trigger chan chan struct{} // Manual blocking freeze trigger, test determinism

	quit      chan struct{}
	wg        sync.WaitGroup
	closeOnce sync.Once
}

// newFreezer creates a chain freezer that moves ancient chain data into
// append-only flat file containers.
<<<<<<< HEAD
func newFreezer(datadir string, namespace string, readonly bool) (*freezer, error) {
=======
//
// The 'tables' argument defines the data tables. If the value of a map
// entry is true, snappy compression is disabled for the table.
func newFreezer(datadir string, namespace string, readonly bool, maxTableSize uint32, tables map[string]bool) (*freezer, error) {
>>>>>>> 8be800ff
	// Create the initial freezer object
	var (
		readMeter  = metrics.NewRegisteredMeter(namespace+"ancient/read", nil)
		writeMeter = metrics.NewRegisteredMeter(namespace+"ancient/write", nil)
		sizeGauge  = metrics.NewRegisteredGauge(namespace+"ancient/size", nil)
	)
	// Ensure the datadir is not a symbolic link if it exists.
	if info, err := os.Lstat(datadir); !os.IsNotExist(err) {
		if info.Mode()&os.ModeSymlink != 0 {
			log.Warn("Symbolic link ancient database is not supported", "path", datadir)
			return nil, errSymlinkDatadir
		}
	}
	// Leveldb uses LOCK as the filelock filename. To prevent the
	// name collision, we use FLOCK as the lock name.
	lock, _, err := fileutil.Flock(filepath.Join(datadir, "FLOCK"))
	if err != nil {
		return nil, err
	}
	// Open all the supported data tables
	freezer := &freezer{
		readonly:     readonly,
		threshold:    params.FullImmutabilityThreshold,
		tables:       make(map[string]*freezerTable),
		instanceLock: lock,
		trigger:      make(chan chan struct{}),
		quit:         make(chan struct{}),
	}
<<<<<<< HEAD
	for name, disableSnappy := range FreezerNoSnappy {
		table, err := newTable(datadir, name, readMeter, writeMeter, sizeGauge, disableSnappy)
=======

	// Create the tables.
	for name, disableSnappy := range tables {
		table, err := newTable(datadir, name, readMeter, writeMeter, sizeGauge, maxTableSize, disableSnappy)
>>>>>>> 8be800ff
		if err != nil {
			for _, table := range freezer.tables {
				table.Close()
			}
			lock.Release()
			return nil, err
		}
		freezer.tables[name] = table
	}

	// Truncate all tables to common length.
	if err := freezer.repair(); err != nil {
		for _, table := range freezer.tables {
			table.Close()
		}
		lock.Release()
		return nil, err
	}
<<<<<<< HEAD
=======

	// Create the write batch.
	freezer.writeBatch = newFreezerBatch(freezer)

>>>>>>> 8be800ff
	log.Info("Opened ancient database", "database", datadir, "readonly", readonly)
	return freezer, nil
}

// Close terminates the chain freezer, unmapping all the data files.
func (f *freezer) Close() error {
	f.writeLock.Lock()
	defer f.writeLock.Unlock()

	var errs []error
	f.closeOnce.Do(func() {
		close(f.quit)
		// Wait for any background freezing to stop
		f.wg.Wait()
		for _, table := range f.tables {
			if err := table.Close(); err != nil {
				errs = append(errs, err)
			}
		}
		if err := f.instanceLock.Release(); err != nil {
			errs = append(errs, err)
		}
	})
	if errs != nil {
		return fmt.Errorf("%v", errs)
	}
	return nil
}

// HasAncient returns an indicator whether the specified ancient data exists
// in the freezer.
func (f *freezer) HasAncient(kind string, number uint64) (bool, error) {
	if table := f.tables[kind]; table != nil {
		return table.has(number), nil
	}
	return false, nil
}

// Ancient retrieves an ancient binary blob from the append-only immutable files.
func (f *freezer) Ancient(kind string, number uint64) ([]byte, error) {
	if table := f.tables[kind]; table != nil {
		return table.Retrieve(number)
	}
	return nil, errUnknownTable
}

<<<<<<< HEAD
// ReadAncients retrieves multiple items in sequence, starting from the index 'start'.
=======
// AncientRange retrieves multiple items in sequence, starting from the index 'start'.
>>>>>>> 8be800ff
// It will return
//  - at most 'max' items,
//  - at least 1 item (even if exceeding the maxByteSize), but will otherwise
//   return as many items as fit into maxByteSize.
<<<<<<< HEAD
func (f *freezer) ReadAncients(kind string, start, count, maxBytes uint64) ([][]byte, error) {
=======
func (f *freezer) AncientRange(kind string, start, count, maxBytes uint64) ([][]byte, error) {
>>>>>>> 8be800ff
	if table := f.tables[kind]; table != nil {
		return table.RetrieveItems(start, count, maxBytes)
	}
	return nil, errUnknownTable
}

// Ancients returns the length of the frozen items.
func (f *freezer) Ancients() (uint64, error) {
	return atomic.LoadUint64(&f.frozen), nil
}

// AncientSize returns the ancient size of the specified category.
func (f *freezer) AncientSize(kind string) (uint64, error) {
	// This needs the write lock to avoid data races on table fields.
	// Speed doesn't matter here, AncientSize is for debugging.
	f.writeLock.RLock()
	defer f.writeLock.RUnlock()

	if table := f.tables[kind]; table != nil {
		return table.size()
	}
	return 0, errUnknownTable
}

<<<<<<< HEAD
// AppendAncient injects all binary blobs belong to block at the end of the
// append-only immutable table files.
//
// Notably, this function is lock free but kind of thread-safe. All out-of-order
// injection will be rejected. But if two injections with same number happen at
// the same time, we can get into the trouble.
func (f *freezer) AppendAncient(number uint64, hash, header, body, receipts, td []byte) (err error) {
	if f.readonly {
		return errReadOnly
	}
	// Ensure the binary blobs we are appending is continuous with freezer.
	if atomic.LoadUint64(&f.frozen) != number {
		return errOutOrderInsertion
=======
// ReadAncients runs the given read operation while ensuring that no writes take place
// on the underlying freezer.
func (f *freezer) ReadAncients(fn func(ethdb.AncientReader) error) (err error) {
	f.writeLock.RLock()
	defer f.writeLock.RUnlock()
	return fn(f)
}

// ModifyAncients runs the given write operation.
func (f *freezer) ModifyAncients(fn func(ethdb.AncientWriteOp) error) (writeSize int64, err error) {
	if f.readonly {
		return 0, errReadOnly
>>>>>>> 8be800ff
	}
	f.writeLock.Lock()
	defer f.writeLock.Unlock()

	// Roll back all tables to the starting position in case of error.
	prevItem := f.frozen
	defer func() {
		if err != nil {
			// The write operation has failed. Go back to the previous item position.
			for name, table := range f.tables {
				err := table.truncate(prevItem)
				if err != nil {
					log.Error("Freezer table roll-back failed", "table", name, "index", prevItem, "err", err)
				}
			}
		}
	}()

	f.writeBatch.reset()
	if err := fn(f.writeBatch); err != nil {
		return 0, err
	}
	item, writeSize, err := f.writeBatch.commit()
	if err != nil {
		return 0, err
	}
	atomic.StoreUint64(&f.frozen, item)
	return writeSize, nil
}

// TruncateAncients discards any recent data above the provided threshold number.
func (f *freezer) TruncateAncients(items uint64) error {
	if f.readonly {
		return errReadOnly
	}
<<<<<<< HEAD
=======
	f.writeLock.Lock()
	defer f.writeLock.Unlock()

>>>>>>> 8be800ff
	if atomic.LoadUint64(&f.frozen) <= items {
		return nil
	}
	for _, table := range f.tables {
		if err := table.truncate(items); err != nil {
			return err
		}
	}
	atomic.StoreUint64(&f.frozen, items)
	return nil
}

// Sync flushes all data tables to disk.
func (f *freezer) Sync() error {
	var errs []error
	for _, table := range f.tables {
		if err := table.Sync(); err != nil {
			errs = append(errs, err)
		}
	}
	if errs != nil {
		return fmt.Errorf("%v", errs)
	}
	return nil
}

// repair truncates all data tables to the same length.
func (f *freezer) repair() error {
	min := uint64(math.MaxUint64)
	for _, table := range f.tables {
		items := atomic.LoadUint64(&table.items)
		if min > items {
			min = items
		}
	}
	for _, table := range f.tables {
		if err := table.truncate(min); err != nil {
			return err
		}
	}
	atomic.StoreUint64(&f.frozen, min)
	return nil
}

// freeze is a background thread that periodically checks the blockchain for any
// import progress and moves ancient data from the fast database into the freezer.
//
// This functionality is deliberately broken off from block importing to avoid
// incurring additional data shuffling delays on block propagation.
func (f *freezer) freeze(db ethdb.KeyValueStore) {
	nfdb := &nofreezedb{KeyValueStore: db}

	var (
		backoff   bool
		triggered chan struct{} // Used in tests
	)
	for {
		select {
		case <-f.quit:
			log.Info("Freezer shutting down")
			return
		default:
		}
		if backoff {
			// If we were doing a manual trigger, notify it
			if triggered != nil {
				triggered <- struct{}{}
				triggered = nil
			}
			select {
			case <-time.NewTimer(freezerRecheckInterval).C:
				backoff = false
			case triggered = <-f.trigger:
				backoff = false
			case <-f.quit:
				return
			}
		}
		// Retrieve the freezing threshold.
		hash := ReadHeadBlockHash(nfdb)
		if hash == (common.Hash{}) {
			log.Debug("Current full block hash unavailable") // new chain, empty database
			backoff = true
			continue
		}
		number := ReadHeaderNumber(nfdb, hash)
		threshold := atomic.LoadUint64(&f.threshold)

		switch {
		case number == nil:
			log.Error("Current full block number unavailable", "hash", hash)
			backoff = true
			continue

		case *number < threshold:
			log.Debug("Current full block not old enough", "number", *number, "hash", hash, "delay", threshold)
			backoff = true
			continue

		case *number-threshold <= f.frozen:
			log.Debug("Ancient blocks frozen already", "number", *number, "hash", hash, "frozen", f.frozen)
			backoff = true
			continue
		}
		head := ReadHeader(nfdb, hash, *number)
		if head == nil {
			log.Error("Current full block unavailable", "number", *number, "hash", hash)
			backoff = true
			continue
		}

		// Seems we have data ready to be frozen, process in usable batches
<<<<<<< HEAD
		limit := *number - threshold
		if limit-f.frozen > freezerBatchLimit {
			limit = f.frozen + freezerBatchLimit
		}
		var (
			start    = time.Now()
			first    = f.frozen
			ancients = make([]common.Hash, 0, limit-f.frozen)
		)
		for f.frozen <= limit {
			// Retrieves all the components of the canonical block
			hash := ReadCanonicalHash(nfdb, f.frozen)
			if hash == (common.Hash{}) {
				log.Error("Canonical hash missing, can't freeze", "number", f.frozen)
				break
			}
			header := ReadHeaderRLP(nfdb, hash, f.frozen)
			if len(header) == 0 {
				log.Error("Block header missing, can't freeze", "number", f.frozen, "hash", hash)
				break
			}
			body := ReadBodyRLP(nfdb, hash, f.frozen)
			if len(body) == 0 {
				log.Error("Block body missing, can't freeze", "number", f.frozen, "hash", hash)
				break
			}
			receipts := ReadReceiptsRLP(nfdb, hash, f.frozen)
			if len(receipts) == 0 {
				log.Error("Block receipts missing, can't freeze", "number", f.frozen, "hash", hash)
				break
			}
			td := ReadTdRLP(nfdb, hash, f.frozen)
			if len(td) == 0 {
				log.Error("Total difficulty missing, can't freeze", "number", f.frozen, "hash", hash)
				break
			}
			log.Trace("Deep froze ancient block", "number", f.frozen, "hash", hash)
			// Inject all the components into the relevant data tables
			if err := f.AppendAncient(f.frozen, hash[:], header, body, receipts, td); err != nil {
				break
			}
			ancients = append(ancients, hash)
=======
		var (
			start    = time.Now()
			first, _ = f.Ancients()
			limit    = *number - threshold
		)
		if limit-first > freezerBatchLimit {
			limit = first + freezerBatchLimit
>>>>>>> 8be800ff
		}
		ancients, err := f.freezeRange(nfdb, first, limit)
		if err != nil {
			log.Error("Error in block freeze operation", "err", err)
			backoff = true
			continue
		}

		// Batch of blocks have been frozen, flush them before wiping from leveldb
		if err := f.Sync(); err != nil {
			log.Crit("Failed to flush frozen tables", "err", err)
		}

		// Wipe out all data from the active database
		batch := db.NewBatch()
		for i := 0; i < len(ancients); i++ {
			// Always keep the genesis block in active database
			if first+uint64(i) != 0 {
				DeleteBlockWithoutNumber(batch, ancients[i], first+uint64(i))
				DeleteCanonicalHash(batch, first+uint64(i))
			}
		}
		if err := batch.Write(); err != nil {
			log.Crit("Failed to delete frozen canonical blocks", "err", err)
		}
		batch.Reset()

		// Wipe out side chains also and track dangling side chains
		var dangling []common.Hash
		for number := first; number < f.frozen; number++ {
			// Always keep the genesis block in active database
			if number != 0 {
				dangling = ReadAllHashes(db, number)
				for _, hash := range dangling {
					log.Trace("Deleting side chain", "number", number, "hash", hash)
					DeleteBlock(batch, hash, number)
				}
			}
		}
		if err := batch.Write(); err != nil {
			log.Crit("Failed to delete frozen side blocks", "err", err)
		}
		batch.Reset()

		// Step into the future and delete and dangling side chains
		if f.frozen > 0 {
			tip := f.frozen
			for len(dangling) > 0 {
				drop := make(map[common.Hash]struct{})
				for _, hash := range dangling {
					log.Debug("Dangling parent from freezer", "number", tip-1, "hash", hash)
					drop[hash] = struct{}{}
				}
				children := ReadAllHashes(db, tip)
				for i := 0; i < len(children); i++ {
					// Dig up the child and ensure it's dangling
					child := ReadHeader(nfdb, children[i], tip)
					if child == nil {
						log.Error("Missing dangling header", "number", tip, "hash", children[i])
						continue
					}
					if _, ok := drop[child.ParentHash]; !ok {
						children = append(children[:i], children[i+1:]...)
						i--
						continue
					}
					// Delete all block data associated with the child
					log.Debug("Deleting dangling block", "number", tip, "hash", children[i], "parent", child.ParentHash)
					DeleteBlock(batch, children[i], tip)
				}
				dangling = children
				tip++
			}
			if err := batch.Write(); err != nil {
				log.Crit("Failed to delete dangling side blocks", "err", err)
			}
		}
<<<<<<< HEAD
=======

>>>>>>> 8be800ff
		// Log something friendly for the user
		context := []interface{}{
			"blocks", f.frozen - first, "elapsed", common.PrettyDuration(time.Since(start)), "number", f.frozen - 1,
		}
		if n := len(ancients); n > 0 {
			context = append(context, []interface{}{"hash", ancients[n-1]}...)
		}
		log.Info("Deep froze chain segment", context...)

		// Avoid database thrashing with tiny writes
		if f.frozen-first < freezerBatchLimit {
			backoff = true
		}
	}
}

func (f *freezer) freezeRange(nfdb *nofreezedb, number, limit uint64) (hashes []common.Hash, err error) {
	hashes = make([]common.Hash, 0, limit-number)

	_, err = f.ModifyAncients(func(op ethdb.AncientWriteOp) error {
		for ; number <= limit; number++ {
			// Retrieve all the components of the canonical block.
			hash := ReadCanonicalHash(nfdb, number)
			if hash == (common.Hash{}) {
				return fmt.Errorf("canonical hash missing, can't freeze block %d", number)
			}
			header := ReadHeaderRLP(nfdb, hash, number)
			if len(header) == 0 {
				return fmt.Errorf("block header missing, can't freeze block %d", number)
			}
			body := ReadBodyRLP(nfdb, hash, number)
			if len(body) == 0 {
				return fmt.Errorf("block body missing, can't freeze block %d", number)
			}
			receipts := ReadReceiptsRLP(nfdb, hash, number)
			if len(receipts) == 0 {
				return fmt.Errorf("block receipts missing, can't freeze block %d", number)
			}
			td := ReadTdRLP(nfdb, hash, number)
			if len(td) == 0 {
				return fmt.Errorf("total difficulty missing, can't freeze block %d", number)
			}

			// Write to the batch.
			if err := op.AppendRaw(freezerHashTable, number, hash[:]); err != nil {
				return fmt.Errorf("can't write hash to freezer: %v", err)
			}
			if err := op.AppendRaw(freezerHeaderTable, number, header); err != nil {
				return fmt.Errorf("can't write header to freezer: %v", err)
			}
			if err := op.AppendRaw(freezerBodiesTable, number, body); err != nil {
				return fmt.Errorf("can't write body to freezer: %v", err)
			}
			if err := op.AppendRaw(freezerReceiptTable, number, receipts); err != nil {
				return fmt.Errorf("can't write receipts to freezer: %v", err)
			}
			if err := op.AppendRaw(freezerDifficultyTable, number, td); err != nil {
				return fmt.Errorf("can't write td to freezer: %v", err)
			}

			hashes = append(hashes, hash)
		}
		return nil
	})

	return hashes, err
}<|MERGE_RESOLUTION|>--- conflicted
+++ resolved
@@ -80,14 +80,11 @@
 	frozen    uint64 // Number of blocks already frozen
 	threshold uint64 // Number of recent blocks not to freeze (params.FullImmutabilityThreshold apart from tests)
 
-<<<<<<< HEAD
-=======
 	// This lock synchronizes writers and the truncate operation, as well as
 	// the "atomic" (batched) read operations.
 	writeLock  sync.RWMutex
 	writeBatch *freezerBatch
 
->>>>>>> 8be800ff
 	readonly     bool
 	tables       map[string]*freezerTable // Data tables for storing everything
 	instanceLock fileutil.Releaser        // File-system lock to prevent double opens
@@ -101,14 +98,10 @@
 
 // newFreezer creates a chain freezer that moves ancient chain data into
 // append-only flat file containers.
-<<<<<<< HEAD
-func newFreezer(datadir string, namespace string, readonly bool) (*freezer, error) {
-=======
 //
 // The 'tables' argument defines the data tables. If the value of a map
 // entry is true, snappy compression is disabled for the table.
 func newFreezer(datadir string, namespace string, readonly bool, maxTableSize uint32, tables map[string]bool) (*freezer, error) {
->>>>>>> 8be800ff
 	// Create the initial freezer object
 	var (
 		readMeter  = metrics.NewRegisteredMeter(namespace+"ancient/read", nil)
@@ -137,15 +130,10 @@
 		trigger:      make(chan chan struct{}),
 		quit:         make(chan struct{}),
 	}
-<<<<<<< HEAD
-	for name, disableSnappy := range FreezerNoSnappy {
-		table, err := newTable(datadir, name, readMeter, writeMeter, sizeGauge, disableSnappy)
-=======
 
 	// Create the tables.
 	for name, disableSnappy := range tables {
 		table, err := newTable(datadir, name, readMeter, writeMeter, sizeGauge, maxTableSize, disableSnappy)
->>>>>>> 8be800ff
 		if err != nil {
 			for _, table := range freezer.tables {
 				table.Close()
@@ -164,13 +152,10 @@
 		lock.Release()
 		return nil, err
 	}
-<<<<<<< HEAD
-=======
 
 	// Create the write batch.
 	freezer.writeBatch = newFreezerBatch(freezer)
 
->>>>>>> 8be800ff
 	log.Info("Opened ancient database", "database", datadir, "readonly", readonly)
 	return freezer, nil
 }
@@ -217,20 +202,12 @@
 	return nil, errUnknownTable
 }
 
-<<<<<<< HEAD
-// ReadAncients retrieves multiple items in sequence, starting from the index 'start'.
-=======
 // AncientRange retrieves multiple items in sequence, starting from the index 'start'.
->>>>>>> 8be800ff
 // It will return
 //  - at most 'max' items,
 //  - at least 1 item (even if exceeding the maxByteSize), but will otherwise
 //   return as many items as fit into maxByteSize.
-<<<<<<< HEAD
-func (f *freezer) ReadAncients(kind string, start, count, maxBytes uint64) ([][]byte, error) {
-=======
 func (f *freezer) AncientRange(kind string, start, count, maxBytes uint64) ([][]byte, error) {
->>>>>>> 8be800ff
 	if table := f.tables[kind]; table != nil {
 		return table.RetrieveItems(start, count, maxBytes)
 	}
@@ -255,21 +232,6 @@
 	return 0, errUnknownTable
 }
 
-<<<<<<< HEAD
-// AppendAncient injects all binary blobs belong to block at the end of the
-// append-only immutable table files.
-//
-// Notably, this function is lock free but kind of thread-safe. All out-of-order
-// injection will be rejected. But if two injections with same number happen at
-// the same time, we can get into the trouble.
-func (f *freezer) AppendAncient(number uint64, hash, header, body, receipts, td []byte) (err error) {
-	if f.readonly {
-		return errReadOnly
-	}
-	// Ensure the binary blobs we are appending is continuous with freezer.
-	if atomic.LoadUint64(&f.frozen) != number {
-		return errOutOrderInsertion
-=======
 // ReadAncients runs the given read operation while ensuring that no writes take place
 // on the underlying freezer.
 func (f *freezer) ReadAncients(fn func(ethdb.AncientReader) error) (err error) {
@@ -282,7 +244,6 @@
 func (f *freezer) ModifyAncients(fn func(ethdb.AncientWriteOp) error) (writeSize int64, err error) {
 	if f.readonly {
 		return 0, errReadOnly
->>>>>>> 8be800ff
 	}
 	f.writeLock.Lock()
 	defer f.writeLock.Unlock()
@@ -318,12 +279,9 @@
 	if f.readonly {
 		return errReadOnly
 	}
-<<<<<<< HEAD
-=======
 	f.writeLock.Lock()
 	defer f.writeLock.Unlock()
 
->>>>>>> 8be800ff
 	if atomic.LoadUint64(&f.frozen) <= items {
 		return nil
 	}
@@ -436,50 +394,6 @@
 		}
 
 		// Seems we have data ready to be frozen, process in usable batches
-<<<<<<< HEAD
-		limit := *number - threshold
-		if limit-f.frozen > freezerBatchLimit {
-			limit = f.frozen + freezerBatchLimit
-		}
-		var (
-			start    = time.Now()
-			first    = f.frozen
-			ancients = make([]common.Hash, 0, limit-f.frozen)
-		)
-		for f.frozen <= limit {
-			// Retrieves all the components of the canonical block
-			hash := ReadCanonicalHash(nfdb, f.frozen)
-			if hash == (common.Hash{}) {
-				log.Error("Canonical hash missing, can't freeze", "number", f.frozen)
-				break
-			}
-			header := ReadHeaderRLP(nfdb, hash, f.frozen)
-			if len(header) == 0 {
-				log.Error("Block header missing, can't freeze", "number", f.frozen, "hash", hash)
-				break
-			}
-			body := ReadBodyRLP(nfdb, hash, f.frozen)
-			if len(body) == 0 {
-				log.Error("Block body missing, can't freeze", "number", f.frozen, "hash", hash)
-				break
-			}
-			receipts := ReadReceiptsRLP(nfdb, hash, f.frozen)
-			if len(receipts) == 0 {
-				log.Error("Block receipts missing, can't freeze", "number", f.frozen, "hash", hash)
-				break
-			}
-			td := ReadTdRLP(nfdb, hash, f.frozen)
-			if len(td) == 0 {
-				log.Error("Total difficulty missing, can't freeze", "number", f.frozen, "hash", hash)
-				break
-			}
-			log.Trace("Deep froze ancient block", "number", f.frozen, "hash", hash)
-			// Inject all the components into the relevant data tables
-			if err := f.AppendAncient(f.frozen, hash[:], header, body, receipts, td); err != nil {
-				break
-			}
-			ancients = append(ancients, hash)
-=======
 		var (
 			start    = time.Now()
 			first, _ = f.Ancients()
@@ -487,7 +401,6 @@
 		)
 		if limit-first > freezerBatchLimit {
 			limit = first + freezerBatchLimit
->>>>>>> 8be800ff
 		}
 		ancients, err := f.freezeRange(nfdb, first, limit)
 		if err != nil {
@@ -565,10 +478,6 @@
 				log.Crit("Failed to delete dangling side blocks", "err", err)
 			}
 		}
-<<<<<<< HEAD
-=======
-
->>>>>>> 8be800ff
 		// Log something friendly for the user
 		context := []interface{}{
 			"blocks", f.frozen - first, "elapsed", common.PrettyDuration(time.Since(start)), "number", f.frozen - 1,
