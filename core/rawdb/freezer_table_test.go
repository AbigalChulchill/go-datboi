--- conflicted
+++ resolved
@@ -18,13 +18,10 @@
 
 import (
 	"bytes"
-	"encoding/binary"
 	"fmt"
-	"io/ioutil"
 	"math/rand"
 	"os"
 	"path/filepath"
-	"sync"
 	"testing"
 	"time"
 
@@ -543,13 +540,7 @@
 		require.NoError(t, batch.AppendRaw(5, getChunk(20, 0xaa)))
 		require.NoError(t, batch.commit())
 
-<<<<<<< HEAD
-		f.Append(4, getChunk(20, 0xbb))
-		f.Append(5, getChunk(20, 0xaa))
-		f.DumpIndex(0, 100)
-=======
 		t.Log(f.dumpIndexString(0, 100))
->>>>>>> 8be800ff
 		f.Close()
 	}
 
@@ -592,19 +583,6 @@
 	}
 
 	// Now open again
-<<<<<<< HEAD
-	checkPresent := func(numDeleted uint64) {
-		f, err := newCustomTable(os.TempDir(), fname, rm, wm, sg, 40, true)
-		if err != nil {
-			t.Fatal(err)
-		}
-		f.DumpIndex(0, 100)
-		// It should allow writing item 6
-		f.Append(numDeleted+2, getChunk(20, 0x99))
-
-		// It should be fine to fetch 4,5,6
-		if got, err := f.Retrieve(numDeleted); err != nil {
-=======
 	{
 		f, err := newTable(os.TempDir(), fname, rm, wm, sg, 40, true)
 		if err != nil {
@@ -637,17 +615,8 @@
 		p := filepath.Join(os.TempDir(), fmt.Sprintf("%v.ridx", fname))
 		indexFile, err := os.OpenFile(p, os.O_RDWR, 0644)
 		if err != nil {
->>>>>>> 8be800ff
-			t.Fatal(err)
-		}
-<<<<<<< HEAD
-		if got, err := f.Retrieve(numDeleted + 1); err != nil {
-			t.Fatal(err)
-		} else if exp := getChunk(20, 0xaa); !bytes.Equal(got, exp) {
-			t.Fatalf("expected %x got %x", exp, got)
-		}
-		if got, err := f.Retrieve(numDeleted + 2); err != nil {
-=======
+			t.Fatal(err)
+		}
 		indexBuf := make([]byte, 3*indexEntrySize)
 		indexFile.Read(indexBuf)
 
@@ -671,7 +640,6 @@
 	{
 		f, err := newTable(os.TempDir(), fname, rm, wm, sg, 40, true)
 		if err != nil {
->>>>>>> 8be800ff
 			t.Fatal(err)
 		}
 		defer f.Close()
@@ -691,13 +659,6 @@
 	}
 }
 
-<<<<<<< HEAD
-		// It should error at 0, 1,2,3
-		for i := numDeleted - 1; i > numDeleted-10; i-- {
-			if _, err := f.Retrieve(i); err == nil {
-				t.Fatal("expected err")
-			}
-=======
 func checkRetrieve(t *testing.T, f *freezerTable, items map[uint64][]byte) {
 	t.Helper()
 
@@ -722,7 +683,6 @@
 		}
 		if err != wantError {
 			t.Fatalf("wrong error for item %d: %v", item, err)
->>>>>>> 8be800ff
 		}
 	}
 	checkPresent(4)
@@ -775,55 +735,6 @@
 // should be handled already, and the case described above can only (?) happen if an
 // external process/user deletes files from the filesystem.
 
-<<<<<<< HEAD
-// TestAppendTruncateParallel is a test to check if the Append/truncate operations are
-// racy.
-//
-// The reason why it's not a regular fuzzer, within tests/fuzzers, is that it is dependent
-// on timing rather than 'clever' input -- there's no determinism.
-func TestAppendTruncateParallel(t *testing.T) {
-	dir, err := ioutil.TempDir("", "freezer")
-	if err != nil {
-		t.Fatal(err)
-	}
-	defer os.RemoveAll(dir)
-
-	f, err := newCustomTable(dir, "tmp", metrics.NilMeter{}, metrics.NilMeter{}, metrics.NilGauge{}, 8, true)
-	if err != nil {
-		t.Fatal(err)
-	}
-
-	fill := func(mark uint64) []byte {
-		data := make([]byte, 8)
-		binary.LittleEndian.PutUint64(data, mark)
-		return data
-	}
-
-	for i := 0; i < 5000; i++ {
-		f.truncate(0)
-		data0 := fill(0)
-		f.Append(0, data0)
-		data1 := fill(1)
-
-		var wg sync.WaitGroup
-		wg.Add(2)
-		go func() {
-			f.truncate(0)
-			wg.Done()
-		}()
-		go func() {
-			f.Append(1, data1)
-			wg.Done()
-		}()
-		wg.Wait()
-
-		if have, err := f.Retrieve(0); err == nil {
-			if !bytes.Equal(have, data0) {
-				t.Fatalf("have %x want %x", have, data0)
-			}
-		}
-	}
-=======
 func writeChunks(t *testing.T, ft *freezerTable, n int, length int) {
 	t.Helper()
 
@@ -836,7 +747,6 @@
 	if err := batch.commit(); err != nil {
 		t.Fatalf("Commit returned error: %v", err)
 	}
->>>>>>> 8be800ff
 }
 
 // TestSequentialRead does some basic tests on the RetrieveItems.
@@ -844,32 +754,17 @@
 	rm, wm, sg := metrics.NewMeter(), metrics.NewMeter(), metrics.NewGauge()
 	fname := fmt.Sprintf("batchread-%d", rand.Uint64())
 	{ // Fill table
-<<<<<<< HEAD
-		f, err := newCustomTable(os.TempDir(), fname, rm, wm, sg, 50, true)
-=======
-		f, err := newTable(os.TempDir(), fname, rm, wm, sg, 50, true)
->>>>>>> 8be800ff
+		f, err := newTable(os.TempDir(), fname, rm, wm, sg, 50, true)
 		if err != nil {
 			t.Fatal(err)
 		}
 		// Write 15 bytes 30 times
-<<<<<<< HEAD
-		for x := 0; x < 30; x++ {
-			data := getChunk(15, x)
-			f.Append(uint64(x), data)
-		}
-=======
 		writeChunks(t, f, 30, 15)
->>>>>>> 8be800ff
 		f.DumpIndex(0, 30)
 		f.Close()
 	}
 	{ // Open it, iterate, verify iteration
-<<<<<<< HEAD
-		f, err := newCustomTable(os.TempDir(), fname, rm, wm, sg, 50, true)
-=======
-		f, err := newTable(os.TempDir(), fname, rm, wm, sg, 50, true)
->>>>>>> 8be800ff
+		f, err := newTable(os.TempDir(), fname, rm, wm, sg, 50, true)
 		if err != nil {
 			t.Fatal(err)
 		}
@@ -890,11 +785,7 @@
 	}
 	{ // Open it, iterate, verify byte limit. The byte limit is less than item
 		// size, so each lookup should only return one item
-<<<<<<< HEAD
-		f, err := newCustomTable(os.TempDir(), fname, rm, wm, sg, 40, true)
-=======
 		f, err := newTable(os.TempDir(), fname, rm, wm, sg, 40, true)
->>>>>>> 8be800ff
 		if err != nil {
 			t.Fatal(err)
 		}
@@ -923,24 +814,13 @@
 	rm, wm, sg := metrics.NewMeter(), metrics.NewMeter(), metrics.NewGauge()
 	fname := fmt.Sprintf("batchread-2-%d", rand.Uint64())
 	{ // Fill table
-<<<<<<< HEAD
-		f, err := newCustomTable(os.TempDir(), fname, rm, wm, sg, 100, true)
-=======
 		f, err := newTable(os.TempDir(), fname, rm, wm, sg, 100, true)
->>>>>>> 8be800ff
 		if err != nil {
 			t.Fatal(err)
 		}
 		// Write 10 bytes 30 times,
 		// Splitting it at every 100 bytes (10 items)
-<<<<<<< HEAD
-		for x := 0; x < 30; x++ {
-			data := getChunk(10, x)
-			f.Append(uint64(x), data)
-		}
-=======
 		writeChunks(t, f, 30, 10)
->>>>>>> 8be800ff
 		f.Close()
 	}
 	for i, tc := range []struct {
@@ -956,11 +836,7 @@
 		{100, 109, 10},
 	} {
 		{
-<<<<<<< HEAD
-			f, err := newCustomTable(os.TempDir(), fname, rm, wm, sg, 100, true)
-=======
 			f, err := newTable(os.TempDir(), fname, rm, wm, sg, 100, true)
->>>>>>> 8be800ff
 			if err != nil {
 				t.Fatal(err)
 			}
