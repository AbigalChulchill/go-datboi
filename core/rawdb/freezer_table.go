--- conflicted
+++ resolved
@@ -133,16 +133,7 @@
 
 // NewFreezerTable opens the given path as a freezer table.
 func NewFreezerTable(path, name string, disableSnappy bool) (*freezerTable, error) {
-<<<<<<< HEAD
-	return newTable(path, name, metrics.NilMeter{}, metrics.NilMeter{}, metrics.NilGauge{}, disableSnappy)
-}
-
-// newTable opens a freezer table with default settings - 2G files
-func newTable(path string, name string, readMeter metrics.Meter, writeMeter metrics.Meter, sizeGauge metrics.Gauge, disableSnappy bool) (*freezerTable, error) {
-	return newCustomTable(path, name, readMeter, writeMeter, sizeGauge, 2*1000*1000*1000, disableSnappy)
-=======
 	return newTable(path, name, metrics.NilMeter{}, metrics.NilMeter{}, metrics.NilGauge{}, freezerTableSize, disableSnappy)
->>>>>>> 8be800ff
 }
 
 // openFreezerFileForAppend opens a freezer table file and seeks to the end
@@ -490,95 +481,6 @@
 	}
 }
 
-<<<<<<< HEAD
-// Append injects a binary blob at the end of the freezer table. The item number
-// is a precautionary parameter to ensure data correctness, but the table will
-// reject already existing data.
-//
-// Note, this method will *not* flush any data to disk so be sure to explicitly
-// fsync before irreversibly deleting data from the database.
-func (t *freezerTable) Append(item uint64, blob []byte) error {
-	// Encode the blob before the lock portion
-	if !t.noCompression {
-		blob = snappy.Encode(nil, blob)
-	}
-	// Read lock prevents competition with truncate
-	retry, err := t.append(item, blob, false)
-	if err != nil {
-		return err
-	}
-	if retry {
-		// Read lock was insufficient, retry with a writelock
-		_, err = t.append(item, blob, true)
-	}
-	return err
-}
-
-// append injects a binary blob at the end of the freezer table.
-// Normally, inserts do not require holding the write-lock, so it should be invoked with 'wlock' set to
-// false.
-// However, if the data will grown the current file out of bounds, then this
-// method will return 'true, nil', indicating that the caller should retry, this time
-// with 'wlock' set to true.
-func (t *freezerTable) append(item uint64, encodedBlob []byte, wlock bool) (bool, error) {
-	if wlock {
-		t.lock.Lock()
-		defer t.lock.Unlock()
-	} else {
-		t.lock.RLock()
-		defer t.lock.RUnlock()
-	}
-	// Ensure the table is still accessible
-	if t.index == nil || t.head == nil {
-		return false, errClosed
-	}
-	// Ensure only the next item can be written, nothing else
-	if atomic.LoadUint64(&t.items) != item {
-		return false, fmt.Errorf("appending unexpected item: want %d, have %d", t.items, item)
-	}
-	bLen := uint32(len(encodedBlob))
-	if t.headBytes+bLen < bLen ||
-		t.headBytes+bLen > t.maxFileSize {
-		// Writing would overflow, so we need to open a new data file.
-		// If we don't already hold the writelock, abort and let the caller
-		// invoke this method a second time.
-		if !wlock {
-			return true, nil
-		}
-		nextID := atomic.LoadUint32(&t.headId) + 1
-		// We open the next file in truncated mode -- if this file already
-		// exists, we need to start over from scratch on it
-		newHead, err := t.openFile(nextID, openFreezerFileTruncated)
-		if err != nil {
-			return false, err
-		}
-		// Close old file, and reopen in RDONLY mode
-		t.releaseFile(t.headId)
-		t.openFile(t.headId, openFreezerFileForReadOnly)
-
-		// Swap out the current head
-		t.head = newHead
-		atomic.StoreUint32(&t.headBytes, 0)
-		atomic.StoreUint32(&t.headId, nextID)
-	}
-	if _, err := t.head.Write(encodedBlob); err != nil {
-		return false, err
-	}
-	newOffset := atomic.AddUint32(&t.headBytes, bLen)
-	idx := indexEntry{
-		filenum: atomic.LoadUint32(&t.headId),
-		offset:  newOffset,
-	}
-	// Write indexEntry
-	t.index.Write(idx.marshallBinary())
-
-	t.writeMeter.Mark(int64(bLen + indexEntrySize))
-	t.sizeGauge.Inc(int64(bLen + indexEntrySize))
-
-	atomic.AddUint64(&t.items, 1)
-	return false, nil
-}
-
 // getIndices returns the index entries for the given from-item, covering 'count' items.
 // N.B: The actual number of returned indices for N items will always be N+1 (unless an
 // error is returned).
@@ -665,104 +567,12 @@
 	return output, nil
 }
 
-=======
-// getIndices returns the index entries for the given from-item, covering 'count' items.
-// N.B: The actual number of returned indices for N items will always be N+1 (unless an
-// error is returned).
-// OBS: This method assumes that the caller has already verified (and/or trimmed) the range
-// so that the items are within bounds. If this method is used to read out of bounds,
-// it will return error.
-func (t *freezerTable) getIndices(from, count uint64) ([]*indexEntry, error) {
-	// Apply the table-offset
-	from = from - uint64(t.itemOffset)
-	// For reading N items, we need N+1 indices.
-	buffer := make([]byte, (count+1)*indexEntrySize)
-	if _, err := t.index.ReadAt(buffer, int64(from*indexEntrySize)); err != nil {
-		return nil, err
-	}
-	var (
-		indices []*indexEntry
-		offset  int
-	)
-	for i := from; i <= from+count; i++ {
-		index := new(indexEntry)
-		index.unmarshalBinary(buffer[offset:])
-		offset += indexEntrySize
-		indices = append(indices, index)
-	}
-	if from == 0 {
-		// Special case if we're reading the first item in the freezer. We assume that
-		// the first item always start from zero(regarding the deletion, we
-		// only support deletion by files, so that the assumption is held).
-		// This means we can use the first item metadata to carry information about
-		// the 'global' offset, for the deletion-case
-		indices[0].offset = 0
-		indices[0].filenum = indices[1].filenum
-	}
-	return indices, nil
-}
-
-// Retrieve looks up the data offset of an item with the given number and retrieves
-// the raw binary blob from the data file.
-func (t *freezerTable) Retrieve(item uint64) ([]byte, error) {
-	items, err := t.RetrieveItems(item, 1, 0)
-	if err != nil {
-		return nil, err
-	}
-	return items[0], nil
-}
-
-// RetrieveItems returns multiple items in sequence, starting from the index 'start'.
-// It will return at most 'max' items, but will abort earlier to respect the
-// 'maxBytes' argument. However, if the 'maxBytes' is smaller than the size of one
-// item, it _will_ return one element and possibly overflow the maxBytes.
-func (t *freezerTable) RetrieveItems(start, count, maxBytes uint64) ([][]byte, error) {
-	// First we read the 'raw' data, which might be compressed.
-	diskData, sizes, err := t.retrieveItems(start, count, maxBytes)
-	if err != nil {
-		return nil, err
-	}
-	var (
-		output     = make([][]byte, 0, count)
-		offset     int // offset for reading
-		outputSize int // size of uncompressed data
-	)
-	// Now slice up the data and decompress.
-	for i, diskSize := range sizes {
-		item := diskData[offset : offset+diskSize]
-		offset += diskSize
-		decompressedSize := diskSize
-		if !t.noCompression {
-			decompressedSize, _ = snappy.DecodedLen(item)
-		}
-		if i > 0 && uint64(outputSize+decompressedSize) > maxBytes {
-			break
-		}
-		if !t.noCompression {
-			data, err := snappy.Decode(nil, item)
-			if err != nil {
-				return nil, err
-			}
-			output = append(output, data)
-		} else {
-			output = append(output, item)
-		}
-		outputSize += decompressedSize
-	}
-	return output, nil
-}
-
->>>>>>> 8be800ff
 // retrieveItems reads up to 'count' items from the table. It reads at least
 // one item, but otherwise avoids reading more than maxBytes bytes.
 // It returns the (potentially compressed) data, and the sizes.
 func (t *freezerTable) retrieveItems(start, count, maxBytes uint64) ([]byte, []int, error) {
 	t.lock.RLock()
 	defer t.lock.RUnlock()
-<<<<<<< HEAD
-=======
-
->>>>>>> 8be800ff
 	// Ensure the table and the item is accessible
 	if t.index == nil || t.head == nil {
 		return nil, nil, errClosed
@@ -913,12 +723,6 @@
 // DumpIndex is a debug print utility function, mainly for testing. It can also
 // be used to analyse a live freezer table index.
 func (t *freezerTable) DumpIndex(start, stop int64) {
-<<<<<<< HEAD
-	buf := make([]byte, indexEntrySize)
-
-	fmt.Printf("| number | fileno | offset |\n")
-	fmt.Printf("|--------|--------|--------|\n")
-=======
 	t.dumpIndex(os.Stdout, start, stop)
 }
 
@@ -934,7 +738,6 @@
 
 	fmt.Fprintf(w, "| number | fileno | offset |\n")
 	fmt.Fprintf(w, "|--------|--------|--------|\n")
->>>>>>> 8be800ff
 
 	for i := uint64(start); ; i++ {
 		if _, err := t.index.ReadAt(buf, int64(i*indexEntrySize)); err != nil {
@@ -942,18 +745,10 @@
 		}
 		var entry indexEntry
 		entry.unmarshalBinary(buf)
-<<<<<<< HEAD
-		fmt.Printf("|  %03d   |  %03d   |  %03d   | \n", i, entry.filenum, entry.offset)
-=======
 		fmt.Fprintf(w, "|  %03d   |  %03d   |  %03d   | \n", i, entry.filenum, entry.offset)
->>>>>>> 8be800ff
 		if stop > 0 && i >= uint64(stop) {
 			break
 		}
 	}
-<<<<<<< HEAD
-	fmt.Printf("|--------------------------|\n")
-=======
 	fmt.Fprintf(w, "|--------------------------|\n")
->>>>>>> 8be800ff
 }