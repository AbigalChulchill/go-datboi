--- conflicted
+++ resolved
@@ -86,58 +86,6 @@
 type crashList struct {
 	Discarded uint64   // how many ucs have we deleted
 	Recent    []uint64 // unix timestamps of 10 latest unclean shutdowns
-<<<<<<< HEAD
-}
-
-const crashesToKeep = 10
-
-// PushUncleanShutdownMarker appends a new unclean shutdown marker and returns
-// the previous data
-// - a list of timestamps
-// - a count of how many old unclean-shutdowns have been discarded
-func PushUncleanShutdownMarker(db ethdb.KeyValueStore) ([]uint64, uint64, error) {
-	var uncleanShutdowns crashList
-	// Read old data
-	if data, err := db.Get(uncleanShutdownKey); err != nil {
-		log.Warn("Error reading unclean shutdown markers", "error", err)
-	} else if err := rlp.DecodeBytes(data, &uncleanShutdowns); err != nil {
-		return nil, 0, err
-	}
-	var discarded = uncleanShutdowns.Discarded
-	var previous = make([]uint64, len(uncleanShutdowns.Recent))
-	copy(previous, uncleanShutdowns.Recent)
-	// Add a new (but cap it)
-	uncleanShutdowns.Recent = append(uncleanShutdowns.Recent, uint64(time.Now().Unix()))
-	if count := len(uncleanShutdowns.Recent); count > crashesToKeep+1 {
-		numDel := count - (crashesToKeep + 1)
-		uncleanShutdowns.Recent = uncleanShutdowns.Recent[numDel:]
-		uncleanShutdowns.Discarded += uint64(numDel)
-	}
-	// And save it again
-	data, _ := rlp.EncodeToBytes(uncleanShutdowns)
-	if err := db.Put(uncleanShutdownKey, data); err != nil {
-		log.Warn("Failed to write unclean-shutdown marker", "err", err)
-		return nil, 0, err
-	}
-	return previous, discarded, nil
-}
-
-// PopUncleanShutdownMarker removes the last unclean shutdown marker
-func PopUncleanShutdownMarker(db ethdb.KeyValueStore) {
-	var uncleanShutdowns crashList
-	// Read old data
-	if data, err := db.Get(uncleanShutdownKey); err != nil {
-		log.Warn("Error reading unclean shutdown markers", "error", err)
-	} else if err := rlp.DecodeBytes(data, &uncleanShutdowns); err != nil {
-		log.Error("Error decoding unclean shutdown markers", "error", err) // Should mos def _not_ happen
-	}
-	if l := len(uncleanShutdowns.Recent); l > 0 {
-		uncleanShutdowns.Recent = uncleanShutdowns.Recent[:l-1]
-	}
-	data, _ := rlp.EncodeToBytes(uncleanShutdowns)
-	if err := db.Put(uncleanShutdownKey, data); err != nil {
-		log.Warn("Failed to clear unclean-shutdown marker", "err", err)
-=======
 }
 
 const crashesToKeep = 10
@@ -223,6 +171,5 @@
 func WriteTransitionStatus(db ethdb.KeyValueWriter, data []byte) {
 	if err := db.Put(transitionStatusKey, data); err != nil {
 		log.Crit("Failed to store the eth2 transition status", "err", err)
->>>>>>> 8be800ff
 	}
 }