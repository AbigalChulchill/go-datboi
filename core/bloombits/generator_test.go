// Copyright 2017 The go-ethereum Authors
// This file is part of the go-ethereum library.
//
// The go-ethereum library is free software: you can redistribute it and/or modify
// it under the terms of the GNU Lesser General Public License as published by
// the Free Software Foundation, either version 3 of the License, or
// (at your option) any later version.
//
// The go-ethereum library is distributed in the hope that it will be useful,
// but WITHOUT ANY WARRANTY; without even the implied warranty of
// MERCHANTABILITY or FITNESS FOR A PARTICULAR PURPOSE. See the
// GNU Lesser General Public License for more details.
//
// You should have received a copy of the GNU Lesser General Public License
// along with the go-ethereum library. If not, see <http://www.gnu.org/licenses/>.

package bloombits

import (
	"bytes"
	"math/rand"
	"testing"

	"github.com/ethereum/go-ethereum/core/types"
)

// Tests that batched bloom bits are correctly rotated from the input bloom
// filters.
func TestGenerator(t *testing.T) {
	// Generate the input and the rotated output
	var input, output [types.BloomBitLength][types.BloomByteLength]byte

	for i := 0; i < types.BloomBitLength; i++ {
		for j := 0; j < types.BloomBitLength; j++ {
			bit := byte(rand.Int() % 2)

			input[i][j/8] |= bit << byte(7-j%8)
			output[types.BloomBitLength-1-j][i/8] |= bit << byte(7-i%8)
		}
	}
	// Crunch the input through the generator and verify the result
	gen, err := NewGenerator(types.BloomBitLength)
	if err != nil {
		t.Fatalf("failed to create bloombit generator: %v", err)
	}
	for i, bloom := range input {
		if err := gen.AddBloom(uint(i), bloom); err != nil {
			t.Fatalf("bloom %d: failed to add: %v", i, err)
		}
	}
	for i, want := range output {
		have, err := gen.Bitset(uint(i))
		if err != nil {
			t.Fatalf("output %d: failed to retrieve bits: %v", i, err)
		}
		if !bytes.Equal(have, want[:]) {
			t.Errorf("output %d: bit vector mismatch have %x, want %x", i, have, want)
		}
	}
}

func BenchmarkGenerator(b *testing.B) {
	var input [types.BloomBitLength][types.BloomByteLength]byte
	b.Run("empty", func(b *testing.B) {
		b.ReportAllocs()
		b.ResetTimer()
		for i := 0; i < b.N; i++ {
			// Crunch the input through the generator and verify the result
			gen, err := NewGenerator(types.BloomBitLength)
			if err != nil {
				b.Fatalf("failed to create bloombit generator: %v", err)
			}
<<<<<<< HEAD
			for j, bloom := range input {
=======
			for j, bloom := range &input {
>>>>>>> 8be800ff
				if err := gen.AddBloom(uint(j), bloom); err != nil {
					b.Fatalf("bloom %d: failed to add: %v", i, err)
				}
			}
		}
	})
	for i := 0; i < types.BloomBitLength; i++ {
		rand.Read(input[i][:])
	}
	b.Run("random", func(b *testing.B) {
		b.ReportAllocs()
		b.ResetTimer()
		for i := 0; i < b.N; i++ {
			// Crunch the input through the generator and verify the result
			gen, err := NewGenerator(types.BloomBitLength)
			if err != nil {
				b.Fatalf("failed to create bloombit generator: %v", err)
			}
<<<<<<< HEAD
			for j, bloom := range input {
=======
			for j, bloom := range &input {
>>>>>>> 8be800ff
				if err := gen.AddBloom(uint(j), bloom); err != nil {
					b.Fatalf("bloom %d: failed to add: %v", i, err)
				}
			}
		}
	})
}<|MERGE_RESOLUTION|>--- conflicted
+++ resolved
@@ -70,11 +70,7 @@
 			if err != nil {
 				b.Fatalf("failed to create bloombit generator: %v", err)
 			}
-<<<<<<< HEAD
-			for j, bloom := range input {
-=======
 			for j, bloom := range &input {
->>>>>>> 8be800ff
 				if err := gen.AddBloom(uint(j), bloom); err != nil {
 					b.Fatalf("bloom %d: failed to add: %v", i, err)
 				}
@@ -93,11 +89,7 @@
 			if err != nil {
 				b.Fatalf("failed to create bloombit generator: %v", err)
 			}
-<<<<<<< HEAD
-			for j, bloom := range input {
-=======
 			for j, bloom := range &input {
->>>>>>> 8be800ff
 				if err := gen.AddBloom(uint(j), bloom); err != nil {
 					b.Fatalf("bloom %d: failed to add: %v", i, err)
 				}
