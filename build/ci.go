// Copyright 2016 The go-ethereum Authors
// This file is part of the go-ethereum library.
//
// The go-ethereum library is free software: you can redistribute it and/or modify
// it under the terms of the GNU Lesser General Public License as published by
// the Free Software Foundation, either version 3 of the License, or
// (at your option) any later version.
//
// The go-ethereum library is distributed in the hope that it will be useful,
// but WITHOUT ANY WARRANTY; without even the implied warranty of
// MERCHANTABILITY or FITNESS FOR A PARTICULAR PURPOSE. See the
// GNU Lesser General Public License for more details.
//
// You should have received a copy of the GNU Lesser General Public License
// along with the go-ethereum library. If not, see <http://www.gnu.org/licenses/>.

//go:build none
// +build none

/*
The ci command is called from Continuous Integration scripts.

Usage: go run build/ci.go <command> <command flags/arguments>

Available commands are:

   install    [ -arch architecture ] [ -cc compiler ] [ packages... ]                          -- builds packages and executables
   test       [ -coverage ] [ packages... ]                                                    -- runs the tests
   lint                                                                                        -- runs certain pre-selected linters
   archive    [ -arch architecture ] [ -type zip|tar ] [ -signer key-envvar ] [ -signify key-envvar ] [ -upload dest ] -- archives build artifacts
   importkeys                                                                                  -- imports signing keys from env
   debsrc     [ -signer key-id ] [ -upload dest ]                                              -- creates a debian source package
   nsis                                                                                        -- creates a Windows NSIS installer
   aar        [ -local ] [ -sign key-id ] [-deploy repo] [ -upload dest ]                      -- creates an Android archive
   xcode      [ -local ] [ -sign key-id ] [-deploy repo] [ -upload dest ]                      -- creates an iOS XCode framework
   purge      [ -store blobstore ] [ -days threshold ]                                         -- purges old archives from the blobstore

For all commands, -n prevents execution of external programs (dry run mode).

*/
package main

import (
	"bufio"
	"bytes"
	"encoding/base64"
	"flag"
	"fmt"
	"io/ioutil"
	"log"
	"os"
	"os/exec"
	"path"
	"path/filepath"
	"regexp"
	"runtime"
	"strconv"
	"strings"
	"time"

	"github.com/cespare/cp"
	"github.com/ethereum/go-ethereum/crypto/signify"
	"github.com/ethereum/go-ethereum/internal/build"
	"github.com/ethereum/go-ethereum/params"
)

var (
	// Files that end up in the geth*.zip archive.
	gethArchiveFiles = []string{
		"COPYING",
		executablePath("geth"),
	}

	// Files that end up in the geth-alltools*.zip archive.
	allToolsArchiveFiles = []string{
		"COPYING",
		executablePath("abigen"),
		executablePath("bootnode"),
		executablePath("evm"),
		executablePath("geth"),
		executablePath("puppeth"),
		executablePath("rlpdump"),
		executablePath("clef"),
	}

	// A debian package is created for all executables listed here.
	debExecutables = []debExecutable{
		{
			BinaryName:  "abigen",
			Description: "Source code generator to convert Ethereum contract definitions into easy to use, compile-time type-safe Go packages.",
		},
		{
			BinaryName:  "bootnode",
			Description: "Ethereum bootnode.",
		},
		{
			BinaryName:  "evm",
			Description: "Developer utility version of the EVM (Ethereum Virtual Machine) that is capable of running bytecode snippets within a configurable environment and execution mode.",
		},
		{
			BinaryName:  "geth",
			Description: "Ethereum CLI client.",
		},
		{
			BinaryName:  "puppeth",
			Description: "Ethereum private network manager.",
		},
		{
			BinaryName:  "rlpdump",
			Description: "Developer utility tool that prints RLP structures.",
		},
		{
			BinaryName:  "clef",
			Description: "Ethereum account management tool.",
		},
	}

	// A debian package is created for all executables listed here.
	debEthereum = debPackage{
		Name:        "ethereum",
		Version:     params.Version,
		Executables: debExecutables,
	}

	// Debian meta packages to build and push to Ubuntu PPA
	debPackages = []debPackage{
		debEthereum,
	}

	// Distros for which packages are created.
	// Note: vivid is unsupported because there is no golang-1.6 package for it.
<<<<<<< HEAD
	// Note: wily is unsupported because it was officially deprecated on Launchpad.
	// Note: yakkety is unsupported because it was officially deprecated on Launchpad.
	// Note: zesty is unsupported because it was officially deprecated on Launchpad.
	// Note: artful is unsupported because it was officially deprecated on Launchpad.
	// Note: cosmic is unsupported because it was officially deprecated on Launchpad.
	// Note: disco is unsupported because it was officially deprecated on Launchpad.
	// Note: eoan is unsupported because it was officially deprecated on Launchpad.
=======
	// Note: the following Ubuntu releases have been officially deprecated on Launchpad:
	//   wily, yakkety, zesty, artful, cosmic, disco, eoan, groovy
>>>>>>> 8be800ff
	debDistroGoBoots = map[string]string{
		"trusty":  "golang-1.11",
		"xenial":  "golang-go",
		"bionic":  "golang-go",
		"focal":   "golang-go",
<<<<<<< HEAD
		"groovy":  "golang-go",
=======
>>>>>>> 8be800ff
		"hirsute": "golang-go",
	}

	debGoBootPaths = map[string]string{
		"golang-1.11": "/usr/lib/go-1.11",
		"golang-go":   "/usr/lib/go",
	}

	// This is the version of go that will be downloaded by
	//
	//     go run ci.go install -dlgo
<<<<<<< HEAD
	dlgoVersion = "1.16.4"
=======
	dlgoVersion = "1.17.5"
>>>>>>> 8be800ff
)

var GOBIN, _ = filepath.Abs(filepath.Join("build", "bin"))

func executablePath(name string) string {
	if runtime.GOOS == "windows" {
		name += ".exe"
	}
	return filepath.Join(GOBIN, name)
}

func main() {
	log.SetFlags(log.Lshortfile)

	if _, err := os.Stat(filepath.Join("build", "ci.go")); os.IsNotExist(err) {
		log.Fatal("this script must be run from the root of the repository")
	}
	if len(os.Args) < 2 {
		log.Fatal("need subcommand as first argument")
	}
	switch os.Args[1] {
	case "install":
		doInstall(os.Args[2:])
	case "test":
		doTest(os.Args[2:])
	case "lint":
		doLint(os.Args[2:])
	case "archive":
		doArchive(os.Args[2:])
	case "docker":
		doDocker(os.Args[2:])
	case "debsrc":
		doDebianSource(os.Args[2:])
	case "nsis":
		doWindowsInstaller(os.Args[2:])
	case "aar":
		doAndroidArchive(os.Args[2:])
	case "xcode":
		doXCodeFramework(os.Args[2:])
	case "purge":
		doPurge(os.Args[2:])
	default:
		log.Fatal("unknown command ", os.Args[1])
	}
}

// Compiling

func doInstall(cmdline []string) {
	var (
		dlgo = flag.Bool("dlgo", false, "Download Go and build with it")
		arch = flag.String("arch", "", "Architecture to cross build for")
		cc   = flag.String("cc", "", "C compiler to cross build with")
	)
	flag.CommandLine.Parse(cmdline)

	// Configure the toolchain.
	tc := build.GoToolchain{GOARCH: *arch, CC: *cc}
	if *dlgo {
		csdb := build.MustLoadChecksums("build/checksums.txt")
		tc.Root = build.DownloadGo(csdb, dlgoVersion)
	}

	// Configure the build.
	env := build.Env()
	gobuild := tc.Go("build", buildFlags(env)...)

	// arm64 CI builders are memory-constrained and can't handle concurrent builds,
	// better disable it. This check isn't the best, it should probably
	// check for something in env instead.
	if env.CI && runtime.GOARCH == "arm64" {
		gobuild.Args = append(gobuild.Args, "-p", "1")
	}

	// We use -trimpath to avoid leaking local paths into the built executables.
	gobuild.Args = append(gobuild.Args, "-trimpath")

	// Show packages during build.
	gobuild.Args = append(gobuild.Args, "-v")

	// Now we choose what we're even building.
	// Default: collect all 'main' packages in cmd/ and build those.
	packages := flag.Args()
	if len(packages) == 0 {
		packages = build.FindMainPackages("./cmd")
	}

	// Do the build!
	for _, pkg := range packages {
		args := make([]string, len(gobuild.Args))
		copy(args, gobuild.Args)
		args = append(args, "-o", executablePath(path.Base(pkg)))
		args = append(args, pkg)
		build.MustRun(&exec.Cmd{Path: gobuild.Path, Args: args, Env: gobuild.Env})
	}
}

// buildFlags returns the go tool flags for building.
func buildFlags(env build.Environment) (flags []string) {
	var ld []string
	if env.Commit != "" {
		ld = append(ld, "-X", "main.gitCommit="+env.Commit)
		ld = append(ld, "-X", "main.gitDate="+env.Date)
	}
	// Strip DWARF on darwin. This used to be required for certain things,
	// and there is no downside to this, so we just keep doing it.
	if runtime.GOOS == "darwin" {
		ld = append(ld, "-s")
	}
<<<<<<< HEAD
	if len(ld) > 0 {
		flags = append(flags, "-ldflags", strings.Join(ld, " "))
	}

	if env.Debug {
		flags = append(flags, "-gcflags=\"all=-N -l\"")
	}
=======
	// Enforce the stacksize to 8M, which is the case on most platforms apart from
	// alpine Linux.
	if runtime.GOOS == "linux" {
		ld = append(ld, "-extldflags", "-Wl,-z,stack-size=0x800000")
	}
	if len(ld) > 0 {
		flags = append(flags, "-ldflags", strings.Join(ld, " "))
	}
>>>>>>> 8be800ff
	return flags
}

// Running The Tests
//
// "tests" also includes static analysis tools such as vet.

func doTest(cmdline []string) {
	var (
		dlgo     = flag.Bool("dlgo", false, "Download Go and build with it")
		arch     = flag.String("arch", "", "Run tests for given architecture")
		cc       = flag.String("cc", "", "Sets C compiler binary")
		coverage = flag.Bool("coverage", false, "Whether to record code coverage")
		verbose  = flag.Bool("v", false, "Whether to log verbosely")
<<<<<<< HEAD
=======
		race     = flag.Bool("race", false, "Execute the race detector")
>>>>>>> 8be800ff
	)
	flag.CommandLine.Parse(cmdline)

	// Configure the toolchain.
	tc := build.GoToolchain{GOARCH: *arch, CC: *cc}
	if *dlgo {
		csdb := build.MustLoadChecksums("build/checksums.txt")
		tc.Root = build.DownloadGo(csdb, dlgoVersion)
	}
	gotest := tc.Go("test")

	// Test a single package at a time. CI builders are slow
	// and some tests run into timeouts under load.
	gotest.Args = append(gotest.Args, "-p", "1")
	if *coverage {
		gotest.Args = append(gotest.Args, "-covermode=atomic", "-cover")
	}
	if *verbose {
		gotest.Args = append(gotest.Args, "-v")
	}
	if *race {
		gotest.Args = append(gotest.Args, "-race")
	}

	packages := []string{"./..."}
	if len(flag.CommandLine.Args()) > 0 {
		packages = flag.CommandLine.Args()
	}
	gotest.Args = append(gotest.Args, packages...)
	build.MustRun(gotest)
}

// doLint runs golangci-lint on requested packages.
func doLint(cmdline []string) {
	var (
		cachedir = flag.String("cachedir", "./build/cache", "directory for caching golangci-lint binary.")
	)
	flag.CommandLine.Parse(cmdline)
	packages := []string{"./..."}
	if len(flag.CommandLine.Args()) > 0 {
		packages = flag.CommandLine.Args()
	}

	linter := downloadLinter(*cachedir)
	lflags := []string{"run", "--config", ".golangci.yml"}
	build.MustRunCommand(linter, append(lflags, packages...)...)
	fmt.Println("You have achieved perfection.")
}

// downloadLinter downloads and unpacks golangci-lint.
func downloadLinter(cachedir string) string {
<<<<<<< HEAD
	const version = "1.39.0"
=======
	const version = "1.42.0"
>>>>>>> 8be800ff

	csdb := build.MustLoadChecksums("build/checksums.txt")
	base := fmt.Sprintf("golangci-lint-%s-%s-%s", version, runtime.GOOS, runtime.GOARCH)
	url := fmt.Sprintf("https://github.com/golangci/golangci-lint/releases/download/v%s/%s.tar.gz", version, base)
	archivePath := filepath.Join(cachedir, base+".tar.gz")
	if err := csdb.DownloadFile(url, archivePath); err != nil {
		log.Fatal(err)
	}
	if err := build.ExtractArchive(archivePath, cachedir); err != nil {
		log.Fatal(err)
	}
	return filepath.Join(cachedir, base, "golangci-lint")
}

// Release Packaging
func doArchive(cmdline []string) {
	var (
		arch    = flag.String("arch", runtime.GOARCH, "Architecture cross packaging")
		atype   = flag.String("type", "zip", "Type of archive to write (zip|tar)")
		signer  = flag.String("signer", "", `Environment variable holding the signing key (e.g. LINUX_SIGNING_KEY)`)
		signify = flag.String("signify", "", `Environment variable holding the signify key (e.g. LINUX_SIGNIFY_KEY)`)
		upload  = flag.String("upload", "", `Destination to upload the archives (usually "gethstore/builds")`)
		ext     string
	)
	flag.CommandLine.Parse(cmdline)
	switch *atype {
	case "zip":
		ext = ".zip"
	case "tar":
		ext = ".tar.gz"
	default:
		log.Fatal("unknown archive type: ", atype)
	}

	var (
		env      = build.Env()
		basegeth = archiveBasename(*arch, params.ArchiveVersion(env.Commit))
		geth     = "geth-" + basegeth + ext
		alltools = "geth-alltools-" + basegeth + ext
	)
	maybeSkipArchive(env)
	if err := build.WriteArchive(geth, gethArchiveFiles); err != nil {
		log.Fatal(err)
	}
	if err := build.WriteArchive(alltools, allToolsArchiveFiles); err != nil {
		log.Fatal(err)
	}
	for _, archive := range []string{geth, alltools} {
		if err := archiveUpload(archive, *upload, *signer, *signify); err != nil {
			log.Fatal(err)
		}
	}
}

func archiveBasename(arch string, archiveVersion string) string {
	platform := runtime.GOOS + "-" + arch
	if arch == "arm" {
		platform += os.Getenv("GOARM")
	}
	if arch == "android" {
		platform = "android-all"
	}
	if arch == "ios" {
		platform = "ios-all"
	}
	return platform + "-" + archiveVersion
}

func archiveUpload(archive string, blobstore string, signer string, signifyVar string) error {
	// If signing was requested, generate the signature files
	if signer != "" {
		key := getenvBase64(signer)
		if err := build.PGPSignFile(archive, archive+".asc", string(key)); err != nil {
			return err
		}
	}
	if signifyVar != "" {
		key := os.Getenv(signifyVar)
		untrustedComment := "verify with geth-release.pub"
		trustedComment := fmt.Sprintf("%s (%s)", archive, time.Now().UTC().Format(time.RFC1123))
		if err := signify.SignFile(archive, archive+".sig", key, untrustedComment, trustedComment); err != nil {
			return err
		}
	}
	// If uploading to Azure was requested, push the archive possibly with its signature
	if blobstore != "" {
		auth := build.AzureBlobstoreConfig{
			Account:   strings.Split(blobstore, "/")[0],
			Token:     os.Getenv("AZURE_BLOBSTORE_TOKEN"),
			Container: strings.SplitN(blobstore, "/", 2)[1],
		}
		if err := build.AzureBlobstoreUpload(archive, filepath.Base(archive), auth); err != nil {
			return err
		}
		if signer != "" {
			if err := build.AzureBlobstoreUpload(archive+".asc", filepath.Base(archive+".asc"), auth); err != nil {
				return err
			}
		}
		if signifyVar != "" {
			if err := build.AzureBlobstoreUpload(archive+".sig", filepath.Base(archive+".sig"), auth); err != nil {
				return err
			}
		}
	}
	return nil
}

// skips archiving for some build configurations.
func maybeSkipArchive(env build.Environment) {
	if env.IsPullRequest {
		log.Printf("skipping archive creation because this is a PR build")
		os.Exit(0)
	}
	if env.IsCronJob {
		log.Printf("skipping archive creation because this is a cron job")
		os.Exit(0)
	}
	if env.Branch != "master" && !strings.HasPrefix(env.Tag, "v1.") {
		log.Printf("skipping archive creation because branch %q, tag %q is not on the inclusion list", env.Branch, env.Tag)
		os.Exit(0)
	}
}

// Builds the docker images and optionally uploads them to Docker Hub.
func doDocker(cmdline []string) {
	var (
		image    = flag.Bool("image", false, `Whether to build and push an arch specific docker image`)
		manifest = flag.String("manifest", "", `Push a multi-arch docker image for the specified architectures (usually "amd64,arm64")`)
		upload   = flag.String("upload", "", `Where to upload the docker image (usually "ethereum/client-go")`)
	)
	flag.CommandLine.Parse(cmdline)

	// Skip building and pushing docker images for PR builds
	env := build.Env()
	maybeSkipArchive(env)

	// Retrieve the upload credentials and authenticate
	user := getenvBase64("DOCKER_HUB_USERNAME")
	pass := getenvBase64("DOCKER_HUB_PASSWORD")

	if len(user) > 0 && len(pass) > 0 {
		auther := exec.Command("docker", "login", "-u", string(user), "--password-stdin")
		auther.Stdin = bytes.NewReader(pass)
		build.MustRun(auther)
	}
	// Retrieve the version infos to build and push to the following paths:
	//  - ethereum/client-go:latest                            - Pushes to the master branch, Geth only
	//  - ethereum/client-go:stable                            - Version tag publish on GitHub, Geth only
	//  - ethereum/client-go:alltools-latest                   - Pushes to the master branch, Geth & tools
	//  - ethereum/client-go:alltools-stable                   - Version tag publish on GitHub, Geth & tools
	//  - ethereum/client-go:release-<major>.<minor>           - Version tag publish on GitHub, Geth only
	//  - ethereum/client-go:alltools-release-<major>.<minor>  - Version tag publish on GitHub, Geth & tools
	//  - ethereum/client-go:v<major>.<minor>.<patch>          - Version tag publish on GitHub, Geth only
	//  - ethereum/client-go:alltools-v<major>.<minor>.<patch> - Version tag publish on GitHub, Geth & tools
	var tags []string

	switch {
	case env.Branch == "master":
		tags = []string{"latest"}
	case strings.HasPrefix(env.Tag, "v1."):
		tags = []string{"stable", fmt.Sprintf("release-1.%d", params.VersionMinor), "v" + params.Version}
	}
	// If architecture specific image builds are requested, build and push them
	if *image {
		build.MustRunCommand("docker", "build", "--build-arg", "COMMIT="+env.Commit, "--build-arg", "VERSION="+params.VersionWithMeta, "--build-arg", "BUILDNUM="+env.Buildnum, "--tag", fmt.Sprintf("%s:TAG", *upload), ".")
		build.MustRunCommand("docker", "build", "--build-arg", "COMMIT="+env.Commit, "--build-arg", "VERSION="+params.VersionWithMeta, "--build-arg", "BUILDNUM="+env.Buildnum, "--tag", fmt.Sprintf("%s:alltools-TAG", *upload), "-f", "Dockerfile.alltools", ".")

		// Tag and upload the images to Docker Hub
		for _, tag := range tags {
			gethImage := fmt.Sprintf("%s:%s-%s", *upload, tag, runtime.GOARCH)
			toolImage := fmt.Sprintf("%s:alltools-%s-%s", *upload, tag, runtime.GOARCH)

			// If the image already exists (non version tag), check the build
			// number to prevent overwriting a newer commit if concurrent builds
			// are running. This is still a tiny bit racey if two published are
			// done at the same time, but that's extremely unlikely even on the
			// master branch.
			for _, img := range []string{gethImage, toolImage} {
				if exec.Command("docker", "pull", img).Run() != nil {
					continue // Generally the only failure is a missing image, which is good
				}
				buildnum, err := exec.Command("docker", "inspect", "--format", "{{index .Config.Labels \"buildnum\"}}", img).CombinedOutput()
				if err != nil {
					log.Fatalf("Failed to inspect container: %v\nOutput: %s", err, string(buildnum))
				}
				buildnum = bytes.TrimSpace(buildnum)

				if len(buildnum) > 0 && len(env.Buildnum) > 0 {
					oldnum, err := strconv.Atoi(string(buildnum))
					if err != nil {
						log.Fatalf("Failed to parse old image build number: %v", err)
					}
					newnum, err := strconv.Atoi(env.Buildnum)
					if err != nil {
						log.Fatalf("Failed to parse current build number: %v", err)
					}
					if oldnum > newnum {
						log.Fatalf("Current build number %d not newer than existing %d", newnum, oldnum)
					} else {
						log.Printf("Updating %s from build %d to %d", img, oldnum, newnum)
					}
				}
			}
			build.MustRunCommand("docker", "image", "tag", fmt.Sprintf("%s:TAG", *upload), gethImage)
			build.MustRunCommand("docker", "image", "tag", fmt.Sprintf("%s:alltools-TAG", *upload), toolImage)
			build.MustRunCommand("docker", "push", gethImage)
			build.MustRunCommand("docker", "push", toolImage)
		}
	}
	// If multi-arch image manifest push is requested, assemble it
	if len(*manifest) != 0 {
		// Since different architectures are pushed by different builders, wait
		// until all required images are updated.
		var mismatch bool
		for i := 0; i < 2; i++ { // 2 attempts, second is race check
			mismatch = false // hope there's no mismatch now

			for _, tag := range tags {
				for _, arch := range strings.Split(*manifest, ",") {
					gethImage := fmt.Sprintf("%s:%s-%s", *upload, tag, arch)
					toolImage := fmt.Sprintf("%s:alltools-%s-%s", *upload, tag, arch)

					for _, img := range []string{gethImage, toolImage} {
						if out, err := exec.Command("docker", "pull", img).CombinedOutput(); err != nil {
							log.Printf("Required image %s unavailable: %v\nOutput: %s", img, err, out)
							mismatch = true
							break
						}
						buildnum, err := exec.Command("docker", "inspect", "--format", "{{index .Config.Labels \"buildnum\"}}", img).CombinedOutput()
						if err != nil {
							log.Fatalf("Failed to inspect container: %v\nOutput: %s", err, string(buildnum))
						}
						buildnum = bytes.TrimSpace(buildnum)

						if string(buildnum) != env.Buildnum {
							log.Printf("Build number mismatch on %s: want %s, have %s", img, env.Buildnum, buildnum)
							mismatch = true
							break
						}
					}
					if mismatch {
						break
					}
				}
				if mismatch {
					break
				}
			}
			if mismatch {
				// Build numbers mismatching, retry in a short time to
				// avoid concurrent failes in both publisher images. If
				// however the retry failed too, it means the concurrent
				// builder is still crunching, let that do the publish.
				if i == 0 {
					time.Sleep(30 * time.Second)
				}
				continue
			}
			break
		}
		if mismatch {
			log.Println("Relinquishing publish to other builder")
			return
		}
		// Assemble and push the Geth manifest image
		for _, tag := range tags {
			gethImage := fmt.Sprintf("%s:%s", *upload, tag)

			var gethSubImages []string
			for _, arch := range strings.Split(*manifest, ",") {
				gethSubImages = append(gethSubImages, gethImage+"-"+arch)
			}
			build.MustRunCommand("docker", append([]string{"manifest", "create", gethImage}, gethSubImages...)...)
			build.MustRunCommand("docker", "manifest", "push", gethImage)
		}
		// Assemble and push the alltools manifest image
		for _, tag := range tags {
			toolImage := fmt.Sprintf("%s:alltools-%s", *upload, tag)

			var toolSubImages []string
			for _, arch := range strings.Split(*manifest, ",") {
				toolSubImages = append(toolSubImages, toolImage+"-"+arch)
			}
			build.MustRunCommand("docker", append([]string{"manifest", "create", toolImage}, toolSubImages...)...)
			build.MustRunCommand("docker", "manifest", "push", toolImage)
		}
	}
}

// Debian Packaging
func doDebianSource(cmdline []string) {
	var (
		cachedir = flag.String("cachedir", "./build/cache", `Filesystem path to cache the downloaded Go bundles at`)
		signer   = flag.String("signer", "", `Signing key name, also used as package author`)
		upload   = flag.String("upload", "", `Where to upload the source package (usually "ethereum/ethereum")`)
		sshUser  = flag.String("sftp-user", "", `Username for SFTP upload (usually "geth-ci")`)
		workdir  = flag.String("workdir", "", `Output directory for packages (uses temp dir if unset)`)
		now      = time.Now()
	)
	flag.CommandLine.Parse(cmdline)
	*workdir = makeWorkdir(*workdir)
	env := build.Env()
	tc := new(build.GoToolchain)
	maybeSkipArchive(env)

	// Import the signing key.
	if key := getenvBase64("PPA_SIGNING_KEY"); len(key) > 0 {
		gpg := exec.Command("gpg", "--import")
		gpg.Stdin = bytes.NewReader(key)
		build.MustRun(gpg)
	}

	// Download and verify the Go source package.
	gobundle := downloadGoSources(*cachedir)

	// Download all the dependencies needed to build the sources and run the ci script
	srcdepfetch := tc.Go("mod", "download")
	srcdepfetch.Env = append(srcdepfetch.Env, "GOPATH="+filepath.Join(*workdir, "modgopath"))
	build.MustRun(srcdepfetch)

	cidepfetch := tc.Go("run", "./build/ci.go")
	cidepfetch.Env = append(cidepfetch.Env, "GOPATH="+filepath.Join(*workdir, "modgopath"))
	cidepfetch.Run() // Command fails, don't care, we only need the deps to start it

	// Create Debian packages and upload them.
	for _, pkg := range debPackages {
		for distro, goboot := range debDistroGoBoots {
			// Prepare the debian package with the go-ethereum sources.
			meta := newDebMetadata(distro, goboot, *signer, env, now, pkg.Name, pkg.Version, pkg.Executables)
			pkgdir := stageDebianSource(*workdir, meta)

			// Add Go source code
			if err := build.ExtractArchive(gobundle, pkgdir); err != nil {
				log.Fatalf("Failed to extract Go sources: %v", err)
			}
			if err := os.Rename(filepath.Join(pkgdir, "go"), filepath.Join(pkgdir, ".go")); err != nil {
				log.Fatalf("Failed to rename Go source folder: %v", err)
			}
			// Add all dependency modules in compressed form
			os.MkdirAll(filepath.Join(pkgdir, ".mod", "cache"), 0755)
			if err := cp.CopyAll(filepath.Join(pkgdir, ".mod", "cache", "download"), filepath.Join(*workdir, "modgopath", "pkg", "mod", "cache", "download")); err != nil {
				log.Fatalf("Failed to copy Go module dependencies: %v", err)
			}
			// Run the packaging and upload to the PPA
			debuild := exec.Command("debuild", "-S", "-sa", "-us", "-uc", "-d", "-Zxz", "-nc")
			debuild.Dir = pkgdir
			build.MustRun(debuild)

			var (
				basename  = fmt.Sprintf("%s_%s", meta.Name(), meta.VersionString())
				source    = filepath.Join(*workdir, basename+".tar.xz")
				dsc       = filepath.Join(*workdir, basename+".dsc")
				changes   = filepath.Join(*workdir, basename+"_source.changes")
				buildinfo = filepath.Join(*workdir, basename+"_source.buildinfo")
			)
			if *signer != "" {
				build.MustRunCommand("debsign", changes)
			}
			if *upload != "" {
				ppaUpload(*workdir, *upload, *sshUser, []string{source, dsc, changes, buildinfo})
			}
		}
	}
}

// downloadGoSources downloads the Go source tarball.
func downloadGoSources(cachedir string) string {
	csdb := build.MustLoadChecksums("build/checksums.txt")
	file := fmt.Sprintf("go%s.src.tar.gz", dlgoVersion)
	url := "https://dl.google.com/go/" + file
	dst := filepath.Join(cachedir, file)
	if err := csdb.DownloadFile(url, dst); err != nil {
		log.Fatal(err)
	}
	return dst
}

func ppaUpload(workdir, ppa, sshUser string, files []string) {
	p := strings.Split(ppa, "/")
	if len(p) != 2 {
		log.Fatal("-upload PPA name must contain single /")
	}
	if sshUser == "" {
		sshUser = p[0]
	}
	incomingDir := fmt.Sprintf("~%s/ubuntu/%s", p[0], p[1])
	// Create the SSH identity file if it doesn't exist.
	var idfile string
	if sshkey := getenvBase64("PPA_SSH_KEY"); len(sshkey) > 0 {
		idfile = filepath.Join(workdir, "sshkey")
		if _, err := os.Stat(idfile); os.IsNotExist(err) {
			ioutil.WriteFile(idfile, sshkey, 0600)
		}
	}
	// Upload
	dest := sshUser + "@ppa.launchpad.net"
	if err := build.UploadSFTP(idfile, dest, incomingDir, files); err != nil {
		log.Fatal(err)
	}
}

func getenvBase64(variable string) []byte {
	dec, err := base64.StdEncoding.DecodeString(os.Getenv(variable))
	if err != nil {
		log.Fatal("invalid base64 " + variable)
	}
	return []byte(dec)
}

func makeWorkdir(wdflag string) string {
	var err error
	if wdflag != "" {
		err = os.MkdirAll(wdflag, 0744)
	} else {
		wdflag, err = ioutil.TempDir("", "geth-build-")
	}
	if err != nil {
		log.Fatal(err)
	}
	return wdflag
}

func isUnstableBuild(env build.Environment) bool {
	if env.Tag != "" {
		return false
	}
	return true
}

type debPackage struct {
	Name        string          // the name of the Debian package to produce, e.g. "ethereum"
	Version     string          // the clean version of the debPackage, e.g. 1.8.12, without any metadata
	Executables []debExecutable // executables to be included in the package
}

type debMetadata struct {
	Env           build.Environment
	GoBootPackage string
	GoBootPath    string

	PackageName string

	// go-ethereum version being built. Note that this
	// is not the debian package version. The package version
	// is constructed by VersionString.
	Version string

	Author       string // "name <email>", also selects signing key
	Distro, Time string
	Executables  []debExecutable
}

type debExecutable struct {
	PackageName string
	BinaryName  string
	Description string
}

// Package returns the name of the package if present, or
// fallbacks to BinaryName
func (d debExecutable) Package() string {
	if d.PackageName != "" {
		return d.PackageName
	}
	return d.BinaryName
}

func newDebMetadata(distro, goboot, author string, env build.Environment, t time.Time, name string, version string, exes []debExecutable) debMetadata {
	if author == "" {
		// No signing key, use default author.
		author = "Ethereum Builds <fjl@ethereum.org>"
	}
	return debMetadata{
		GoBootPackage: goboot,
		GoBootPath:    debGoBootPaths[goboot],
		PackageName:   name,
		Env:           env,
		Author:        author,
		Distro:        distro,
		Version:       version,
		Time:          t.Format(time.RFC1123Z),
		Executables:   exes,
	}
}

// Name returns the name of the metapackage that depends
// on all executable packages.
func (meta debMetadata) Name() string {
	if isUnstableBuild(meta.Env) {
		return meta.PackageName + "-unstable"
	}
	return meta.PackageName
}

// VersionString returns the debian version of the packages.
func (meta debMetadata) VersionString() string {
	vsn := meta.Version
	if meta.Env.Buildnum != "" {
		vsn += "+build" + meta.Env.Buildnum
	}
	if meta.Distro != "" {
		vsn += "+" + meta.Distro
	}
	return vsn
}

// ExeList returns the list of all executable packages.
func (meta debMetadata) ExeList() string {
	names := make([]string, len(meta.Executables))
	for i, e := range meta.Executables {
		names[i] = meta.ExeName(e)
	}
	return strings.Join(names, ", ")
}

// ExeName returns the package name of an executable package.
func (meta debMetadata) ExeName(exe debExecutable) string {
	if isUnstableBuild(meta.Env) {
		return exe.Package() + "-unstable"
	}
	return exe.Package()
}

// ExeConflicts returns the content of the Conflicts field
// for executable packages.
func (meta debMetadata) ExeConflicts(exe debExecutable) string {
	if isUnstableBuild(meta.Env) {
		// Set up the conflicts list so that the *-unstable packages
		// cannot be installed alongside the regular version.
		//
		// https://www.debian.org/doc/debian-policy/ch-relationships.html
		// is very explicit about Conflicts: and says that Breaks: should
		// be preferred and the conflicting files should be handled via
		// alternates. We might do this eventually but using a conflict is
		// easier now.
		return "ethereum, " + exe.Package()
	}
	return ""
}

func stageDebianSource(tmpdir string, meta debMetadata) (pkgdir string) {
	pkg := meta.Name() + "-" + meta.VersionString()
	pkgdir = filepath.Join(tmpdir, pkg)
	if err := os.Mkdir(pkgdir, 0755); err != nil {
		log.Fatal(err)
	}
	// Copy the source code.
	build.MustRunCommand("git", "checkout-index", "-a", "--prefix", pkgdir+string(filepath.Separator))

	// Put the debian build files in place.
	debian := filepath.Join(pkgdir, "debian")
	build.Render("build/deb/"+meta.PackageName+"/deb.rules", filepath.Join(debian, "rules"), 0755, meta)
	build.Render("build/deb/"+meta.PackageName+"/deb.changelog", filepath.Join(debian, "changelog"), 0644, meta)
	build.Render("build/deb/"+meta.PackageName+"/deb.control", filepath.Join(debian, "control"), 0644, meta)
	build.Render("build/deb/"+meta.PackageName+"/deb.copyright", filepath.Join(debian, "copyright"), 0644, meta)
	build.RenderString("8\n", filepath.Join(debian, "compat"), 0644, meta)
	build.RenderString("3.0 (native)\n", filepath.Join(debian, "source/format"), 0644, meta)
	for _, exe := range meta.Executables {
		install := filepath.Join(debian, meta.ExeName(exe)+".install")
		docs := filepath.Join(debian, meta.ExeName(exe)+".docs")
		build.Render("build/deb/"+meta.PackageName+"/deb.install", install, 0644, exe)
		build.Render("build/deb/"+meta.PackageName+"/deb.docs", docs, 0644, exe)
	}
	return pkgdir
}

// Windows installer
func doWindowsInstaller(cmdline []string) {
	// Parse the flags and make skip installer generation on PRs
	var (
		arch    = flag.String("arch", runtime.GOARCH, "Architecture for cross build packaging")
		signer  = flag.String("signer", "", `Environment variable holding the signing key (e.g. WINDOWS_SIGNING_KEY)`)
		signify = flag.String("signify key", "", `Environment variable holding the signify signing key (e.g. WINDOWS_SIGNIFY_KEY)`)
		upload  = flag.String("upload", "", `Destination to upload the archives (usually "gethstore/builds")`)
		workdir = flag.String("workdir", "", `Output directory for packages (uses temp dir if unset)`)
	)
	flag.CommandLine.Parse(cmdline)
	*workdir = makeWorkdir(*workdir)
	env := build.Env()
	maybeSkipArchive(env)

	// Aggregate binaries that are included in the installer
	var (
		devTools []string
		allTools []string
		gethTool string
	)
	for _, file := range allToolsArchiveFiles {
		if file == "COPYING" { // license, copied later
			continue
		}
		allTools = append(allTools, filepath.Base(file))
		if filepath.Base(file) == "geth.exe" {
			gethTool = file
		} else {
			devTools = append(devTools, file)
		}
	}

	// Render NSIS scripts: Installer NSIS contains two installer sections,
	// first section contains the geth binary, second section holds the dev tools.
	templateData := map[string]interface{}{
		"License":  "COPYING",
		"Geth":     gethTool,
		"DevTools": devTools,
	}
	build.Render("build/nsis.geth.nsi", filepath.Join(*workdir, "geth.nsi"), 0644, nil)
	build.Render("build/nsis.install.nsh", filepath.Join(*workdir, "install.nsh"), 0644, templateData)
	build.Render("build/nsis.uninstall.nsh", filepath.Join(*workdir, "uninstall.nsh"), 0644, allTools)
	build.Render("build/nsis.pathupdate.nsh", filepath.Join(*workdir, "PathUpdate.nsh"), 0644, nil)
	build.Render("build/nsis.envvarupdate.nsh", filepath.Join(*workdir, "EnvVarUpdate.nsh"), 0644, nil)
	if err := cp.CopyFile(filepath.Join(*workdir, "SimpleFC.dll"), "build/nsis.simplefc.dll"); err != nil {
		log.Fatal("Failed to copy SimpleFC.dll: %v", err)
	}
	if err := cp.CopyFile(filepath.Join(*workdir, "COPYING"), "COPYING"); err != nil {
		log.Fatal("Failed to copy copyright note: %v", err)
	}
	// Build the installer. This assumes that all the needed files have been previously
	// built (don't mix building and packaging to keep cross compilation complexity to a
	// minimum).
	version := strings.Split(params.Version, ".")
	if env.Commit != "" {
		version[2] += "-" + env.Commit[:8]
	}
	installer, _ := filepath.Abs("geth-" + archiveBasename(*arch, params.ArchiveVersion(env.Commit)) + ".exe")
	build.MustRunCommand("makensis.exe",
		"/DOUTPUTFILE="+installer,
		"/DMAJORVERSION="+version[0],
		"/DMINORVERSION="+version[1],
		"/DBUILDVERSION="+version[2],
		"/DARCH="+*arch,
		filepath.Join(*workdir, "geth.nsi"),
	)
	// Sign and publish installer.
	if err := archiveUpload(installer, *upload, *signer, *signify); err != nil {
		log.Fatal(err)
	}
}

// Android archives

func doAndroidArchive(cmdline []string) {
	var (
		local   = flag.Bool("local", false, `Flag whether we're only doing a local build (skip Maven artifacts)`)
		signer  = flag.String("signer", "", `Environment variable holding the signing key (e.g. ANDROID_SIGNING_KEY)`)
		signify = flag.String("signify", "", `Environment variable holding the signify signing key (e.g. ANDROID_SIGNIFY_KEY)`)
		deploy  = flag.String("deploy", "", `Destination to deploy the archive (usually "https://oss.sonatype.org")`)
		upload  = flag.String("upload", "", `Destination to upload the archive (usually "gethstore/builds")`)
	)
	flag.CommandLine.Parse(cmdline)
	env := build.Env()
	tc := new(build.GoToolchain)

	// Sanity check that the SDK and NDK are installed and set
	if os.Getenv("ANDROID_HOME") == "" {
		log.Fatal("Please ensure ANDROID_HOME points to your Android SDK")
	}

	// Build gomobile.
	install := tc.Install(GOBIN, "golang.org/x/mobile/cmd/gomobile@latest", "golang.org/x/mobile/cmd/gobind@latest")
	install.Env = append(install.Env)
	build.MustRun(install)

	// Ensure all dependencies are available. This is required to make
	// gomobile bind work because it expects go.sum to contain all checksums.
	build.MustRun(tc.Go("mod", "download"))

	// Build the Android archive and Maven resources
	build.MustRun(gomobileTool("bind", "-ldflags", "-s -w", "--target", "android", "--javapkg", "org.ethereum", "-v", "github.com/ethereum/go-ethereum/mobile"))

	if *local {
		// If we're building locally, copy bundle to build dir and skip Maven
		os.Rename("geth.aar", filepath.Join(GOBIN, "geth.aar"))
		os.Rename("geth-sources.jar", filepath.Join(GOBIN, "geth-sources.jar"))
		return
	}
	meta := newMavenMetadata(env)
	build.Render("build/mvn.pom", meta.Package+".pom", 0755, meta)

	// Skip Maven deploy and Azure upload for PR builds
	maybeSkipArchive(env)

	// Sign and upload the archive to Azure
	archive := "geth-" + archiveBasename("android", params.ArchiveVersion(env.Commit)) + ".aar"
	os.Rename("geth.aar", archive)

	if err := archiveUpload(archive, *upload, *signer, *signify); err != nil {
		log.Fatal(err)
	}
	// Sign and upload all the artifacts to Maven Central
	os.Rename(archive, meta.Package+".aar")
	if *signer != "" && *deploy != "" {
		// Import the signing key into the local GPG instance
		key := getenvBase64(*signer)
		gpg := exec.Command("gpg", "--import")
		gpg.Stdin = bytes.NewReader(key)
		build.MustRun(gpg)
		keyID, err := build.PGPKeyID(string(key))
		if err != nil {
			log.Fatal(err)
		}
		// Upload the artifacts to Sonatype and/or Maven Central
		repo := *deploy + "/service/local/staging/deploy/maven2"
		if meta.Develop {
			repo = *deploy + "/content/repositories/snapshots"
		}
		build.MustRunCommand("mvn", "gpg:sign-and-deploy-file", "-e", "-X",
			"-settings=build/mvn.settings", "-Durl="+repo, "-DrepositoryId=ossrh",
			"-Dgpg.keyname="+keyID,
			"-DpomFile="+meta.Package+".pom", "-Dfile="+meta.Package+".aar")
	}
}

func gomobileTool(subcmd string, args ...string) *exec.Cmd {
	cmd := exec.Command(filepath.Join(GOBIN, "gomobile"), subcmd)
	cmd.Args = append(cmd.Args, args...)
	cmd.Env = []string{
		"PATH=" + GOBIN + string(os.PathListSeparator) + os.Getenv("PATH"),
	}
	for _, e := range os.Environ() {
		if strings.HasPrefix(e, "GOPATH=") || strings.HasPrefix(e, "PATH=") || strings.HasPrefix(e, "GOBIN=") {
			continue
		}
		cmd.Env = append(cmd.Env, e)
	}
	cmd.Env = append(cmd.Env, "GOBIN="+GOBIN)
	return cmd
}

type mavenMetadata struct {
	Version      string
	Package      string
	Develop      bool
	Contributors []mavenContributor
}

type mavenContributor struct {
	Name  string
	Email string
}

func newMavenMetadata(env build.Environment) mavenMetadata {
	// Collect the list of authors from the repo root
	contribs := []mavenContributor{}
	if authors, err := os.Open("AUTHORS"); err == nil {
		defer authors.Close()

		scanner := bufio.NewScanner(authors)
		for scanner.Scan() {
			// Skip any whitespace from the authors list
			line := strings.TrimSpace(scanner.Text())
			if line == "" || line[0] == '#' {
				continue
			}
			// Split the author and insert as a contributor
			re := regexp.MustCompile("([^<]+) <(.+)>")
			parts := re.FindStringSubmatch(line)
			if len(parts) == 3 {
				contribs = append(contribs, mavenContributor{Name: parts[1], Email: parts[2]})
			}
		}
	}
	// Render the version and package strings
	version := params.Version
	if isUnstableBuild(env) {
		version += "-SNAPSHOT"
	}
	return mavenMetadata{
		Version:      version,
		Package:      "geth-" + version,
		Develop:      isUnstableBuild(env),
		Contributors: contribs,
	}
}

// XCode frameworks

func doXCodeFramework(cmdline []string) {
	var (
		local   = flag.Bool("local", false, `Flag whether we're only doing a local build (skip Maven artifacts)`)
		signer  = flag.String("signer", "", `Environment variable holding the signing key (e.g. IOS_SIGNING_KEY)`)
		signify = flag.String("signify", "", `Environment variable holding the signify signing key (e.g. IOS_SIGNIFY_KEY)`)
		deploy  = flag.String("deploy", "", `Destination to deploy the archive (usually "trunk")`)
		upload  = flag.String("upload", "", `Destination to upload the archives (usually "gethstore/builds")`)
	)
	flag.CommandLine.Parse(cmdline)
	env := build.Env()
	tc := new(build.GoToolchain)

	// Build gomobile.
	build.MustRun(tc.Install(GOBIN, "golang.org/x/mobile/cmd/gomobile@latest", "golang.org/x/mobile/cmd/gobind@latest"))

	// Ensure all dependencies are available. This is required to make
	// gomobile bind work because it expects go.sum to contain all checksums.
	build.MustRun(tc.Go("mod", "download"))

	// Build the iOS XCode framework
	bind := gomobileTool("bind", "-ldflags", "-s -w", "--target", "ios", "-v", "github.com/ethereum/go-ethereum/mobile")

	if *local {
		// If we're building locally, use the build folder and stop afterwards
		bind.Dir = GOBIN
		build.MustRun(bind)
		return
	}

	// Create the archive.
	maybeSkipArchive(env)
	archive := "geth-" + archiveBasename("ios", params.ArchiveVersion(env.Commit))
	if err := os.MkdirAll(archive, 0755); err != nil {
		log.Fatal(err)
	}
	bind.Dir, _ = filepath.Abs(archive)
	build.MustRun(bind)
	build.MustRunCommand("tar", "-zcvf", archive+".tar.gz", archive)

	// Sign and upload the framework to Azure
	if err := archiveUpload(archive+".tar.gz", *upload, *signer, *signify); err != nil {
		log.Fatal(err)
	}
	// Prepare and upload a PodSpec to CocoaPods
	if *deploy != "" {
		meta := newPodMetadata(env, archive)
		build.Render("build/pod.podspec", "Geth.podspec", 0755, meta)
		build.MustRunCommand("pod", *deploy, "push", "Geth.podspec", "--allow-warnings")
	}
}

type podMetadata struct {
	Version      string
	Commit       string
	Archive      string
	Contributors []podContributor
}

type podContributor struct {
	Name  string
	Email string
}

func newPodMetadata(env build.Environment, archive string) podMetadata {
	// Collect the list of authors from the repo root
	contribs := []podContributor{}
	if authors, err := os.Open("AUTHORS"); err == nil {
		defer authors.Close()

		scanner := bufio.NewScanner(authors)
		for scanner.Scan() {
			// Skip any whitespace from the authors list
			line := strings.TrimSpace(scanner.Text())
			if line == "" || line[0] == '#' {
				continue
			}
			// Split the author and insert as a contributor
			re := regexp.MustCompile("([^<]+) <(.+)>")
			parts := re.FindStringSubmatch(line)
			if len(parts) == 3 {
				contribs = append(contribs, podContributor{Name: parts[1], Email: parts[2]})
			}
		}
	}
	version := params.Version
	if isUnstableBuild(env) {
		version += "-unstable." + env.Buildnum
	}
	return podMetadata{
		Archive:      archive,
		Version:      version,
		Commit:       env.Commit,
		Contributors: contribs,
	}
}

<<<<<<< HEAD
// Cross compilation

func doXgo(cmdline []string) {
	var (
		alltools = flag.Bool("alltools", false, `Flag whether we're building all known tools, or only on in particular`)
	)
	flag.CommandLine.Parse(cmdline)
	env := build.Env()
	var tc build.GoToolchain

	// Make sure xgo is available for cross compilation
	build.MustRun(tc.Install(GOBIN, "github.com/karalabe/xgo@latest"))

	// If all tools building is requested, build everything the builder wants
	args := append(buildFlags(env), flag.Args()...)

	if *alltools {
		args = append(args, []string{"--dest", GOBIN}...)
		for _, res := range allToolsArchiveFiles {
			if strings.HasPrefix(res, GOBIN) {
				// Binary tool found, cross build it explicitly
				args = append(args, "./"+filepath.Join("cmd", filepath.Base(res)))
				build.MustRun(xgoTool(args))
				args = args[:len(args)-1]
			}
		}
		return
	}

	// Otherwise execute the explicit cross compilation
	path := args[len(args)-1]
	args = append(args[:len(args)-1], []string{"--dest", GOBIN, path}...)
	build.MustRun(xgoTool(args))
}

func xgoTool(args []string) *exec.Cmd {
	cmd := exec.Command(filepath.Join(GOBIN, "xgo"), args...)
	cmd.Env = os.Environ()
	cmd.Env = append(cmd.Env, []string{"GOBIN=" + GOBIN}...)
	return cmd
}

=======
>>>>>>> 8be800ff
// Binary distribution cleanups

func doPurge(cmdline []string) {
	var (
		store = flag.String("store", "", `Destination from where to purge archives (usually "gethstore/builds")`)
		limit = flag.Int("days", 30, `Age threshold above which to delete unstable archives`)
	)
	flag.CommandLine.Parse(cmdline)

	if env := build.Env(); !env.IsCronJob {
		log.Printf("skipping because not a cron job")
		os.Exit(0)
	}
	// Create the azure authentication and list the current archives
	auth := build.AzureBlobstoreConfig{
		Account:   strings.Split(*store, "/")[0],
		Token:     os.Getenv("AZURE_BLOBSTORE_TOKEN"),
		Container: strings.SplitN(*store, "/", 2)[1],
	}
	blobs, err := build.AzureBlobstoreList(auth)
	if err != nil {
		log.Fatal(err)
	}
	fmt.Printf("Found %d blobs\n", len(blobs))

	// Iterate over the blobs, collect and sort all unstable builds
	for i := 0; i < len(blobs); i++ {
		if !strings.Contains(blobs[i].Name, "unstable") {
			blobs = append(blobs[:i], blobs[i+1:]...)
			i--
		}
	}
	for i := 0; i < len(blobs); i++ {
		for j := i + 1; j < len(blobs); j++ {
			if blobs[i].Properties.LastModified.After(blobs[j].Properties.LastModified) {
				blobs[i], blobs[j] = blobs[j], blobs[i]
			}
		}
	}
	// Filter out all archives more recent that the given threshold
	for i, blob := range blobs {
		if time.Since(blob.Properties.LastModified) < time.Duration(*limit)*24*time.Hour {
			blobs = blobs[:i]
			break
		}
	}
	fmt.Printf("Deleting %d blobs\n", len(blobs))
	// Delete all marked as such and return
	if err := build.AzureBlobstoreDelete(auth, blobs); err != nil {
		log.Fatal(err)
	}
}<|MERGE_RESOLUTION|>--- conflicted
+++ resolved
@@ -129,27 +129,13 @@
 
 	// Distros for which packages are created.
 	// Note: vivid is unsupported because there is no golang-1.6 package for it.
-<<<<<<< HEAD
-	// Note: wily is unsupported because it was officially deprecated on Launchpad.
-	// Note: yakkety is unsupported because it was officially deprecated on Launchpad.
-	// Note: zesty is unsupported because it was officially deprecated on Launchpad.
-	// Note: artful is unsupported because it was officially deprecated on Launchpad.
-	// Note: cosmic is unsupported because it was officially deprecated on Launchpad.
-	// Note: disco is unsupported because it was officially deprecated on Launchpad.
-	// Note: eoan is unsupported because it was officially deprecated on Launchpad.
-=======
 	// Note: the following Ubuntu releases have been officially deprecated on Launchpad:
 	//   wily, yakkety, zesty, artful, cosmic, disco, eoan, groovy
->>>>>>> 8be800ff
 	debDistroGoBoots = map[string]string{
 		"trusty":  "golang-1.11",
 		"xenial":  "golang-go",
 		"bionic":  "golang-go",
 		"focal":   "golang-go",
-<<<<<<< HEAD
-		"groovy":  "golang-go",
-=======
->>>>>>> 8be800ff
 		"hirsute": "golang-go",
 	}
 
@@ -161,11 +147,7 @@
 	// This is the version of go that will be downloaded by
 	//
 	//     go run ci.go install -dlgo
-<<<<<<< HEAD
-	dlgoVersion = "1.16.4"
-=======
 	dlgoVersion = "1.17.5"
->>>>>>> 8be800ff
 )
 
 var GOBIN, _ = filepath.Abs(filepath.Join("build", "bin"))
@@ -275,15 +257,6 @@
 	if runtime.GOOS == "darwin" {
 		ld = append(ld, "-s")
 	}
-<<<<<<< HEAD
-	if len(ld) > 0 {
-		flags = append(flags, "-ldflags", strings.Join(ld, " "))
-	}
-
-	if env.Debug {
-		flags = append(flags, "-gcflags=\"all=-N -l\"")
-	}
-=======
 	// Enforce the stacksize to 8M, which is the case on most platforms apart from
 	// alpine Linux.
 	if runtime.GOOS == "linux" {
@@ -292,7 +265,9 @@
 	if len(ld) > 0 {
 		flags = append(flags, "-ldflags", strings.Join(ld, " "))
 	}
->>>>>>> 8be800ff
+	if env.Debug {
+		flags = append(flags, "-gcflags=\"all=-N -l\"")
+	}
 	return flags
 }
 
@@ -307,10 +282,7 @@
 		cc       = flag.String("cc", "", "Sets C compiler binary")
 		coverage = flag.Bool("coverage", false, "Whether to record code coverage")
 		verbose  = flag.Bool("v", false, "Whether to log verbosely")
-<<<<<<< HEAD
-=======
 		race     = flag.Bool("race", false, "Execute the race detector")
->>>>>>> 8be800ff
 	)
 	flag.CommandLine.Parse(cmdline)
 
@@ -362,11 +334,7 @@
 
 // downloadLinter downloads and unpacks golangci-lint.
 func downloadLinter(cachedir string) string {
-<<<<<<< HEAD
-	const version = "1.39.0"
-=======
 	const version = "1.42.0"
->>>>>>> 8be800ff
 
 	csdb := build.MustLoadChecksums("build/checksums.txt")
 	base := fmt.Sprintf("golangci-lint-%s-%s-%s", version, runtime.GOOS, runtime.GOARCH)
@@ -1241,51 +1209,6 @@
 	}
 }
 
-<<<<<<< HEAD
-// Cross compilation
-
-func doXgo(cmdline []string) {
-	var (
-		alltools = flag.Bool("alltools", false, `Flag whether we're building all known tools, or only on in particular`)
-	)
-	flag.CommandLine.Parse(cmdline)
-	env := build.Env()
-	var tc build.GoToolchain
-
-	// Make sure xgo is available for cross compilation
-	build.MustRun(tc.Install(GOBIN, "github.com/karalabe/xgo@latest"))
-
-	// If all tools building is requested, build everything the builder wants
-	args := append(buildFlags(env), flag.Args()...)
-
-	if *alltools {
-		args = append(args, []string{"--dest", GOBIN}...)
-		for _, res := range allToolsArchiveFiles {
-			if strings.HasPrefix(res, GOBIN) {
-				// Binary tool found, cross build it explicitly
-				args = append(args, "./"+filepath.Join("cmd", filepath.Base(res)))
-				build.MustRun(xgoTool(args))
-				args = args[:len(args)-1]
-			}
-		}
-		return
-	}
-
-	// Otherwise execute the explicit cross compilation
-	path := args[len(args)-1]
-	args = append(args[:len(args)-1], []string{"--dest", GOBIN, path}...)
-	build.MustRun(xgoTool(args))
-}
-
-func xgoTool(args []string) *exec.Cmd {
-	cmd := exec.Command(filepath.Join(GOBIN, "xgo"), args...)
-	cmd.Env = os.Environ()
-	cmd.Env = append(cmd.Env, []string{"GOBIN=" + GOBIN}...)
-	return cmd
-}
-
-=======
->>>>>>> 8be800ff
 // Binary distribution cleanups
 
 func doPurge(cmdline []string) {
