--- conflicted
+++ resolved
@@ -14,10 +14,7 @@
 // You should have received a copy of the GNU Lesser General Public License
 // along with the go-ethereum library. If not, see <http://www.gnu.org/licenses/>.
 
-<<<<<<< HEAD
-=======
 //go:build nacl || js || !cgo || gofuzz
->>>>>>> 8be800ff
 // +build nacl js !cgo gofuzz
 
 package crypto
