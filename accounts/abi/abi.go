--- conflicted
+++ resolved
@@ -116,19 +116,11 @@
 	args, err := abi.getArguments(name, data)
 	if err != nil {
 		return err
-<<<<<<< HEAD
 	}
 	unpacked, err := args.Unpack(data)
 	if err != nil {
 		return err
 	}
-=======
-	}
-	unpacked, err := args.Unpack(data)
-	if err != nil {
-		return err
-	}
->>>>>>> 8be800ff
 	return args.Copy(v, unpacked)
 }
 
@@ -172,11 +164,7 @@
 		case "constructor":
 			abi.Constructor = NewMethod("", "", Constructor, field.StateMutability, field.Constant, field.Payable, field.Inputs, nil)
 		case "function":
-<<<<<<< HEAD
-			name := abi.overloadedMethodName(field.Name)
-=======
 			name := overloadedName(field.Name, func(s string) bool { _, ok := abi.Methods[s]; return ok })
->>>>>>> 8be800ff
 			abi.Methods[name] = NewMethod(name, field.Name, Function, field.StateMutability, field.Constant, field.Payable, field.Inputs, field.Outputs)
 		case "fallback":
 			// New introduced function type in v0.6.0, check more detail
@@ -196,15 +184,10 @@
 			}
 			abi.Receive = NewMethod("", "", Receive, field.StateMutability, field.Constant, field.Payable, nil, nil)
 		case "event":
-<<<<<<< HEAD
-			name := abi.overloadedEventName(field.Name)
-			abi.Events[name] = NewEvent(name, field.Name, field.Anonymous, field.Inputs)
-=======
 			name := overloadedName(field.Name, func(s string) bool { _, ok := abi.Events[s]; return ok })
 			abi.Events[name] = NewEvent(name, field.Name, field.Anonymous, field.Inputs)
 		case "error":
 			abi.Errors[field.Name] = NewError(field.Name, field.Inputs)
->>>>>>> 8be800ff
 		default:
 			return fmt.Errorf("abi: could not recognize type %v of field %v", field.Type, field.Name)
 		}
@@ -212,39 +195,6 @@
 	return nil
 }
 
-<<<<<<< HEAD
-// overloadedMethodName returns the next available name for a given function.
-// Needed since solidity allows for function overload.
-//
-// e.g. if the abi contains Methods send, send1
-// overloadedMethodName would return send2 for input send.
-func (abi *ABI) overloadedMethodName(rawName string) string {
-	name := rawName
-	_, ok := abi.Methods[name]
-	for idx := 0; ok; idx++ {
-		name = fmt.Sprintf("%s%d", rawName, idx)
-		_, ok = abi.Methods[name]
-	}
-	return name
-}
-
-// overloadedEventName returns the next available name for a given event.
-// Needed since solidity allows for event overload.
-//
-// e.g. if the abi contains events received, received1
-// overloadedEventName would return received2 for input received.
-func (abi *ABI) overloadedEventName(rawName string) string {
-	name := rawName
-	_, ok := abi.Events[name]
-	for idx := 0; ok; idx++ {
-		name = fmt.Sprintf("%s%d", rawName, idx)
-		_, ok = abi.Events[name]
-	}
-	return name
-}
-
-=======
->>>>>>> 8be800ff
 // MethodById looks up a method by the 4-byte id,
 // returns nil if none found.
 func (abi *ABI) MethodById(sigdata []byte) (*Method, error) {
@@ -300,8 +250,6 @@
 		return "", err
 	}
 	return unpacked[0].(string), nil
-<<<<<<< HEAD
-=======
 }
 
 // overloadedName returns the next available name for a given thing.
@@ -319,5 +267,4 @@
 		ok = isAvail(name)
 	}
 	return name
->>>>>>> 8be800ff
 }