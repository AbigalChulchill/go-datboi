--- conflicted
+++ resolved
@@ -772,10 +772,6 @@
 	var ret0 = new(r)
 	err = abi.UnpackIntoInterface(ret0, "tuple", buff.Bytes())
 
-<<<<<<< HEAD
-	err = abi.UnpackIntoInterface(&v, "tuple", buff.Bytes())
-=======
->>>>>>> 8be800ff
 	if err != nil {
 		t.Error(err)
 	} else {
