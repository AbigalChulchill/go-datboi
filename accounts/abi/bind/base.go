--- conflicted
+++ resolved
@@ -280,44 +280,6 @@
 		Value:     value,
 		Data:      input,
 	}
-<<<<<<< HEAD
-	// Figure out reasonable gas price values
-	if opts.GasPrice != nil && (opts.GasFeeCap != nil || opts.GasTipCap != nil) {
-		return nil, errors.New("both gasPrice and (maxFeePerGas or maxPriorityFeePerGas) specified")
-	}
-	head, err := c.transactor.HeaderByNumber(ensureContext(opts.Context), nil)
-	if err != nil {
-		return nil, err
-	}
-	if head.BaseFee != nil && opts.GasPrice == nil {
-		if opts.GasTipCap == nil {
-			tip, err := c.transactor.SuggestGasTipCap(ensureContext(opts.Context))
-			if err != nil {
-				return nil, err
-			}
-			opts.GasTipCap = tip
-		}
-		if opts.GasFeeCap == nil {
-			gasFeeCap := new(big.Int).Add(
-				opts.GasTipCap,
-				new(big.Int).Mul(head.BaseFee, big.NewInt(2)),
-			)
-			opts.GasFeeCap = gasFeeCap
-		}
-		if opts.GasFeeCap.Cmp(opts.GasTipCap) < 0 {
-			return nil, fmt.Errorf("maxFeePerGas (%v) < maxPriorityFeePerGas (%v)", opts.GasFeeCap, opts.GasTipCap)
-		}
-	} else {
-		if opts.GasFeeCap != nil || opts.GasTipCap != nil {
-			return nil, errors.New("maxFeePerGas or maxPriorityFeePerGas specified but london is not active yet")
-		}
-		if opts.GasPrice == nil {
-			price, err := c.transactor.SuggestGasPrice(ensureContext(opts.Context))
-			if err != nil {
-				return nil, err
-			}
-			opts.GasPrice = price
-=======
 	return types.NewTx(baseTx), nil
 }
 
@@ -336,30 +298,14 @@
 		price, err := c.transactor.SuggestGasPrice(ensureContext(opts.Context))
 		if err != nil {
 			return nil, err
->>>>>>> 8be800ff
 		}
 		gasPrice = price
 	}
 	// Estimate GasLimit
 	gasLimit := opts.GasLimit
-<<<<<<< HEAD
-	if gasLimit == 0 {
-		// Gas estimation cannot succeed without code for method invocations
-		if contract != nil {
-			if code, err := c.transactor.PendingCodeAt(ensureContext(opts.Context), c.address); err != nil {
-				return nil, err
-			} else if len(code) == 0 {
-				return nil, ErrNoCode
-			}
-		}
-		// If the contract surely has code (or code is not needed), estimate the transaction
-		msg := ethereum.CallMsg{From: opts.From, To: contract, GasPrice: opts.GasPrice, GasTipCap: opts.GasTipCap, GasFeeCap: opts.GasFeeCap, Value: value, Data: input}
-		gasLimit, err = c.transactor.EstimateGas(ensureContext(opts.Context), msg)
-=======
 	if opts.GasLimit == 0 {
 		var err error
 		gasLimit, err = c.estimateGasLimit(opts, contract, input, gasPrice, nil, nil, value)
->>>>>>> 8be800ff
 		if err != nil {
 			return nil, err
 		}
@@ -389,35 +335,6 @@
 			return 0, ErrNoCode
 		}
 	}
-<<<<<<< HEAD
-	// Create the transaction, sign it and schedule it for execution
-	var rawTx *types.Transaction
-	if opts.GasFeeCap == nil {
-		baseTx := &types.LegacyTx{
-			Nonce:    nonce,
-			GasPrice: opts.GasPrice,
-			Gas:      gasLimit,
-			Value:    value,
-			Data:     input,
-		}
-		if contract != nil {
-			baseTx.To = &c.address
-		}
-		rawTx = types.NewTx(baseTx)
-	} else {
-		baseTx := &types.DynamicFeeTx{
-			Nonce:     nonce,
-			GasFeeCap: opts.GasFeeCap,
-			GasTipCap: opts.GasTipCap,
-			Gas:       gasLimit,
-			Value:     value,
-			Data:      input,
-		}
-		if contract != nil {
-			baseTx.To = &c.address
-		}
-		rawTx = types.NewTx(baseTx)
-=======
 	msg := ethereum.CallMsg{
 		From:      opts.From,
 		To:        contract,
@@ -435,7 +352,6 @@
 		return c.transactor.PendingNonceAt(ensureContext(opts.Context), opts.From)
 	} else {
 		return opts.Nonce.Uint64(), nil
->>>>>>> 8be800ff
 	}
 }
 
