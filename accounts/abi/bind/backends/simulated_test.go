// Copyright 2019 The go-ethereum Authors
// This file is part of the go-ethereum library.
//
// The go-ethereum library is free software: you can redistribute it and/or modify
// it under the terms of the GNU Lesser General Public License as published by
// the Free Software Foundation, either version 3 of the License, or
// (at your option) any later version.
//
// The go-ethereum library is distributed in the hope that it will be useful,
// but WITHOUT ANY WARRANTY; without even the implied warranty of
// MERCHANTABILITY or FITNESS FOR A PARTICULAR PURPOSE. See the
// GNU Lesser General Public License for more details.
//
// You should have received a copy of the GNU Lesser General Public License
// along with the go-ethereum library. If not, see <http://www.gnu.org/licenses/>.

package backends

import (
	"bytes"
	"context"
	"errors"
	"math/big"
	"math/rand"
	"reflect"
	"strings"
	"testing"
	"time"

	"github.com/ethereum/go-ethereum"
	"github.com/ethereum/go-ethereum/accounts/abi"
	"github.com/ethereum/go-ethereum/accounts/abi/bind"
	"github.com/ethereum/go-ethereum/common"
	"github.com/ethereum/go-ethereum/core"
	"github.com/ethereum/go-ethereum/core/types"
	"github.com/ethereum/go-ethereum/crypto"
	"github.com/ethereum/go-ethereum/params"
)

func TestSimulatedBackend(t *testing.T) {
	var gasLimit uint64 = 8000029
	key, _ := crypto.GenerateKey() // nolint: gosec
	auth, _ := bind.NewKeyedTransactorWithChainID(key, big.NewInt(1337))
	genAlloc := make(core.GenesisAlloc)
	genAlloc[auth.From] = core.GenesisAccount{Balance: big.NewInt(9223372036854775807)}

	sim := NewSimulatedBackend(genAlloc, gasLimit)
	defer sim.Close()

	// should return an error if the tx is not found
	txHash := common.HexToHash("2")
	_, isPending, err := sim.TransactionByHash(context.Background(), txHash)

	if isPending {
		t.Fatal("transaction should not be pending")
	}
	if err != ethereum.NotFound {
		t.Fatalf("err should be `ethereum.NotFound` but received %v", err)
	}

	// generate a transaction and confirm you can retrieve it
	head, _ := sim.HeaderByNumber(context.Background(), nil) // Should be child's, good enough
	gasPrice := new(big.Int).Add(head.BaseFee, big.NewInt(1))

	code := `6060604052600a8060106000396000f360606040526008565b00`
	var gas uint64 = 3000000
	tx := types.NewContractCreation(0, big.NewInt(0), gas, gasPrice, common.FromHex(code))
	tx, _ = types.SignTx(tx, types.HomesteadSigner{}, key)

	err = sim.SendTransaction(context.Background(), tx)
	if err != nil {
		t.Fatal("error sending transaction")
	}

	txHash = tx.Hash()
	_, isPending, err = sim.TransactionByHash(context.Background(), txHash)
	if err != nil {
		t.Fatalf("error getting transaction with hash: %v", txHash.String())
	}
	if !isPending {
		t.Fatal("transaction should have pending status")
	}

	sim.Commit()
	_, isPending, err = sim.TransactionByHash(context.Background(), txHash)
	if err != nil {
		t.Fatalf("error getting transaction with hash: %v", txHash.String())
	}
	if isPending {
		t.Fatal("transaction should not have pending status")
	}
}

var testKey, _ = crypto.HexToECDSA("b71c71a67e1177ad4e901695e1b4b9ee17ae16c6668d313eac2f96dbcda3f291")

//  the following is based on this contract:
//  contract T {
//  	event received(address sender, uint amount, bytes memo);
//  	event receivedAddr(address sender);
//
//  	function receive(bytes calldata memo) external payable returns (string memory res) {
//  		emit received(msg.sender, msg.value, memo);
//  		emit receivedAddr(msg.sender);
//		    return "hello world";
//  	}
//  }
const abiJSON = `[ { "constant": false, "inputs": [ { "name": "memo", "type": "bytes" } ], "name": "receive", "outputs": [ { "name": "res", "type": "string" } ], "payable": true, "stateMutability": "payable", "type": "function" }, { "anonymous": false, "inputs": [ { "indexed": false, "name": "sender", "type": "address" }, { "indexed": false, "name": "amount", "type": "uint256" }, { "indexed": false, "name": "memo", "type": "bytes" } ], "name": "received", "type": "event" }, { "anonymous": false, "inputs": [ { "indexed": false, "name": "sender", "type": "address" } ], "name": "receivedAddr", "type": "event" } ]`
const abiBin = `0x608060405234801561001057600080fd5b506102a0806100206000396000f3fe60806040526004361061003b576000357c010000000000000000000000000000000000000000000000000000000090048063a69b6ed014610040575b600080fd5b6100b76004803603602081101561005657600080fd5b810190808035906020019064010000000081111561007357600080fd5b82018360208201111561008557600080fd5b803590602001918460018302840111640100000000831117156100a757600080fd5b9091929391929390505050610132565b6040518080602001828103825283818151815260200191508051906020019080838360005b838110156100f75780820151818401526020810190506100dc565b50505050905090810190601f1680156101245780820380516001836020036101000a031916815260200191505b509250505060405180910390f35b60607f75fd880d39c1daf53b6547ab6cb59451fc6452d27caa90e5b6649dd8293b9eed33348585604051808573ffffffffffffffffffffffffffffffffffffffff1673ffffffffffffffffffffffffffffffffffffffff168152602001848152602001806020018281038252848482818152602001925080828437600081840152601f19601f8201169050808301925050509550505050505060405180910390a17f46923992397eac56cf13058aced2a1871933622717e27b24eabc13bf9dd329c833604051808273ffffffffffffffffffffffffffffffffffffffff1673ffffffffffffffffffffffffffffffffffffffff16815260200191505060405180910390a16040805190810160405280600b81526020017f68656c6c6f20776f726c6400000000000000000000000000000000000000000081525090509291505056fea165627a7a72305820ff0c57dad254cfeda48c9cfb47f1353a558bccb4d1bc31da1dae69315772d29e0029`
const deployedCode = `60806040526004361061003b576000357c010000000000000000000000000000000000000000000000000000000090048063a69b6ed014610040575b600080fd5b6100b76004803603602081101561005657600080fd5b810190808035906020019064010000000081111561007357600080fd5b82018360208201111561008557600080fd5b803590602001918460018302840111640100000000831117156100a757600080fd5b9091929391929390505050610132565b6040518080602001828103825283818151815260200191508051906020019080838360005b838110156100f75780820151818401526020810190506100dc565b50505050905090810190601f1680156101245780820380516001836020036101000a031916815260200191505b509250505060405180910390f35b60607f75fd880d39c1daf53b6547ab6cb59451fc6452d27caa90e5b6649dd8293b9eed33348585604051808573ffffffffffffffffffffffffffffffffffffffff1673ffffffffffffffffffffffffffffffffffffffff168152602001848152602001806020018281038252848482818152602001925080828437600081840152601f19601f8201169050808301925050509550505050505060405180910390a17f46923992397eac56cf13058aced2a1871933622717e27b24eabc13bf9dd329c833604051808273ffffffffffffffffffffffffffffffffffffffff1673ffffffffffffffffffffffffffffffffffffffff16815260200191505060405180910390a16040805190810160405280600b81526020017f68656c6c6f20776f726c6400000000000000000000000000000000000000000081525090509291505056fea165627a7a72305820ff0c57dad254cfeda48c9cfb47f1353a558bccb4d1bc31da1dae69315772d29e0029`

// expected return value contains "hello world"
var expectedReturn = []byte{0, 0, 0, 0, 0, 0, 0, 0, 0, 0, 0, 0, 0, 0, 0, 0, 0, 0, 0, 0, 0, 0, 0, 0, 0, 0, 0, 0, 0, 0, 0, 32, 0, 0, 0, 0, 0, 0, 0, 0, 0, 0, 0, 0, 0, 0, 0, 0, 0, 0, 0, 0, 0, 0, 0, 0, 0, 0, 0, 0, 0, 0, 0, 11, 104, 101, 108, 108, 111, 32, 119, 111, 114, 108, 100, 0, 0, 0, 0, 0, 0, 0, 0, 0, 0, 0, 0, 0, 0, 0, 0, 0, 0, 0, 0, 0}

func simTestBackend(testAddr common.Address) *SimulatedBackend {
	return NewSimulatedBackend(
		core.GenesisAlloc{
			testAddr: {Balance: big.NewInt(10000000000000000)},
		}, 10000000,
	)
}

func TestNewSimulatedBackend(t *testing.T) {
	testAddr := crypto.PubkeyToAddress(testKey.PublicKey)
	expectedBal := big.NewInt(10000000000000000)
	sim := simTestBackend(testAddr)
	defer sim.Close()

	if sim.config != params.AllEthashProtocolChanges {
		t.Errorf("expected sim config to equal params.AllEthashProtocolChanges, got %v", sim.config)
	}

	if sim.blockchain.Config() != params.AllEthashProtocolChanges {
		t.Errorf("expected sim blockchain config to equal params.AllEthashProtocolChanges, got %v", sim.config)
	}

	stateDB, _ := sim.blockchain.State()
	bal := stateDB.GetBalance(testAddr)
	if bal.Cmp(expectedBal) != 0 {
		t.Errorf("expected balance for test address not received. expected: %v actual: %v", expectedBal, bal)
	}
}

func TestAdjustTime(t *testing.T) {
	sim := NewSimulatedBackend(
		core.GenesisAlloc{}, 10000000,
	)
	defer sim.Close()

	prevTime := sim.pendingBlock.Time()
	if err := sim.AdjustTime(time.Second); err != nil {
		t.Error(err)
	}
	newTime := sim.pendingBlock.Time()

	if newTime-prevTime != uint64(time.Second.Seconds()) {
		t.Errorf("adjusted time not equal to a second. prev: %v, new: %v", prevTime, newTime)
	}
}

func TestNewAdjustTimeFail(t *testing.T) {
	testAddr := crypto.PubkeyToAddress(testKey.PublicKey)
	sim := simTestBackend(testAddr)

	// Create tx and send
	head, _ := sim.HeaderByNumber(context.Background(), nil) // Should be child's, good enough
	gasPrice := new(big.Int).Add(head.BaseFee, big.NewInt(1))

	tx := types.NewTransaction(0, testAddr, big.NewInt(1000), params.TxGas, gasPrice, nil)
	signedTx, err := types.SignTx(tx, types.HomesteadSigner{}, testKey)
	if err != nil {
		t.Errorf("could not sign tx: %v", err)
	}
	sim.SendTransaction(context.Background(), signedTx)
	// AdjustTime should fail on non-empty block
	if err := sim.AdjustTime(time.Second); err == nil {
		t.Error("Expected adjust time to error on non-empty block")
	}
	sim.Commit()

	prevTime := sim.pendingBlock.Time()
	if err := sim.AdjustTime(time.Minute); err != nil {
		t.Error(err)
	}
	newTime := sim.pendingBlock.Time()
	if newTime-prevTime != uint64(time.Minute.Seconds()) {
		t.Errorf("adjusted time not equal to a minute. prev: %v, new: %v", prevTime, newTime)
	}
	// Put a transaction after adjusting time
	tx2 := types.NewTransaction(1, testAddr, big.NewInt(1000), params.TxGas, gasPrice, nil)
	signedTx2, err := types.SignTx(tx2, types.HomesteadSigner{}, testKey)
	if err != nil {
		t.Errorf("could not sign tx: %v", err)
	}
	sim.SendTransaction(context.Background(), signedTx2)
	sim.Commit()
	newTime = sim.pendingBlock.Time()
	if newTime-prevTime >= uint64(time.Minute.Seconds()) {
		t.Errorf("time adjusted, but shouldn't be: prev: %v, new: %v", prevTime, newTime)
	}
}

func TestBalanceAt(t *testing.T) {
	testAddr := crypto.PubkeyToAddress(testKey.PublicKey)
	expectedBal := big.NewInt(10000000000000000)
	sim := simTestBackend(testAddr)
	defer sim.Close()
	bgCtx := context.Background()

	bal, err := sim.BalanceAt(bgCtx, testAddr, nil)
	if err != nil {
		t.Error(err)
	}

	if bal.Cmp(expectedBal) != 0 {
		t.Errorf("expected balance for test address not received. expected: %v actual: %v", expectedBal, bal)
	}
}

func TestBlockByHash(t *testing.T) {
	sim := NewSimulatedBackend(
		core.GenesisAlloc{}, 10000000,
	)
	defer sim.Close()
	bgCtx := context.Background()

	block, err := sim.BlockByNumber(bgCtx, nil)
	if err != nil {
		t.Errorf("could not get recent block: %v", err)
	}
	blockByHash, err := sim.BlockByHash(bgCtx, block.Hash())
	if err != nil {
		t.Errorf("could not get recent block: %v", err)
	}

	if block.Hash() != blockByHash.Hash() {
		t.Errorf("did not get expected block")
	}
}

func TestBlockByNumber(t *testing.T) {
	sim := NewSimulatedBackend(
		core.GenesisAlloc{}, 10000000,
	)
	defer sim.Close()
	bgCtx := context.Background()

	block, err := sim.BlockByNumber(bgCtx, nil)
	if err != nil {
		t.Errorf("could not get recent block: %v", err)
	}
	if block.NumberU64() != 0 {
		t.Errorf("did not get most recent block, instead got block number %v", block.NumberU64())
	}

	// create one block
	sim.Commit()

	block, err = sim.BlockByNumber(bgCtx, nil)
	if err != nil {
		t.Errorf("could not get recent block: %v", err)
	}
	if block.NumberU64() != 1 {
		t.Errorf("did not get most recent block, instead got block number %v", block.NumberU64())
	}

	blockByNumber, err := sim.BlockByNumber(bgCtx, big.NewInt(1))
	if err != nil {
		t.Errorf("could not get block by number: %v", err)
	}
	if blockByNumber.Hash() != block.Hash() {
		t.Errorf("did not get the same block with height of 1 as before")
	}
}

func TestNonceAt(t *testing.T) {
	testAddr := crypto.PubkeyToAddress(testKey.PublicKey)

	sim := simTestBackend(testAddr)
	defer sim.Close()
	bgCtx := context.Background()

	nonce, err := sim.NonceAt(bgCtx, testAddr, big.NewInt(0))
	if err != nil {
		t.Errorf("could not get nonce for test addr: %v", err)
	}

	if nonce != uint64(0) {
		t.Errorf("received incorrect nonce. expected 0, got %v", nonce)
	}

	// create a signed transaction to send
	head, _ := sim.HeaderByNumber(context.Background(), nil) // Should be child's, good enough
	gasPrice := new(big.Int).Add(head.BaseFee, big.NewInt(1))

	tx := types.NewTransaction(nonce, testAddr, big.NewInt(1000), params.TxGas, gasPrice, nil)
	signedTx, err := types.SignTx(tx, types.HomesteadSigner{}, testKey)
	if err != nil {
		t.Errorf("could not sign tx: %v", err)
	}

	// send tx to simulated backend
	err = sim.SendTransaction(bgCtx, signedTx)
	if err != nil {
		t.Errorf("could not add tx to pending block: %v", err)
	}
	sim.Commit()

	newNonce, err := sim.NonceAt(bgCtx, testAddr, big.NewInt(1))
	if err != nil {
		t.Errorf("could not get nonce for test addr: %v", err)
	}

	if newNonce != nonce+uint64(1) {
		t.Errorf("received incorrect nonce. expected 1, got %v", nonce)
	}
	// create some more blocks
	sim.Commit()
	// Check that we can get data for an older block/state
	newNonce, err = sim.NonceAt(bgCtx, testAddr, big.NewInt(1))
	if err != nil {
		t.Fatalf("could not get nonce for test addr: %v", err)
	}
	if newNonce != nonce+uint64(1) {
		t.Fatalf("received incorrect nonce. expected 1, got %v", nonce)
	}
}

func TestSendTransaction(t *testing.T) {
	testAddr := crypto.PubkeyToAddress(testKey.PublicKey)

	sim := simTestBackend(testAddr)
	defer sim.Close()
	bgCtx := context.Background()

	// create a signed transaction to send
	head, _ := sim.HeaderByNumber(context.Background(), nil) // Should be child's, good enough
	gasPrice := new(big.Int).Add(head.BaseFee, big.NewInt(1))

	tx := types.NewTransaction(uint64(0), testAddr, big.NewInt(1000), params.TxGas, gasPrice, nil)
	signedTx, err := types.SignTx(tx, types.HomesteadSigner{}, testKey)
	if err != nil {
		t.Errorf("could not sign tx: %v", err)
	}

	// send tx to simulated backend
	err = sim.SendTransaction(bgCtx, signedTx)
	if err != nil {
		t.Errorf("could not add tx to pending block: %v", err)
	}
	sim.Commit()

	block, err := sim.BlockByNumber(bgCtx, big.NewInt(1))
	if err != nil {
		t.Errorf("could not get block at height 1: %v", err)
	}

	if signedTx.Hash() != block.Transactions()[0].Hash() {
		t.Errorf("did not commit sent transaction. expected hash %v got hash %v", block.Transactions()[0].Hash(), signedTx.Hash())
	}
}

func TestTransactionByHash(t *testing.T) {
	testAddr := crypto.PubkeyToAddress(testKey.PublicKey)

	sim := NewSimulatedBackend(
		core.GenesisAlloc{
			testAddr: {Balance: big.NewInt(10000000000000000)},
		}, 10000000,
	)
	defer sim.Close()
	bgCtx := context.Background()

	// create a signed transaction to send
	head, _ := sim.HeaderByNumber(context.Background(), nil) // Should be child's, good enough
	gasPrice := new(big.Int).Add(head.BaseFee, big.NewInt(1))

	tx := types.NewTransaction(uint64(0), testAddr, big.NewInt(1000), params.TxGas, gasPrice, nil)
	signedTx, err := types.SignTx(tx, types.HomesteadSigner{}, testKey)
	if err != nil {
		t.Errorf("could not sign tx: %v", err)
	}

	// send tx to simulated backend
	err = sim.SendTransaction(bgCtx, signedTx)
	if err != nil {
		t.Errorf("could not add tx to pending block: %v", err)
	}

	// ensure tx is committed pending
	receivedTx, pending, err := sim.TransactionByHash(bgCtx, signedTx.Hash())
	if err != nil {
		t.Errorf("could not get transaction by hash %v: %v", signedTx.Hash(), err)
	}
	if !pending {
		t.Errorf("expected transaction to be in pending state")
	}
	if receivedTx.Hash() != signedTx.Hash() {
		t.Errorf("did not received committed transaction. expected hash %v got hash %v", signedTx.Hash(), receivedTx.Hash())
	}

	sim.Commit()

	// ensure tx is not and committed pending
	receivedTx, pending, err = sim.TransactionByHash(bgCtx, signedTx.Hash())
	if err != nil {
		t.Errorf("could not get transaction by hash %v: %v", signedTx.Hash(), err)
	}
	if pending {
		t.Errorf("expected transaction to not be in pending state")
	}
	if receivedTx.Hash() != signedTx.Hash() {
		t.Errorf("did not received committed transaction. expected hash %v got hash %v", signedTx.Hash(), receivedTx.Hash())
	}
}

func TestEstimateGas(t *testing.T) {
	/*
		pragma solidity ^0.6.4;
		contract GasEstimation {
		    function PureRevert() public { revert(); }
		    function Revert() public { revert("revert reason");}
		    function OOG() public { for (uint i = 0; ; i++) {}}
		    function Assert() public { assert(false);}
		    function Valid() public {}
		}*/
	const contractAbi = "[{\"inputs\":[],\"name\":\"Assert\",\"outputs\":[],\"stateMutability\":\"nonpayable\",\"type\":\"function\"},{\"inputs\":[],\"name\":\"OOG\",\"outputs\":[],\"stateMutability\":\"nonpayable\",\"type\":\"function\"},{\"inputs\":[],\"name\":\"PureRevert\",\"outputs\":[],\"stateMutability\":\"nonpayable\",\"type\":\"function\"},{\"inputs\":[],\"name\":\"Revert\",\"outputs\":[],\"stateMutability\":\"nonpayable\",\"type\":\"function\"},{\"inputs\":[],\"name\":\"Valid\",\"outputs\":[],\"stateMutability\":\"nonpayable\",\"type\":\"function\"}]"
	const contractBin = "0x60806040523480156100115760006000fd5b50610017565b61016e806100266000396000f3fe60806040523480156100115760006000fd5b506004361061005c5760003560e01c806350f6fe3414610062578063aa8b1d301461006c578063b9b046f914610076578063d8b9839114610080578063e09fface1461008a5761005c565b60006000fd5b61006a610094565b005b6100746100ad565b005b61007e6100b5565b005b6100886100c2565b005b610092610135565b005b6000600090505b5b808060010191505061009b565b505b565b60006000fd5b565b600015156100bf57fe5b5b565b6040517f08c379a000000000000000000000000000000000000000000000000000000000815260040180806020018281038252600d8152602001807f72657665727420726561736f6e0000000000000000000000000000000000000081526020015060200191505060405180910390fd5b565b5b56fea2646970667358221220345bbcbb1a5ecf22b53a78eaebf95f8ee0eceff6d10d4b9643495084d2ec934a64736f6c63430006040033"

	key, _ := crypto.GenerateKey()
	addr := crypto.PubkeyToAddress(key.PublicKey)
	opts, _ := bind.NewKeyedTransactorWithChainID(key, big.NewInt(1337))

	sim := NewSimulatedBackend(core.GenesisAlloc{addr: {Balance: big.NewInt(params.Ether)}}, 10000000)
	defer sim.Close()

	parsed, _ := abi.JSON(strings.NewReader(contractAbi))
	contractAddr, _, _, _ := bind.DeployContract(opts, parsed, common.FromHex(contractBin), sim)
	sim.Commit()

	var cases = []struct {
		name        string
		message     ethereum.CallMsg
		expect      uint64
		expectError error
		expectData  interface{}
	}{
		{"plain transfer(valid)", ethereum.CallMsg{
			From:     addr,
			To:       &addr,
			Gas:      0,
			GasPrice: big.NewInt(0),
			Value:    big.NewInt(1),
			Data:     nil,
		}, params.TxGas, nil, nil},

		{"plain transfer(invalid)", ethereum.CallMsg{
			From:     addr,
			To:       &contractAddr,
			Gas:      0,
			GasPrice: big.NewInt(0),
			Value:    big.NewInt(1),
			Data:     nil,
		}, 0, errors.New("execution reverted"), nil},

		{"Revert", ethereum.CallMsg{
			From:     addr,
			To:       &contractAddr,
			Gas:      0,
			GasPrice: big.NewInt(0),
			Value:    nil,
			Data:     common.Hex2Bytes("d8b98391"),
		}, 0, errors.New("execution reverted: revert reason"), "0x08c379a00000000000000000000000000000000000000000000000000000000000000020000000000000000000000000000000000000000000000000000000000000000d72657665727420726561736f6e00000000000000000000000000000000000000"},

		{"PureRevert", ethereum.CallMsg{
			From:     addr,
			To:       &contractAddr,
			Gas:      0,
			GasPrice: big.NewInt(0),
			Value:    nil,
			Data:     common.Hex2Bytes("aa8b1d30"),
		}, 0, errors.New("execution reverted"), nil},

		{"OOG", ethereum.CallMsg{
			From:     addr,
			To:       &contractAddr,
			Gas:      100000,
			GasPrice: big.NewInt(0),
			Value:    nil,
			Data:     common.Hex2Bytes("50f6fe34"),
		}, 0, errors.New("gas required exceeds allowance (100000)"), nil},

		{"Assert", ethereum.CallMsg{
			From:     addr,
			To:       &contractAddr,
			Gas:      100000,
			GasPrice: big.NewInt(0),
			Value:    nil,
			Data:     common.Hex2Bytes("b9b046f9"),
<<<<<<< HEAD
		}, 0, errors.New("invalid opcode: opcode 0xfe not defined"), nil},
=======
		}, 0, errors.New("invalid opcode: INVALID"), nil},
>>>>>>> 8be800ff

		{"Valid", ethereum.CallMsg{
			From:     addr,
			To:       &contractAddr,
			Gas:      100000,
			GasPrice: big.NewInt(0),
			Value:    nil,
			Data:     common.Hex2Bytes("e09fface"),
		}, 21275, nil, nil},
	}
	for _, c := range cases {
		got, err := sim.EstimateGas(context.Background(), c.message)
		if c.expectError != nil {
			if err == nil {
				t.Fatalf("Expect error, got nil")
			}
			if c.expectError.Error() != err.Error() {
				t.Fatalf("Expect error, want %v, got %v", c.expectError, err)
			}
			if c.expectData != nil {
				if err, ok := err.(*revertError); !ok {
					t.Fatalf("Expect revert error, got %T", err)
				} else if !reflect.DeepEqual(err.ErrorData(), c.expectData) {
					t.Fatalf("Error data mismatch, want %v, got %v", c.expectData, err.ErrorData())
				}
			}
			continue
		}
		if got != c.expect {
			t.Fatalf("Gas estimation mismatch, want %d, got %d", c.expect, got)
		}
	}
}

func TestEstimateGasWithPrice(t *testing.T) {
	key, _ := crypto.GenerateKey()
	addr := crypto.PubkeyToAddress(key.PublicKey)

	sim := NewSimulatedBackend(core.GenesisAlloc{addr: {Balance: big.NewInt(params.Ether*2 + 2e17)}}, 10000000)
	defer sim.Close()

	recipient := common.HexToAddress("deadbeef")
	var cases = []struct {
		name        string
		message     ethereum.CallMsg
		expect      uint64
		expectError error
	}{
		{"EstimateWithoutPrice", ethereum.CallMsg{
			From:     addr,
			To:       &recipient,
			Gas:      0,
			GasPrice: big.NewInt(0),
			Value:    big.NewInt(100000000000),
			Data:     nil,
		}, 21000, nil},

		{"EstimateWithPrice", ethereum.CallMsg{
			From:     addr,
			To:       &recipient,
			Gas:      0,
			GasPrice: big.NewInt(100000000000),
			Value:    big.NewInt(100000000000),
			Data:     nil,
		}, 21000, nil},

		{"EstimateWithVeryHighPrice", ethereum.CallMsg{
			From:     addr,
			To:       &recipient,
			Gas:      0,
			GasPrice: big.NewInt(1e14), // gascost = 2.1ether
			Value:    big.NewInt(1e17), // the remaining balance for fee is 2.1ether
			Data:     nil,
		}, 21000, nil},

		{"EstimateWithSuperhighPrice", ethereum.CallMsg{
			From:     addr,
			To:       &recipient,
			Gas:      0,
			GasPrice: big.NewInt(2e14), // gascost = 4.2ether
			Value:    big.NewInt(100000000000),
			Data:     nil,
		}, 21000, errors.New("gas required exceeds allowance (10999)")}, // 10999=(2.2ether-1000wei)/(2e14)

		{"EstimateEIP1559WithHighFees", ethereum.CallMsg{
			From:      addr,
			To:        &addr,
			Gas:       0,
			GasFeeCap: big.NewInt(1e14), // maxgascost = 2.1ether
			GasTipCap: big.NewInt(1),
			Value:     big.NewInt(1e17), // the remaining balance for fee is 2.1ether
			Data:      nil,
		}, params.TxGas, nil},

		{"EstimateEIP1559WithSuperHighFees", ethereum.CallMsg{
			From:      addr,
			To:        &addr,
			Gas:       0,
			GasFeeCap: big.NewInt(1e14), // maxgascost = 2.1ether
			GasTipCap: big.NewInt(1),
			Value:     big.NewInt(1e17 + 1), // the remaining balance for fee is 2.1ether
			Data:      nil,
		}, params.TxGas, errors.New("gas required exceeds allowance (20999)")}, // 20999=(2.2ether-0.1ether-1wei)/(1e14)
	}
	for i, c := range cases {
		got, err := sim.EstimateGas(context.Background(), c.message)
		if c.expectError != nil {
			if err == nil {
				t.Fatalf("test %d: expect error, got nil", i)
			}
			if c.expectError.Error() != err.Error() {
				t.Fatalf("test %d: expect error, want %v, got %v", i, c.expectError, err)
			}
			continue
		}
		if c.expectError == nil && err != nil {
			t.Fatalf("test %d: didn't expect error, got %v", i, err)
		}
		if got != c.expect {
			t.Fatalf("test %d: gas estimation mismatch, want %d, got %d", i, c.expect, got)
		}
	}
}

func TestHeaderByHash(t *testing.T) {
	testAddr := crypto.PubkeyToAddress(testKey.PublicKey)

	sim := simTestBackend(testAddr)
	defer sim.Close()
	bgCtx := context.Background()

	header, err := sim.HeaderByNumber(bgCtx, nil)
	if err != nil {
		t.Errorf("could not get recent block: %v", err)
	}
	headerByHash, err := sim.HeaderByHash(bgCtx, header.Hash())
	if err != nil {
		t.Errorf("could not get recent block: %v", err)
	}

	if header.Hash() != headerByHash.Hash() {
		t.Errorf("did not get expected block")
	}
}

func TestHeaderByNumber(t *testing.T) {
	testAddr := crypto.PubkeyToAddress(testKey.PublicKey)

	sim := simTestBackend(testAddr)
	defer sim.Close()
	bgCtx := context.Background()

	latestBlockHeader, err := sim.HeaderByNumber(bgCtx, nil)
	if err != nil {
		t.Errorf("could not get header for tip of chain: %v", err)
	}
	if latestBlockHeader == nil {
		t.Errorf("received a nil block header")
	}
	if latestBlockHeader.Number.Uint64() != uint64(0) {
		t.Errorf("expected block header number 0, instead got %v", latestBlockHeader.Number.Uint64())
	}

	sim.Commit()

	latestBlockHeader, err = sim.HeaderByNumber(bgCtx, nil)
	if err != nil {
		t.Errorf("could not get header for blockheight of 1: %v", err)
	}

	blockHeader, err := sim.HeaderByNumber(bgCtx, big.NewInt(1))
	if err != nil {
		t.Errorf("could not get header for blockheight of 1: %v", err)
	}

	if blockHeader.Hash() != latestBlockHeader.Hash() {
		t.Errorf("block header and latest block header are not the same")
	}
	if blockHeader.Number.Int64() != int64(1) {
		t.Errorf("did not get blockheader for block 1. instead got block %v", blockHeader.Number.Int64())
	}

	block, err := sim.BlockByNumber(bgCtx, big.NewInt(1))
	if err != nil {
		t.Errorf("could not get block for blockheight of 1: %v", err)
	}

	if block.Hash() != blockHeader.Hash() {
		t.Errorf("block hash and block header hash do not match. expected %v, got %v", block.Hash(), blockHeader.Hash())
	}
}

func TestTransactionCount(t *testing.T) {
	testAddr := crypto.PubkeyToAddress(testKey.PublicKey)

	sim := simTestBackend(testAddr)
	defer sim.Close()
	bgCtx := context.Background()
	currentBlock, err := sim.BlockByNumber(bgCtx, nil)
	if err != nil || currentBlock == nil {
		t.Error("could not get current block")
	}

	count, err := sim.TransactionCount(bgCtx, currentBlock.Hash())
	if err != nil {
		t.Error("could not get current block's transaction count")
	}

	if count != 0 {
		t.Errorf("expected transaction count of %v does not match actual count of %v", 0, count)
	}
	// create a signed transaction to send
	head, _ := sim.HeaderByNumber(context.Background(), nil) // Should be child's, good enough
	gasPrice := new(big.Int).Add(head.BaseFee, big.NewInt(1))

	tx := types.NewTransaction(uint64(0), testAddr, big.NewInt(1000), params.TxGas, gasPrice, nil)
	signedTx, err := types.SignTx(tx, types.HomesteadSigner{}, testKey)
	if err != nil {
		t.Errorf("could not sign tx: %v", err)
	}

	// send tx to simulated backend
	err = sim.SendTransaction(bgCtx, signedTx)
	if err != nil {
		t.Errorf("could not add tx to pending block: %v", err)
	}

	sim.Commit()

	lastBlock, err := sim.BlockByNumber(bgCtx, nil)
	if err != nil {
		t.Errorf("could not get header for tip of chain: %v", err)
	}

	count, err = sim.TransactionCount(bgCtx, lastBlock.Hash())
	if err != nil {
		t.Error("could not get current block's transaction count")
	}

	if count != 1 {
		t.Errorf("expected transaction count of %v does not match actual count of %v", 1, count)
	}
}

func TestTransactionInBlock(t *testing.T) {
	testAddr := crypto.PubkeyToAddress(testKey.PublicKey)

	sim := simTestBackend(testAddr)
	defer sim.Close()
	bgCtx := context.Background()

	transaction, err := sim.TransactionInBlock(bgCtx, sim.pendingBlock.Hash(), uint(0))
	if err == nil && err != errTransactionDoesNotExist {
		t.Errorf("expected a transaction does not exist error to be received but received %v", err)
	}
	if transaction != nil {
		t.Errorf("expected transaction to be nil but received %v", transaction)
	}

	// expect pending nonce to be 0 since account has not been used
	pendingNonce, err := sim.PendingNonceAt(bgCtx, testAddr)
	if err != nil {
		t.Errorf("did not get the pending nonce: %v", err)
	}

	if pendingNonce != uint64(0) {
		t.Errorf("expected pending nonce of 0 got %v", pendingNonce)
	}
	// create a signed transaction to send
	head, _ := sim.HeaderByNumber(context.Background(), nil) // Should be child's, good enough
	gasPrice := new(big.Int).Add(head.BaseFee, big.NewInt(1))

	tx := types.NewTransaction(uint64(0), testAddr, big.NewInt(1000), params.TxGas, gasPrice, nil)
	signedTx, err := types.SignTx(tx, types.HomesteadSigner{}, testKey)
	if err != nil {
		t.Errorf("could not sign tx: %v", err)
	}

	// send tx to simulated backend
	err = sim.SendTransaction(bgCtx, signedTx)
	if err != nil {
		t.Errorf("could not add tx to pending block: %v", err)
	}

	sim.Commit()

	lastBlock, err := sim.BlockByNumber(bgCtx, nil)
	if err != nil {
		t.Errorf("could not get header for tip of chain: %v", err)
	}

	transaction, err = sim.TransactionInBlock(bgCtx, lastBlock.Hash(), uint(1))
	if err == nil && err != errTransactionDoesNotExist {
		t.Errorf("expected a transaction does not exist error to be received but received %v", err)
	}
	if transaction != nil {
		t.Errorf("expected transaction to be nil but received %v", transaction)
	}

	transaction, err = sim.TransactionInBlock(bgCtx, lastBlock.Hash(), uint(0))
	if err != nil {
		t.Errorf("could not get transaction in the lastest block with hash %v: %v", lastBlock.Hash().String(), err)
	}

	if signedTx.Hash().String() != transaction.Hash().String() {
		t.Errorf("received transaction that did not match the sent transaction. expected hash %v, got hash %v", signedTx.Hash().String(), transaction.Hash().String())
	}
}

func TestPendingNonceAt(t *testing.T) {
	testAddr := crypto.PubkeyToAddress(testKey.PublicKey)

	sim := simTestBackend(testAddr)
	defer sim.Close()
	bgCtx := context.Background()

	// expect pending nonce to be 0 since account has not been used
	pendingNonce, err := sim.PendingNonceAt(bgCtx, testAddr)
	if err != nil {
		t.Errorf("did not get the pending nonce: %v", err)
	}

	if pendingNonce != uint64(0) {
		t.Errorf("expected pending nonce of 0 got %v", pendingNonce)
	}

	// create a signed transaction to send
	head, _ := sim.HeaderByNumber(context.Background(), nil) // Should be child's, good enough
	gasPrice := new(big.Int).Add(head.BaseFee, big.NewInt(1))

	tx := types.NewTransaction(uint64(0), testAddr, big.NewInt(1000), params.TxGas, gasPrice, nil)
	signedTx, err := types.SignTx(tx, types.HomesteadSigner{}, testKey)
	if err != nil {
		t.Errorf("could not sign tx: %v", err)
	}

	// send tx to simulated backend
	err = sim.SendTransaction(bgCtx, signedTx)
	if err != nil {
		t.Errorf("could not add tx to pending block: %v", err)
	}

	// expect pending nonce to be 1 since account has submitted one transaction
	pendingNonce, err = sim.PendingNonceAt(bgCtx, testAddr)
	if err != nil {
		t.Errorf("did not get the pending nonce: %v", err)
	}

	if pendingNonce != uint64(1) {
		t.Errorf("expected pending nonce of 1 got %v", pendingNonce)
	}

	// make a new transaction with a nonce of 1
	tx = types.NewTransaction(uint64(1), testAddr, big.NewInt(1000), params.TxGas, gasPrice, nil)
	signedTx, err = types.SignTx(tx, types.HomesteadSigner{}, testKey)
	if err != nil {
		t.Errorf("could not sign tx: %v", err)
	}
	err = sim.SendTransaction(bgCtx, signedTx)
	if err != nil {
		t.Errorf("could not send tx: %v", err)
	}

	// expect pending nonce to be 2 since account now has two transactions
	pendingNonce, err = sim.PendingNonceAt(bgCtx, testAddr)
	if err != nil {
		t.Errorf("did not get the pending nonce: %v", err)
	}

	if pendingNonce != uint64(2) {
		t.Errorf("expected pending nonce of 2 got %v", pendingNonce)
	}
}

func TestTransactionReceipt(t *testing.T) {
	testAddr := crypto.PubkeyToAddress(testKey.PublicKey)

	sim := simTestBackend(testAddr)
	defer sim.Close()
	bgCtx := context.Background()

	// create a signed transaction to send
	head, _ := sim.HeaderByNumber(context.Background(), nil) // Should be child's, good enough
	gasPrice := new(big.Int).Add(head.BaseFee, big.NewInt(1))

	tx := types.NewTransaction(uint64(0), testAddr, big.NewInt(1000), params.TxGas, gasPrice, nil)
	signedTx, err := types.SignTx(tx, types.HomesteadSigner{}, testKey)
	if err != nil {
		t.Errorf("could not sign tx: %v", err)
	}

	// send tx to simulated backend
	err = sim.SendTransaction(bgCtx, signedTx)
	if err != nil {
		t.Errorf("could not add tx to pending block: %v", err)
	}
	sim.Commit()

	receipt, err := sim.TransactionReceipt(bgCtx, signedTx.Hash())
	if err != nil {
		t.Errorf("could not get transaction receipt: %v", err)
	}

	if receipt.ContractAddress != testAddr && receipt.TxHash != signedTx.Hash() {
		t.Errorf("received receipt is not correct: %v", receipt)
	}
}

func TestSuggestGasPrice(t *testing.T) {
	sim := NewSimulatedBackend(
		core.GenesisAlloc{},
		10000000,
	)
	defer sim.Close()
	bgCtx := context.Background()
	gasPrice, err := sim.SuggestGasPrice(bgCtx)
	if err != nil {
		t.Errorf("could not get gas price: %v", err)
	}
	if gasPrice.Uint64() != sim.pendingBlock.Header().BaseFee.Uint64() {
		t.Errorf("gas price was not expected value of %v. actual: %v", sim.pendingBlock.Header().BaseFee.Uint64(), gasPrice.Uint64())
	}
}

func TestPendingCodeAt(t *testing.T) {
	testAddr := crypto.PubkeyToAddress(testKey.PublicKey)
	sim := simTestBackend(testAddr)
	defer sim.Close()
	bgCtx := context.Background()
	code, err := sim.CodeAt(bgCtx, testAddr, nil)
	if err != nil {
		t.Errorf("could not get code at test addr: %v", err)
	}
	if len(code) != 0 {
		t.Errorf("got code for account that does not have contract code")
	}

	parsed, err := abi.JSON(strings.NewReader(abiJSON))
	if err != nil {
		t.Errorf("could not get code at test addr: %v", err)
	}
	auth, _ := bind.NewKeyedTransactorWithChainID(testKey, big.NewInt(1337))
	contractAddr, tx, contract, err := bind.DeployContract(auth, parsed, common.FromHex(abiBin), sim)
	if err != nil {
		t.Errorf("could not deploy contract: %v tx: %v contract: %v", err, tx, contract)
	}

	code, err = sim.PendingCodeAt(bgCtx, contractAddr)
	if err != nil {
		t.Errorf("could not get code at test addr: %v", err)
	}
	if len(code) == 0 {
		t.Errorf("did not get code for account that has contract code")
	}
	// ensure code received equals code deployed
	if !bytes.Equal(code, common.FromHex(deployedCode)) {
		t.Errorf("code received did not match expected deployed code:\n expected %v\n actual %v", common.FromHex(deployedCode), code)
	}
}

func TestCodeAt(t *testing.T) {
	testAddr := crypto.PubkeyToAddress(testKey.PublicKey)
	sim := simTestBackend(testAddr)
	defer sim.Close()
	bgCtx := context.Background()
	code, err := sim.CodeAt(bgCtx, testAddr, nil)
	if err != nil {
		t.Errorf("could not get code at test addr: %v", err)
	}
	if len(code) != 0 {
		t.Errorf("got code for account that does not have contract code")
	}

	parsed, err := abi.JSON(strings.NewReader(abiJSON))
	if err != nil {
		t.Errorf("could not get code at test addr: %v", err)
	}
	auth, _ := bind.NewKeyedTransactorWithChainID(testKey, big.NewInt(1337))
	contractAddr, tx, contract, err := bind.DeployContract(auth, parsed, common.FromHex(abiBin), sim)
	if err != nil {
		t.Errorf("could not deploy contract: %v tx: %v contract: %v", err, tx, contract)
	}

	sim.Commit()
	code, err = sim.CodeAt(bgCtx, contractAddr, nil)
	if err != nil {
		t.Errorf("could not get code at test addr: %v", err)
	}
	if len(code) == 0 {
		t.Errorf("did not get code for account that has contract code")
	}
	// ensure code received equals code deployed
	if !bytes.Equal(code, common.FromHex(deployedCode)) {
		t.Errorf("code received did not match expected deployed code:\n expected %v\n actual %v", common.FromHex(deployedCode), code)
	}
}

// When receive("X") is called with sender 0x00... and value 1, it produces this tx receipt:
//   receipt{status=1 cgas=23949 bloom=00000000004000000000000000000000000000000000000000000000000000000000000000000000000000000000000000000000000000000000000000000000000000000000000000000000000000000000000000000000000000000800000000000000000000000000000000000040200000000000000000000000000000000001000000000000000000000000000000000000000000000000000000000000000000000000000000000000000000080000000000000000000000000000000000000000000000000000000000000000000000000000000000000000000000000000000000000000000000000000000000000000000000000000000000000000 logs=[log: b6818c8064f645cd82d99b59a1a267d6d61117ef [75fd880d39c1daf53b6547ab6cb59451fc6452d27caa90e5b6649dd8293b9eed] 000000000000000000000000376c47978271565f56deb45495afa69e59c16ab200000000000000000000000000000000000000000000000000000000000000010000000000000000000000000000000000000000000000000000000000000060000000000000000000000000000000000000000000000000000000000000000158 9ae378b6d4409eada347a5dc0c180f186cb62dc68fcc0f043425eb917335aa28 0 95d429d309bb9d753954195fe2d69bd140b4ae731b9b5b605c34323de162cf00 0]}
func TestPendingAndCallContract(t *testing.T) {
	testAddr := crypto.PubkeyToAddress(testKey.PublicKey)
	sim := simTestBackend(testAddr)
	defer sim.Close()
	bgCtx := context.Background()

	parsed, err := abi.JSON(strings.NewReader(abiJSON))
	if err != nil {
		t.Errorf("could not get code at test addr: %v", err)
	}
	contractAuth, _ := bind.NewKeyedTransactorWithChainID(testKey, big.NewInt(1337))
	addr, _, _, err := bind.DeployContract(contractAuth, parsed, common.FromHex(abiBin), sim)
	if err != nil {
		t.Errorf("could not deploy contract: %v", err)
	}

	input, err := parsed.Pack("receive", []byte("X"))
	if err != nil {
		t.Errorf("could not pack receive function on contract: %v", err)
	}

	// make sure you can call the contract in pending state
	res, err := sim.PendingCallContract(bgCtx, ethereum.CallMsg{
		From: testAddr,
		To:   &addr,
		Data: input,
	})
	if err != nil {
		t.Errorf("could not call receive method on contract: %v", err)
	}
	if len(res) == 0 {
		t.Errorf("result of contract call was empty: %v", res)
	}

	// while comparing against the byte array is more exact, also compare against the human readable string for readability
	if !bytes.Equal(res, expectedReturn) || !strings.Contains(string(res), "hello world") {
		t.Errorf("response from calling contract was expected to be 'hello world' instead received %v", string(res))
	}

	sim.Commit()

	// make sure you can call the contract
	res, err = sim.CallContract(bgCtx, ethereum.CallMsg{
		From: testAddr,
		To:   &addr,
		Data: input,
	}, nil)
	if err != nil {
		t.Errorf("could not call receive method on contract: %v", err)
	}
	if len(res) == 0 {
		t.Errorf("result of contract call was empty: %v", res)
	}

	if !bytes.Equal(res, expectedReturn) || !strings.Contains(string(res), "hello world") {
		t.Errorf("response from calling contract was expected to be 'hello world' instead received %v", string(res))
	}
}

// This test is based on the following contract:
/*
contract Reverter {
    function revertString() public pure{
        require(false, "some error");
    }
    function revertNoString() public pure {
        require(false, "");
    }
    function revertASM() public pure {
        assembly {
            revert(0x0, 0x0)
        }
    }
    function noRevert() public pure {
        assembly {
            // Assembles something that looks like require(false, "some error") but is not reverted
            mstore(0x0, 0x08c379a000000000000000000000000000000000000000000000000000000000)
            mstore(0x4, 0x0000000000000000000000000000000000000000000000000000000000000020)
            mstore(0x24, 0x000000000000000000000000000000000000000000000000000000000000000a)
            mstore(0x44, 0x736f6d65206572726f7200000000000000000000000000000000000000000000)
            return(0x0, 0x64)
        }
    }
}*/
func TestCallContractRevert(t *testing.T) {
	testAddr := crypto.PubkeyToAddress(testKey.PublicKey)
	sim := simTestBackend(testAddr)
	defer sim.Close()
	bgCtx := context.Background()

	reverterABI := `[{"inputs": [],"name": "noRevert","outputs": [],"stateMutability": "pure","type": "function"},{"inputs": [],"name": "revertASM","outputs": [],"stateMutability": "pure","type": "function"},{"inputs": [],"name": "revertNoString","outputs": [],"stateMutability": "pure","type": "function"},{"inputs": [],"name": "revertString","outputs": [],"stateMutability": "pure","type": "function"}]`
	reverterBin := "608060405234801561001057600080fd5b506101d3806100206000396000f3fe608060405234801561001057600080fd5b506004361061004c5760003560e01c80634b409e01146100515780639b340e361461005b5780639bd6103714610065578063b7246fc11461006f575b600080fd5b610059610079565b005b6100636100ca565b005b61006d6100cf565b005b610077610145565b005b60006100c8576040517f08c379a0000000000000000000000000000000000000000000000000000000008152600401808060200182810382526000815260200160200191505060405180910390fd5b565b600080fd5b6000610143576040517f08c379a000000000000000000000000000000000000000000000000000000000815260040180806020018281038252600a8152602001807f736f6d65206572726f720000000000000000000000000000000000000000000081525060200191505060405180910390fd5b565b7f08c379a0000000000000000000000000000000000000000000000000000000006000526020600452600a6024527f736f6d65206572726f720000000000000000000000000000000000000000000060445260646000f3fea2646970667358221220cdd8af0609ec4996b7360c7c780bad5c735740c64b1fffc3445aa12d37f07cb164736f6c63430006070033"

	parsed, err := abi.JSON(strings.NewReader(reverterABI))
	if err != nil {
		t.Errorf("could not get code at test addr: %v", err)
	}
	contractAuth, _ := bind.NewKeyedTransactorWithChainID(testKey, big.NewInt(1337))
	addr, _, _, err := bind.DeployContract(contractAuth, parsed, common.FromHex(reverterBin), sim)
	if err != nil {
		t.Errorf("could not deploy contract: %v", err)
	}

	inputs := make(map[string]interface{}, 3)
	inputs["revertASM"] = nil
	inputs["revertNoString"] = ""
	inputs["revertString"] = "some error"

	call := make([]func([]byte) ([]byte, error), 2)
	call[0] = func(input []byte) ([]byte, error) {
		return sim.PendingCallContract(bgCtx, ethereum.CallMsg{
			From: testAddr,
			To:   &addr,
			Data: input,
		})
	}
	call[1] = func(input []byte) ([]byte, error) {
		return sim.CallContract(bgCtx, ethereum.CallMsg{
			From: testAddr,
			To:   &addr,
			Data: input,
		}, nil)
	}

	// Run pending calls then commit
	for _, cl := range call {
		for key, val := range inputs {
			input, err := parsed.Pack(key)
			if err != nil {
				t.Errorf("could not pack %v function on contract: %v", key, err)
			}

			res, err := cl(input)
			if err == nil {
				t.Errorf("call to %v was not reverted", key)
			}
			if res != nil {
				t.Errorf("result from %v was not nil: %v", key, res)
			}
			if val != nil {
				rerr, ok := err.(*revertError)
				if !ok {
					t.Errorf("expect revert error")
				}
				if rerr.Error() != "execution reverted: "+val.(string) {
					t.Errorf("error was malformed: got %v want %v", rerr.Error(), val)
				}
			} else {
				// revert(0x0,0x0)
				if err.Error() != "execution reverted" {
					t.Errorf("error was malformed: got %v want %v", err, "execution reverted")
				}
			}
		}
		input, err := parsed.Pack("noRevert")
		if err != nil {
			t.Errorf("could not pack noRevert function on contract: %v", err)
		}
		res, err := cl(input)
		if err != nil {
			t.Error("call to noRevert was reverted")
		}
		if res == nil {
			t.Errorf("result from noRevert was nil")
		}
		sim.Commit()
	}
}

// TestFork check that the chain length after a reorg is correct.
// Steps:
//  1. Save the current block which will serve as parent for the fork.
//  2. Mine n blocks with n ∈ [0, 20].
//  3. Assert that the chain length is n.
//  4. Fork by using the parent block as ancestor.
//  5. Mine n+1 blocks which should trigger a reorg.
//  6. Assert that the chain length is n+1.
//     Since Commit() was called 2n+1 times in total,
//     having a chain length of just n+1 means that a reorg occurred.
func TestFork(t *testing.T) {
	testAddr := crypto.PubkeyToAddress(testKey.PublicKey)
	sim := simTestBackend(testAddr)
	defer sim.Close()
	// 1.
	parent := sim.blockchain.CurrentBlock()
	// 2.
	n := int(rand.Int31n(21))
	for i := 0; i < n; i++ {
		sim.Commit()
	}
	// 3.
	if sim.blockchain.CurrentBlock().NumberU64() != uint64(n) {
		t.Error("wrong chain length")
	}
	// 4.
	sim.Fork(context.Background(), parent.Hash())
	// 5.
	for i := 0; i < n+1; i++ {
		sim.Commit()
	}
	// 6.
	if sim.blockchain.CurrentBlock().NumberU64() != uint64(n+1) {
		t.Error("wrong chain length")
	}
}

/*
Example contract to test event emission:

pragma solidity >=0.7.0 <0.9.0;
contract Callable {
    event Called();
    function Call() public { emit Called(); }
}
*/
const callableAbi = "[{\"anonymous\":false,\"inputs\":[],\"name\":\"Called\",\"type\":\"event\"},{\"inputs\":[],\"name\":\"Call\",\"outputs\":[],\"stateMutability\":\"nonpayable\",\"type\":\"function\"}]"

const callableBin = "6080604052348015600f57600080fd5b5060998061001e6000396000f3fe6080604052348015600f57600080fd5b506004361060285760003560e01c806334e2292114602d575b600080fd5b60336035565b005b7f81fab7a4a0aa961db47eefc81f143a5220e8c8495260dd65b1356f1d19d3c7b860405160405180910390a156fea2646970667358221220029436d24f3ac598ceca41d4d712e13ced6d70727f4cdc580667de66d2f51d8b64736f6c63430008010033"

// TestForkLogsReborn check that the simulated reorgs
// correctly remove and reborn logs.
// Steps:
//  1. Deploy the Callable contract.
//  2. Set up an event subscription.
//  3. Save the current block which will serve as parent for the fork.
//  4. Send a transaction.
//  5. Check that the event was included.
//  6. Fork by using the parent block as ancestor.
//  7. Mine two blocks to trigger a reorg.
//  8. Check that the event was removed.
//  9. Re-send the transaction and mine a block.
// 10. Check that the event was reborn.
func TestForkLogsReborn(t *testing.T) {
	testAddr := crypto.PubkeyToAddress(testKey.PublicKey)
	sim := simTestBackend(testAddr)
	defer sim.Close()
	// 1.
	parsed, _ := abi.JSON(strings.NewReader(callableAbi))
	auth, _ := bind.NewKeyedTransactorWithChainID(testKey, big.NewInt(1337))
	_, _, contract, err := bind.DeployContract(auth, parsed, common.FromHex(callableBin), sim)
	if err != nil {
		t.Errorf("deploying contract: %v", err)
	}
	sim.Commit()
	// 2.
	logs, sub, err := contract.WatchLogs(nil, "Called")
	if err != nil {
		t.Errorf("watching logs: %v", err)
	}
	defer sub.Unsubscribe()
	// 3.
	parent := sim.blockchain.CurrentBlock()
	// 4.
	tx, err := contract.Transact(auth, "Call")
	if err != nil {
		t.Errorf("transacting: %v", err)
	}
	sim.Commit()
	// 5.
	log := <-logs
	if log.TxHash != tx.Hash() {
		t.Error("wrong event tx hash")
	}
	if log.Removed {
		t.Error("Event should be included")
	}
	// 6.
	if err := sim.Fork(context.Background(), parent.Hash()); err != nil {
		t.Errorf("forking: %v", err)
	}
	// 7.
	sim.Commit()
	sim.Commit()
	// 8.
	log = <-logs
	if log.TxHash != tx.Hash() {
		t.Error("wrong event tx hash")
	}
	if !log.Removed {
		t.Error("Event should be removed")
	}
	// 9.
	if err := sim.SendTransaction(context.Background(), tx); err != nil {
		t.Errorf("sending transaction: %v", err)
	}
	sim.Commit()
	// 10.
	log = <-logs
	if log.TxHash != tx.Hash() {
		t.Error("wrong event tx hash")
	}
	if log.Removed {
		t.Error("Event should be included")
	}
}

// TestForkResendTx checks that re-sending a TX after a fork
// is possible and does not cause a "nonce mismatch" panic.
// Steps:
//  1. Save the current block which will serve as parent for the fork.
//  2. Send a transaction.
//  3. Check that the TX is included in block 1.
//  4. Fork by using the parent block as ancestor.
//  5. Mine a block, Re-send the transaction and mine another one.
//  6. Check that the TX is now included in block 2.
func TestForkResendTx(t *testing.T) {
	testAddr := crypto.PubkeyToAddress(testKey.PublicKey)
	sim := simTestBackend(testAddr)
	defer sim.Close()
	// 1.
	parent := sim.blockchain.CurrentBlock()
	// 2.
	head, _ := sim.HeaderByNumber(context.Background(), nil) // Should be child's, good enough
	gasPrice := new(big.Int).Add(head.BaseFee, big.NewInt(1))

	_tx := types.NewTransaction(0, testAddr, big.NewInt(1000), params.TxGas, gasPrice, nil)
	tx, _ := types.SignTx(_tx, types.HomesteadSigner{}, testKey)
	sim.SendTransaction(context.Background(), tx)
	sim.Commit()
	// 3.
	receipt, _ := sim.TransactionReceipt(context.Background(), tx.Hash())
	if h := receipt.BlockNumber.Uint64(); h != 1 {
		t.Errorf("TX included in wrong block: %d", h)
	}
	// 4.
	if err := sim.Fork(context.Background(), parent.Hash()); err != nil {
		t.Errorf("forking: %v", err)
	}
	// 5.
	sim.Commit()
	if err := sim.SendTransaction(context.Background(), tx); err != nil {
		t.Errorf("sending transaction: %v", err)
	}
	sim.Commit()
	// 6.
	receipt, _ = sim.TransactionReceipt(context.Background(), tx.Hash())
	if h := receipt.BlockNumber.Uint64(); h != 2 {
		t.Errorf("TX included in wrong block: %d", h)
	}
}<|MERGE_RESOLUTION|>--- conflicted
+++ resolved
@@ -496,11 +496,7 @@
 			GasPrice: big.NewInt(0),
 			Value:    nil,
 			Data:     common.Hex2Bytes("b9b046f9"),
-<<<<<<< HEAD
-		}, 0, errors.New("invalid opcode: opcode 0xfe not defined"), nil},
-=======
 		}, 0, errors.New("invalid opcode: INVALID"), nil},
->>>>>>> 8be800ff
 
 		{"Valid", ethereum.CallMsg{
 			From:     addr,
