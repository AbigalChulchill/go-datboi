--- conflicted
+++ resolved
@@ -123,20 +123,8 @@
 func setSlice(dst, src reflect.Value) error {
 	slice := reflect.MakeSlice(dst.Type(), src.Len(), src.Len())
 	for i := 0; i < src.Len(); i++ {
-<<<<<<< HEAD
-		if src.Index(i).Kind() == reflect.Struct {
-			if err := set(slice.Index(i), src.Index(i)); err != nil {
-				return err
-			}
-		} else {
-			// e.g. [][32]uint8 to []common.Hash
-			if err := set(slice.Index(i), src.Index(i)); err != nil {
-				return err
-			}
-=======
 		if err := set(slice.Index(i), src.Index(i)); err != nil {
 			return err
->>>>>>> 8be800ff
 		}
 	}
 	if dst.CanSet() {
