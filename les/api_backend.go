// Copyright 2016 The go-ethereum Authors
// This file is part of the go-ethereum library.
//
// The go-ethereum library is free software: you can redistribute it and/or modify
// it under the terms of the GNU Lesser General Public License as published by
// the Free Software Foundation, either version 3 of the License, or
// (at your option) any later version.
//
// The go-ethereum library is distributed in the hope that it will be useful,
// but WITHOUT ANY WARRANTY; without even the implied warranty of
// MERCHANTABILITY or FITNESS FOR A PARTICULAR PURPOSE. See the
// GNU Lesser General Public License for more details.
//
// You should have received a copy of the GNU Lesser General Public License
// along with the go-ethereum library. If not, see <http://www.gnu.org/licenses/>.

package les

import (
	"context"
	"errors"
	"math/big"
	"time"

	"github.com/ethereum/go-ethereum"
	"github.com/ethereum/go-ethereum/accounts"
	"github.com/ethereum/go-ethereum/common"
	"github.com/ethereum/go-ethereum/consensus"
	"github.com/ethereum/go-ethereum/core"
	"github.com/ethereum/go-ethereum/core/bloombits"
	"github.com/ethereum/go-ethereum/core/rawdb"
	"github.com/ethereum/go-ethereum/core/state"
	"github.com/ethereum/go-ethereum/core/types"
	"github.com/ethereum/go-ethereum/core/vm"
	"github.com/ethereum/go-ethereum/eth/gasprice"
	"github.com/ethereum/go-ethereum/ethdb"
	"github.com/ethereum/go-ethereum/event"
	"github.com/ethereum/go-ethereum/light"
	"github.com/ethereum/go-ethereum/params"
	"github.com/ethereum/go-ethereum/rpc"
)

type LesApiBackend struct {
	extRPCEnabled       bool
	allowUnprotectedTxs bool
	eth                 *LightEthereum
	gpo                 *gasprice.Oracle
}

func (b *LesApiBackend) ChainConfig() *params.ChainConfig {
	return b.eth.chainConfig
}

func (b *LesApiBackend) CurrentBlock() *types.Block {
	return types.NewBlockWithHeader(b.eth.BlockChain().CurrentHeader())
}

func (b *LesApiBackend) SetHead(number uint64) {
	b.eth.handler.downloader.Cancel()
	b.eth.blockchain.SetHead(number)
}

func (b *LesApiBackend) HeaderByNumber(ctx context.Context, number rpc.BlockNumber) (*types.Header, error) {
	// Return the latest current as the pending one since there
	// is no pending notion in the light client. TODO(rjl493456442)
	// unify the behavior of `HeaderByNumber` and `PendingBlockAndReceipts`.
	if number == rpc.PendingBlockNumber {
		return b.eth.blockchain.CurrentHeader(), nil
	}
	if number == rpc.LatestBlockNumber {
		return b.eth.blockchain.CurrentHeader(), nil
	}
	return b.eth.blockchain.GetHeaderByNumberOdr(ctx, uint64(number))
}

func (b *LesApiBackend) HeaderByNumberOrHash(ctx context.Context, blockNrOrHash rpc.BlockNumberOrHash) (*types.Header, error) {
	if blockNr, ok := blockNrOrHash.Number(); ok {
		return b.HeaderByNumber(ctx, blockNr)
	}
	if hash, ok := blockNrOrHash.Hash(); ok {
		header, err := b.HeaderByHash(ctx, hash)
		if err != nil {
			return nil, err
		}
		if header == nil {
			return nil, errors.New("header for hash not found")
		}
		if blockNrOrHash.RequireCanonical && b.eth.blockchain.GetCanonicalHash(header.Number.Uint64()) != hash {
			return nil, errors.New("hash is not currently canonical")
		}
		return header, nil
	}
	return nil, errors.New("invalid arguments; neither block nor hash specified")
}

func (b *LesApiBackend) HeaderByHash(ctx context.Context, hash common.Hash) (*types.Header, error) {
	return b.eth.blockchain.GetHeaderByHash(hash), nil
}

func (b *LesApiBackend) BlockByNumber(ctx context.Context, number rpc.BlockNumber) (*types.Block, error) {
	header, err := b.HeaderByNumber(ctx, number)
	if header == nil || err != nil {
		return nil, err
	}
	return b.BlockByHash(ctx, header.Hash())
}

func (b *LesApiBackend) BlockByHash(ctx context.Context, hash common.Hash) (*types.Block, error) {
	return b.eth.blockchain.GetBlockByHash(ctx, hash)
}

func (b *LesApiBackend) BlockByNumberOrHash(ctx context.Context, blockNrOrHash rpc.BlockNumberOrHash) (*types.Block, error) {
	if blockNr, ok := blockNrOrHash.Number(); ok {
		return b.BlockByNumber(ctx, blockNr)
	}
	if hash, ok := blockNrOrHash.Hash(); ok {
		block, err := b.BlockByHash(ctx, hash)
		if err != nil {
			return nil, err
		}
		if block == nil {
			return nil, errors.New("header found, but block body is missing")
		}
		if blockNrOrHash.RequireCanonical && b.eth.blockchain.GetCanonicalHash(block.NumberU64()) != hash {
			return nil, errors.New("hash is not currently canonical")
		}
		return block, nil
	}
	return nil, errors.New("invalid arguments; neither block nor hash specified")
}

func (b *LesApiBackend) PendingBlockAndReceipts() (*types.Block, types.Receipts) {
	return nil, nil
}

func (b *LesApiBackend) StateAndHeaderByNumber(ctx context.Context, number rpc.BlockNumber) (*state.StateDB, *types.Header, error) {
	header, err := b.HeaderByNumber(ctx, number)
	if err != nil {
		return nil, nil, err
	}
	if header == nil {
		return nil, nil, errors.New("header not found")
	}
	return light.NewState(ctx, header, b.eth.odr), header, nil
}

func (b *LesApiBackend) StateAndHeaderByNumberOrHash(ctx context.Context, blockNrOrHash rpc.BlockNumberOrHash) (*state.StateDB, *types.Header, error) {
	if blockNr, ok := blockNrOrHash.Number(); ok {
		return b.StateAndHeaderByNumber(ctx, blockNr)
	}
	if hash, ok := blockNrOrHash.Hash(); ok {
		header := b.eth.blockchain.GetHeaderByHash(hash)
		if header == nil {
			return nil, nil, errors.New("header for hash not found")
		}
		if blockNrOrHash.RequireCanonical && b.eth.blockchain.GetCanonicalHash(header.Number.Uint64()) != hash {
			return nil, nil, errors.New("hash is not currently canonical")
		}
		return light.NewState(ctx, header, b.eth.odr), header, nil
	}
	return nil, nil, errors.New("invalid arguments; neither block nor hash specified")
}

func (b *LesApiBackend) GetReceipts(ctx context.Context, hash common.Hash) (types.Receipts, error) {
	if number := rawdb.ReadHeaderNumber(b.eth.chainDb, hash); number != nil {
		return light.GetBlockReceipts(ctx, b.eth.odr, hash, *number)
	}
	return nil, nil
}

func (b *LesApiBackend) GetLogs(ctx context.Context, hash common.Hash) ([][]*types.Log, error) {
	if number := rawdb.ReadHeaderNumber(b.eth.chainDb, hash); number != nil {
		return light.GetBlockLogs(ctx, b.eth.odr, hash, *number)
	}
	return nil, nil
}

func (b *LesApiBackend) GetTd(ctx context.Context, hash common.Hash) *big.Int {
	if number := rawdb.ReadHeaderNumber(b.eth.chainDb, hash); number != nil {
		return b.eth.blockchain.GetTdOdr(ctx, hash, *number)
	}
	return nil
}

func (b *LesApiBackend) GetEVM(ctx context.Context, msg core.Message, state *state.StateDB, header *types.Header, vmConfig *vm.Config) (*vm.EVM, func() error, error) {
	if vmConfig == nil {
		vmConfig = new(vm.Config)
	}
	txContext := core.NewEVMTxContext(msg)
	context := core.NewEVMBlockContext(header, b.eth.blockchain, nil)
	return vm.NewEVM(context, txContext, state, b.eth.chainConfig, *vmConfig), state.Error, nil
}

func (b *LesApiBackend) SendTx(ctx context.Context, signedTx *types.Transaction) error {
	return b.eth.txPool.Add(ctx, signedTx)
}

func (b *LesApiBackend) RemoveTx(txHash common.Hash) {
	b.eth.txPool.RemoveTx(txHash)
}

func (b *LesApiBackend) GetPoolTransactions() (types.Transactions, error) {
	return b.eth.txPool.GetTransactions()
}

func (b *LesApiBackend) GetPoolTransaction(txHash common.Hash) *types.Transaction {
	return b.eth.txPool.GetTransaction(txHash)
}

func (b *LesApiBackend) GetTransaction(ctx context.Context, txHash common.Hash) (*types.Transaction, common.Hash, uint64, uint64, error) {
	return light.GetTransaction(ctx, b.eth.odr, txHash)
}

func (b *LesApiBackend) GetPoolNonce(ctx context.Context, addr common.Address) (uint64, error) {
	return b.eth.txPool.GetNonce(ctx, addr)
}

func (b *LesApiBackend) Stats() (pending int, queued int) {
	return b.eth.txPool.Stats(), 0
}

func (b *LesApiBackend) TxPoolContent() (map[common.Address]types.Transactions, map[common.Address]types.Transactions) {
	return b.eth.txPool.Content()
}

func (b *LesApiBackend) TxPoolContentFrom(addr common.Address) (types.Transactions, types.Transactions) {
	return b.eth.txPool.ContentFrom(addr)
}

func (b *LesApiBackend) SubscribeNewTxsEvent(ch chan<- core.NewTxsEvent) event.Subscription {
	return b.eth.txPool.SubscribeNewTxsEvent(ch)
}

func (b *LesApiBackend) SubscribeChainEvent(ch chan<- core.ChainEvent) event.Subscription {
	return b.eth.blockchain.SubscribeChainEvent(ch)
}

func (b *LesApiBackend) SubscribeChainHeadEvent(ch chan<- core.ChainHeadEvent) event.Subscription {
	return b.eth.blockchain.SubscribeChainHeadEvent(ch)
}

func (b *LesApiBackend) SubscribeChainSideEvent(ch chan<- core.ChainSideEvent) event.Subscription {
	return b.eth.blockchain.SubscribeChainSideEvent(ch)
}

func (b *LesApiBackend) SubscribeLogsEvent(ch chan<- []*types.Log) event.Subscription {
	return b.eth.blockchain.SubscribeLogsEvent(ch)
}

func (b *LesApiBackend) SubscribePendingLogsEvent(ch chan<- []*types.Log) event.Subscription {
	return event.NewSubscription(func(quit <-chan struct{}) error {
		<-quit
		return nil
	})
}

func (b *LesApiBackend) SubscribeRemovedLogsEvent(ch chan<- core.RemovedLogsEvent) event.Subscription {
	return b.eth.blockchain.SubscribeRemovedLogsEvent(ch)
}

func (b *LesApiBackend) SyncProgress() ethereum.SyncProgress {
	return b.eth.Downloader().Progress()
}

func (b *LesApiBackend) ProtocolVersion() int {
	return b.eth.LesVersion() + 10000
}

func (b *LesApiBackend) SuggestGasTipCap(ctx context.Context) (*big.Int, error) {
	return b.gpo.SuggestTipCap(ctx)
}

func (b *LesApiBackend) FeeHistory(ctx context.Context, blockCount int, lastBlock rpc.BlockNumber, rewardPercentiles []float64) (firstBlock *big.Int, reward [][]*big.Int, baseFee []*big.Int, gasUsedRatio []float64, err error) {
	return b.gpo.FeeHistory(ctx, blockCount, lastBlock, rewardPercentiles)
}

func (b *LesApiBackend) ChainDb() ethdb.Database {
	return b.eth.chainDb
}

func (b *LesApiBackend) AccountManager() *accounts.Manager {
	return b.eth.accountManager
}

func (b *LesApiBackend) ExtRPCEnabled() bool {
	return b.extRPCEnabled
}

func (b *LesApiBackend) UnprotectedAllowed() bool {
	return b.allowUnprotectedTxs
}

func (b *LesApiBackend) RPCGasCap() uint64 {
	return b.eth.config.RPCGasCap
}

<<<<<<< HEAD
=======
func (b *LesApiBackend) RPCEVMTimeout() time.Duration {
	return b.eth.config.RPCEVMTimeout
}

>>>>>>> 8be800ff
func (b *LesApiBackend) RPCTxFeeCap() float64 {
	return b.eth.config.RPCTxFeeCap
}

func (b *LesApiBackend) BloomStatus() (uint64, uint64) {
	if b.eth.bloomIndexer == nil {
		return 0, 0
	}
	sections, _, _ := b.eth.bloomIndexer.Sections()
	return params.BloomBitsBlocksClient, sections
}

func (b *LesApiBackend) ServiceFilter(ctx context.Context, session *bloombits.MatcherSession) {
	for i := 0; i < bloomFilterThreads; i++ {
		go session.Multiplex(bloomRetrievalBatch, bloomRetrievalWait, b.eth.bloomRequests)
	}
}

func (b *LesApiBackend) Engine() consensus.Engine {
	return b.eth.engine
}

func (b *LesApiBackend) CurrentHeader() *types.Header {
	return b.eth.blockchain.CurrentHeader()
}

<<<<<<< HEAD
func (b *LesApiBackend) StateAtBlock(ctx context.Context, block *types.Block, reexec uint64, base *state.StateDB, checkLive bool) (*state.StateDB, error) {
=======
func (b *LesApiBackend) StateAtBlock(ctx context.Context, block *types.Block, reexec uint64, base *state.StateDB, checkLive bool, preferDisk bool) (*state.StateDB, error) {
>>>>>>> 8be800ff
	return b.eth.stateAtBlock(ctx, block, reexec)
}

func (b *LesApiBackend) StateAtTransaction(ctx context.Context, block *types.Block, txIndex int, reexec uint64) (core.Message, vm.BlockContext, *state.StateDB, error) {
	return b.eth.stateAtTransaction(ctx, block, txIndex, reexec)
}<|MERGE_RESOLUTION|>--- conflicted
+++ resolved
@@ -294,13 +294,10 @@
 	return b.eth.config.RPCGasCap
 }
 
-<<<<<<< HEAD
-=======
 func (b *LesApiBackend) RPCEVMTimeout() time.Duration {
 	return b.eth.config.RPCEVMTimeout
 }
 
->>>>>>> 8be800ff
 func (b *LesApiBackend) RPCTxFeeCap() float64 {
 	return b.eth.config.RPCTxFeeCap
 }
@@ -327,11 +324,7 @@
 	return b.eth.blockchain.CurrentHeader()
 }
 
-<<<<<<< HEAD
-func (b *LesApiBackend) StateAtBlock(ctx context.Context, block *types.Block, reexec uint64, base *state.StateDB, checkLive bool) (*state.StateDB, error) {
-=======
 func (b *LesApiBackend) StateAtBlock(ctx context.Context, block *types.Block, reexec uint64, base *state.StateDB, checkLive bool, preferDisk bool) (*state.StateDB, error) {
->>>>>>> 8be800ff
 	return b.eth.stateAtBlock(ctx, block, reexec)
 }
 
