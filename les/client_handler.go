// Copyright 2019 The go-ethereum Authors
// This file is part of the go-ethereum library.
//
// The go-ethereum library is free software: you can redistribute it and/or modify
// it under the terms of the GNU Lesser General Public License as published by
// the Free Software Foundation, either version 3 of the License, or
// (at your option) any later version.
//
// The go-ethereum library is distributed in the hope that it will be useful,
// but WITHOUT ANY WARRANTY; without even the implied warranty of
// MERCHANTABILITY or FITNESS FOR A PARTICULAR PURPOSE. See the
// GNU Lesser General Public License for more details.
//
// You should have received a copy of the GNU Lesser General Public License
// along with the go-ethereum library. If not, see <http://www.gnu.org/licenses/>.

package les

import (
	"context"
	"math/big"
	"math/rand"
	"sync"
	"sync/atomic"
	"time"

	"github.com/ethereum/go-ethereum/common"
	"github.com/ethereum/go-ethereum/common/mclock"
	"github.com/ethereum/go-ethereum/core/forkid"
	"github.com/ethereum/go-ethereum/core/types"
<<<<<<< HEAD
	"github.com/ethereum/go-ethereum/eth/downloader"
	"github.com/ethereum/go-ethereum/eth/protocols/eth"
=======
	"github.com/ethereum/go-ethereum/eth/protocols/eth"
	"github.com/ethereum/go-ethereum/les/downloader"
>>>>>>> 8be800ff
	"github.com/ethereum/go-ethereum/light"
	"github.com/ethereum/go-ethereum/log"
	"github.com/ethereum/go-ethereum/p2p"
	"github.com/ethereum/go-ethereum/params"
)

// clientHandler is responsible for receiving and processing all incoming server
// responses.
type clientHandler struct {
	ulc        *ulc
	forkFilter forkid.Filter
	checkpoint *params.TrustedCheckpoint
	fetcher    *lightFetcher
	downloader *downloader.Downloader
	backend    *LightEthereum

	closeCh chan struct{}
	wg      sync.WaitGroup // WaitGroup used to track all connected peers.

	// Hooks used in the testing
	syncStart func(header *types.Header) // Hook called when the syncing is started
	syncEnd   func(header *types.Header) // Hook called when the syncing is done
}

func newClientHandler(ulcServers []string, ulcFraction int, checkpoint *params.TrustedCheckpoint, backend *LightEthereum) *clientHandler {
	handler := &clientHandler{
		forkFilter: forkid.NewFilter(backend.blockchain),
		checkpoint: checkpoint,
		backend:    backend,
		closeCh:    make(chan struct{}),
	}
	if ulcServers != nil {
		ulc, err := newULC(ulcServers, ulcFraction)
		if err != nil {
			log.Error("Failed to initialize ultra light client")
		}
		handler.ulc = ulc
		log.Info("Enable ultra light client mode")
	}
	var height uint64
	if checkpoint != nil {
		height = (checkpoint.SectionIndex+1)*params.CHTFrequency - 1
	}
	handler.fetcher = newLightFetcher(backend.blockchain, backend.engine, backend.peers, handler.ulc, backend.chainDb, backend.reqDist, handler.synchronise)
<<<<<<< HEAD
	handler.downloader = downloader.New(height, backend.chainDb, nil, backend.eventMux, nil, backend.blockchain, handler.removePeer)
=======
	handler.downloader = downloader.New(height, backend.chainDb, backend.eventMux, nil, backend.blockchain, handler.removePeer)
>>>>>>> 8be800ff
	handler.backend.peers.subscribe((*downloaderPeerNotify)(handler))
	return handler
}

func (h *clientHandler) start() {
	h.fetcher.start()
}

func (h *clientHandler) stop() {
	close(h.closeCh)
	h.downloader.Terminate()
	h.fetcher.stop()
	h.wg.Wait()
}

// runPeer is the p2p protocol run function for the given version.
func (h *clientHandler) runPeer(version uint, p *p2p.Peer, rw p2p.MsgReadWriter) error {
	trusted := false
	if h.ulc != nil {
		trusted = h.ulc.trusted(p.ID())
	}
	peer := newServerPeer(int(version), h.backend.config.NetworkId, trusted, p, newMeteredMsgWriter(rw, int(version)))
	defer peer.close()
	h.wg.Add(1)
	defer h.wg.Done()
<<<<<<< HEAD
	err := h.handle(peer)
=======
	err := h.handle(peer, false)
>>>>>>> 8be800ff
	return err
}

func (h *clientHandler) handle(p *serverPeer, noInitAnnounce bool) error {
	if h.backend.peers.len() >= h.backend.config.LightPeers && !p.Peer.Info().Network.Trusted {
		return p2p.DiscTooManyPeers
	}
	p.Log().Debug("Light Ethereum peer connected", "name", p.Name())

	// Execute the LES handshake
	forkid := forkid.NewID(h.backend.blockchain.Config(), h.backend.genesis, h.backend.blockchain.CurrentHeader().Number.Uint64())
	if err := p.Handshake(h.backend.blockchain.Genesis().Hash(), forkid, h.forkFilter); err != nil {
		p.Log().Debug("Light Ethereum handshake failed", "err", err)
		return err
	}
	// Register peer with the server pool
	if h.backend.serverPool != nil {
		if nvt, err := h.backend.serverPool.RegisterNode(p.Node()); err == nil {
			p.setValueTracker(nvt)
			p.updateVtParams()
			defer func() {
				p.setValueTracker(nil)
				h.backend.serverPool.UnregisterNode(p.Node())
			}()
		} else {
			return err
		}
	}
	// Register the peer locally
	if err := h.backend.peers.register(p); err != nil {
		p.Log().Error("Light Ethereum peer registration failed", "err", err)
		return err
	}

	serverConnectionGauge.Update(int64(h.backend.peers.len()))

	connectedAt := mclock.Now()
	defer func() {
		h.backend.peers.unregister(p.id)
		connectionTimer.Update(time.Duration(mclock.Now() - connectedAt))
		serverConnectionGauge.Update(int64(h.backend.peers.len()))
	}()
<<<<<<< HEAD
	h.fetcher.announce(p, &announceData{Hash: p.headInfo.Hash, Number: p.headInfo.Number, Td: p.headInfo.Td})
=======

	// Discard all the announces after the transition
	// Also discarding initial signal to prevent syncing during testing.
	if !(noInitAnnounce || h.backend.merger.TDDReached()) {
		h.fetcher.announce(p, &announceData{Hash: p.headInfo.Hash, Number: p.headInfo.Number, Td: p.headInfo.Td})
	}
>>>>>>> 8be800ff

	// Mark the peer starts to be served.
	atomic.StoreUint32(&p.serving, 1)
	defer atomic.StoreUint32(&p.serving, 0)

	// Spawn a main loop to handle all incoming messages.
	for {
		if err := h.handleMsg(p); err != nil {
			p.Log().Debug("Light Ethereum message handling failed", "err", err)
			p.fcServer.DumpLogs()
			return err
		}
	}
}

// handleMsg is invoked whenever an inbound message is received from a remote
// peer. The remote connection is torn down upon returning any error.
func (h *clientHandler) handleMsg(p *serverPeer) error {
	// Read the next message from the remote peer, and ensure it's fully consumed
	msg, err := p.rw.ReadMsg()
	if err != nil {
		return err
	}
	p.Log().Trace("Light Ethereum message arrived", "code", msg.Code, "bytes", msg.Size)

	if msg.Size > ProtocolMaxMsgSize {
		return errResp(ErrMsgTooLarge, "%v > %v", msg.Size, ProtocolMaxMsgSize)
	}
	defer msg.Discard()

	var deliverMsg *Msg

	// Handle the message depending on its contents
	switch {
	case msg.Code == AnnounceMsg:
		p.Log().Trace("Received announce message")
		var req announceData
		if err := msg.Decode(&req); err != nil {
			return errResp(ErrDecode, "%v: %v", msg, err)
		}
		if err := req.sanityCheck(); err != nil {
			return err
		}
		update, size := req.Update.decode()
		if p.rejectUpdate(size) {
			return errResp(ErrRequestRejected, "")
		}
		p.updateFlowControl(update)
		p.updateVtParams()

		if req.Hash != (common.Hash{}) {
			if p.announceType == announceTypeNone {
				return errResp(ErrUnexpectedResponse, "")
			}
			if p.announceType == announceTypeSigned {
				if err := req.checkSignature(p.ID(), update); err != nil {
					p.Log().Trace("Invalid announcement signature", "err", err)
					return err
				}
				p.Log().Trace("Valid announcement signature")
			}
			p.Log().Trace("Announce message content", "number", req.Number, "hash", req.Hash, "td", req.Td, "reorg", req.ReorgDepth)

			// Update peer head information first and then notify the announcement
			p.updateHead(req.Hash, req.Number, req.Td)
<<<<<<< HEAD
			h.fetcher.announce(p, &req)
=======

			// Discard all the announces after the transition
			if !h.backend.merger.TDDReached() {
				h.fetcher.announce(p, &req)
			}
>>>>>>> 8be800ff
		}
	case msg.Code == BlockHeadersMsg:
		p.Log().Trace("Received block header response message")
		var resp struct {
			ReqID, BV uint64
			Headers   []*types.Header
		}
		if err := msg.Decode(&resp); err != nil {
			return errResp(ErrDecode, "msg %v: %v", msg, err)
		}
		headers := resp.Headers
		p.fcServer.ReceivedReply(resp.ReqID, resp.BV)
		p.answeredRequest(resp.ReqID)

		// Filter out the explicitly requested header by the retriever
		if h.backend.retriever.requested(resp.ReqID) {
			deliverMsg = &Msg{
				MsgType: MsgBlockHeaders,
				ReqID:   resp.ReqID,
				Obj:     resp.Headers,
			}
		} else {
			// Filter out any explicitly requested headers, deliver the rest to the downloader
			filter := len(headers) == 1
			if filter {
				headers = h.fetcher.deliverHeaders(p, resp.ReqID, resp.Headers)
			}
			if len(headers) != 0 || !filter {
				if err := h.downloader.DeliverHeaders(p.id, headers); err != nil {
					log.Debug("Failed to deliver headers", "err", err)
				}
			}
		}
	case msg.Code == BlockBodiesMsg:
		p.Log().Trace("Received block bodies response")
		var resp struct {
			ReqID, BV uint64
			Data      []*types.Body
		}
		if err := msg.Decode(&resp); err != nil {
			return errResp(ErrDecode, "msg %v: %v", msg, err)
		}
		p.fcServer.ReceivedReply(resp.ReqID, resp.BV)
		p.answeredRequest(resp.ReqID)
		deliverMsg = &Msg{
			MsgType: MsgBlockBodies,
			ReqID:   resp.ReqID,
			Obj:     resp.Data,
		}
	case msg.Code == CodeMsg:
		p.Log().Trace("Received code response")
		var resp struct {
			ReqID, BV uint64
			Data      [][]byte
		}
		if err := msg.Decode(&resp); err != nil {
			return errResp(ErrDecode, "msg %v: %v", msg, err)
		}
		p.fcServer.ReceivedReply(resp.ReqID, resp.BV)
		p.answeredRequest(resp.ReqID)
		deliverMsg = &Msg{
			MsgType: MsgCode,
			ReqID:   resp.ReqID,
			Obj:     resp.Data,
		}
	case msg.Code == ReceiptsMsg:
		p.Log().Trace("Received receipts response")
		var resp struct {
			ReqID, BV uint64
			Receipts  []types.Receipts
		}
		if err := msg.Decode(&resp); err != nil {
			return errResp(ErrDecode, "msg %v: %v", msg, err)
		}
		p.fcServer.ReceivedReply(resp.ReqID, resp.BV)
		p.answeredRequest(resp.ReqID)
		deliverMsg = &Msg{
			MsgType: MsgReceipts,
			ReqID:   resp.ReqID,
			Obj:     resp.Receipts,
		}
	case msg.Code == ProofsV2Msg:
		p.Log().Trace("Received les/2 proofs response")
		var resp struct {
			ReqID, BV uint64
			Data      light.NodeList
		}
		if err := msg.Decode(&resp); err != nil {
			return errResp(ErrDecode, "msg %v: %v", msg, err)
		}
		p.fcServer.ReceivedReply(resp.ReqID, resp.BV)
		p.answeredRequest(resp.ReqID)
		deliverMsg = &Msg{
			MsgType: MsgProofsV2,
			ReqID:   resp.ReqID,
			Obj:     resp.Data,
		}
	case msg.Code == HelperTrieProofsMsg:
		p.Log().Trace("Received helper trie proof response")
		var resp struct {
			ReqID, BV uint64
			Data      HelperTrieResps
		}
		if err := msg.Decode(&resp); err != nil {
			return errResp(ErrDecode, "msg %v: %v", msg, err)
		}
		p.fcServer.ReceivedReply(resp.ReqID, resp.BV)
		p.answeredRequest(resp.ReqID)
		deliverMsg = &Msg{
			MsgType: MsgHelperTrieProofs,
			ReqID:   resp.ReqID,
			Obj:     resp.Data,
		}
	case msg.Code == TxStatusMsg:
		p.Log().Trace("Received tx status response")
		var resp struct {
			ReqID, BV uint64
			Status    []light.TxStatus
		}
		if err := msg.Decode(&resp); err != nil {
			return errResp(ErrDecode, "msg %v: %v", msg, err)
		}
		p.fcServer.ReceivedReply(resp.ReqID, resp.BV)
		p.answeredRequest(resp.ReqID)
		deliverMsg = &Msg{
			MsgType: MsgTxStatus,
			ReqID:   resp.ReqID,
			Obj:     resp.Status,
		}
	case msg.Code == StopMsg && p.version >= lpv3:
		p.freeze()
		h.backend.retriever.frozen(p)
		p.Log().Debug("Service stopped")
	case msg.Code == ResumeMsg && p.version >= lpv3:
		var bv uint64
		if err := msg.Decode(&bv); err != nil {
			return errResp(ErrDecode, "msg %v: %v", msg, err)
		}
		p.fcServer.ResumeFreeze(bv)
		p.unfreeze()
		p.Log().Debug("Service resumed")
	default:
		p.Log().Trace("Received invalid message", "code", msg.Code)
		return errResp(ErrInvalidMsgCode, "%v", msg.Code)
	}
	// Deliver the received response to retriever.
	if deliverMsg != nil {
		if err := h.backend.retriever.deliver(p, deliverMsg); err != nil {
			if val := p.errCount.Add(1, mclock.Now()); val > maxResponseErrors {
				return err
			}
		}
	}
	return nil
}

func (h *clientHandler) removePeer(id string) {
	h.backend.peers.unregister(id)
}

type peerConnection struct {
	handler *clientHandler
	peer    *serverPeer
}

func (pc *peerConnection) Head() (common.Hash, *big.Int) {
	return pc.peer.HeadAndTd()
}

func (pc *peerConnection) RequestHeadersByHash(origin common.Hash, amount int, skip int, reverse bool) error {
	rq := &distReq{
		getCost: func(dp distPeer) uint64 {
			peer := dp.(*serverPeer)
			return peer.getRequestCost(GetBlockHeadersMsg, amount)
		},
		canSend: func(dp distPeer) bool {
			return dp.(*serverPeer) == pc.peer
		},
		request: func(dp distPeer) func() {
			reqID := rand.Uint64()
			peer := dp.(*serverPeer)
			cost := peer.getRequestCost(GetBlockHeadersMsg, amount)
			peer.fcServer.QueuedRequest(reqID, cost)
			return func() { peer.requestHeadersByHash(reqID, origin, amount, skip, reverse) }
		},
	}
	_, ok := <-pc.handler.backend.reqDist.queue(rq)
	if !ok {
		return light.ErrNoPeers
	}
	return nil
}

func (pc *peerConnection) RequestHeadersByNumber(origin uint64, amount int, skip int, reverse bool) error {
	rq := &distReq{
		getCost: func(dp distPeer) uint64 {
			peer := dp.(*serverPeer)
			return peer.getRequestCost(GetBlockHeadersMsg, amount)
		},
		canSend: func(dp distPeer) bool {
			return dp.(*serverPeer) == pc.peer
		},
		request: func(dp distPeer) func() {
			reqID := rand.Uint64()
			peer := dp.(*serverPeer)
			cost := peer.getRequestCost(GetBlockHeadersMsg, amount)
			peer.fcServer.QueuedRequest(reqID, cost)
			return func() { peer.requestHeadersByNumber(reqID, origin, amount, skip, reverse) }
		},
	}
	_, ok := <-pc.handler.backend.reqDist.queue(rq)
	if !ok {
		return light.ErrNoPeers
	}
	return nil
}

// RetrieveSingleHeaderByNumber requests a single header by the specified block
// number. This function will wait the response until it's timeout or delivered.
func (pc *peerConnection) RetrieveSingleHeaderByNumber(context context.Context, number uint64) (*types.Header, error) {
	reqID := rand.Uint64()
	rq := &distReq{
		getCost: func(dp distPeer) uint64 {
			peer := dp.(*serverPeer)
			return peer.getRequestCost(GetBlockHeadersMsg, 1)
		},
		canSend: func(dp distPeer) bool {
			return dp.(*serverPeer) == pc.peer
		},
		request: func(dp distPeer) func() {
			peer := dp.(*serverPeer)
			cost := peer.getRequestCost(GetBlockHeadersMsg, 1)
			peer.fcServer.QueuedRequest(reqID, cost)
			return func() { peer.requestHeadersByNumber(reqID, number, 1, 0, false) }
		},
	}
	var header *types.Header
	if err := pc.handler.backend.retriever.retrieve(context, reqID, rq, func(peer distPeer, msg *Msg) error {
		if msg.MsgType != MsgBlockHeaders {
			return errInvalidMessageType
		}
		headers := msg.Obj.([]*types.Header)
		if len(headers) != 1 {
			return errInvalidEntryCount
		}
		header = headers[0]
		return nil
	}, nil); err != nil {
		return nil, err
	}
	return header, nil
}

// downloaderPeerNotify implements peerSetNotify
type downloaderPeerNotify clientHandler

func (d *downloaderPeerNotify) registerPeer(p *serverPeer) {
	h := (*clientHandler)(d)
	pc := &peerConnection{
		handler: h,
		peer:    p,
	}
<<<<<<< HEAD
	h.downloader.RegisterLightPeer(p.id, eth.ETH65, pc)
=======
	h.downloader.RegisterLightPeer(p.id, eth.ETH66, pc)
>>>>>>> 8be800ff
}

func (d *downloaderPeerNotify) unregisterPeer(p *serverPeer) {
	h := (*clientHandler)(d)
	h.downloader.UnregisterPeer(p.id)
}<|MERGE_RESOLUTION|>--- conflicted
+++ resolved
@@ -28,13 +28,8 @@
 	"github.com/ethereum/go-ethereum/common/mclock"
 	"github.com/ethereum/go-ethereum/core/forkid"
 	"github.com/ethereum/go-ethereum/core/types"
-<<<<<<< HEAD
-	"github.com/ethereum/go-ethereum/eth/downloader"
-	"github.com/ethereum/go-ethereum/eth/protocols/eth"
-=======
 	"github.com/ethereum/go-ethereum/eth/protocols/eth"
 	"github.com/ethereum/go-ethereum/les/downloader"
->>>>>>> 8be800ff
 	"github.com/ethereum/go-ethereum/light"
 	"github.com/ethereum/go-ethereum/log"
 	"github.com/ethereum/go-ethereum/p2p"
@@ -79,11 +74,7 @@
 		height = (checkpoint.SectionIndex+1)*params.CHTFrequency - 1
 	}
 	handler.fetcher = newLightFetcher(backend.blockchain, backend.engine, backend.peers, handler.ulc, backend.chainDb, backend.reqDist, handler.synchronise)
-<<<<<<< HEAD
-	handler.downloader = downloader.New(height, backend.chainDb, nil, backend.eventMux, nil, backend.blockchain, handler.removePeer)
-=======
 	handler.downloader = downloader.New(height, backend.chainDb, backend.eventMux, nil, backend.blockchain, handler.removePeer)
->>>>>>> 8be800ff
 	handler.backend.peers.subscribe((*downloaderPeerNotify)(handler))
 	return handler
 }
@@ -109,11 +100,7 @@
 	defer peer.close()
 	h.wg.Add(1)
 	defer h.wg.Done()
-<<<<<<< HEAD
-	err := h.handle(peer)
-=======
 	err := h.handle(peer, false)
->>>>>>> 8be800ff
 	return err
 }
 
@@ -156,16 +143,12 @@
 		connectionTimer.Update(time.Duration(mclock.Now() - connectedAt))
 		serverConnectionGauge.Update(int64(h.backend.peers.len()))
 	}()
-<<<<<<< HEAD
-	h.fetcher.announce(p, &announceData{Hash: p.headInfo.Hash, Number: p.headInfo.Number, Td: p.headInfo.Td})
-=======
 
 	// Discard all the announces after the transition
 	// Also discarding initial signal to prevent syncing during testing.
 	if !(noInitAnnounce || h.backend.merger.TDDReached()) {
 		h.fetcher.announce(p, &announceData{Hash: p.headInfo.Hash, Number: p.headInfo.Number, Td: p.headInfo.Td})
 	}
->>>>>>> 8be800ff
 
 	// Mark the peer starts to be served.
 	atomic.StoreUint32(&p.serving, 1)
@@ -231,15 +214,11 @@
 
 			// Update peer head information first and then notify the announcement
 			p.updateHead(req.Hash, req.Number, req.Td)
-<<<<<<< HEAD
-			h.fetcher.announce(p, &req)
-=======
 
 			// Discard all the announces after the transition
 			if !h.backend.merger.TDDReached() {
 				h.fetcher.announce(p, &req)
 			}
->>>>>>> 8be800ff
 		}
 	case msg.Code == BlockHeadersMsg:
 		p.Log().Trace("Received block header response message")
@@ -502,11 +481,7 @@
 		handler: h,
 		peer:    p,
 	}
-<<<<<<< HEAD
-	h.downloader.RegisterLightPeer(p.id, eth.ETH65, pc)
-=======
 	h.downloader.RegisterLightPeer(p.id, eth.ETH66, pc)
->>>>>>> 8be800ff
 }
 
 func (d *downloaderPeerNotify) unregisterPeer(p *serverPeer) {
