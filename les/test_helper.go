// Copyright 2016 The go-ethereum Authors
// This file is part of the go-ethereum library.
//
// The go-ethereum library is free software: you can redistribute it and/or modify
// it under the terms of the GNU Lesser General Public License as published by
// the Free Software Foundation, either version 3 of the License, or
// (at your option) any later version.
//
// The go-ethereum library is distributed in the hope that it will be useful,
// but WITHOUT ANY WARRANTY; without even the implied warranty of
// MERCHANTABILITY or FITNESS FOR A PARTICULAR PURPOSE. See the
// GNU Lesser General Public License for more details.
//
// You should have received a copy of the GNU Lesser General Public License
// along with the go-ethereum library. If not, see <http://www.gnu.org/licenses/>.

// This file contains some shares testing functionality, common to multiple
// different files and modules being tested. Client based network and Server
// based network can be created easily with available APIs.

package les

import (
	"context"
	"crypto/rand"
	"fmt"
	"math/big"
	"sync/atomic"
	"testing"
	"time"

	"github.com/ethereum/go-ethereum/accounts/abi/bind"
	"github.com/ethereum/go-ethereum/accounts/abi/bind/backends"
	"github.com/ethereum/go-ethereum/common"
	"github.com/ethereum/go-ethereum/common/mclock"
	"github.com/ethereum/go-ethereum/consensus"
	"github.com/ethereum/go-ethereum/consensus/ethash"
	"github.com/ethereum/go-ethereum/contracts/checkpointoracle/contract"
	"github.com/ethereum/go-ethereum/core"
	"github.com/ethereum/go-ethereum/core/forkid"
	"github.com/ethereum/go-ethereum/core/rawdb"
	"github.com/ethereum/go-ethereum/core/types"
	"github.com/ethereum/go-ethereum/crypto"
	"github.com/ethereum/go-ethereum/eth/ethconfig"
	"github.com/ethereum/go-ethereum/ethdb"
	"github.com/ethereum/go-ethereum/event"
	"github.com/ethereum/go-ethereum/les/checkpointoracle"
	"github.com/ethereum/go-ethereum/les/flowcontrol"
	vfs "github.com/ethereum/go-ethereum/les/vflux/server"
	"github.com/ethereum/go-ethereum/light"
	"github.com/ethereum/go-ethereum/p2p"
	"github.com/ethereum/go-ethereum/p2p/enode"
	"github.com/ethereum/go-ethereum/params"
)

var (
	bankKey, _ = crypto.GenerateKey()
	bankAddr   = crypto.PubkeyToAddress(bankKey.PublicKey)
	bankFunds  = big.NewInt(1_000_000_000_000_000_000)

	userKey1, _ = crypto.GenerateKey()
	userKey2, _ = crypto.GenerateKey()
	userAddr1   = crypto.PubkeyToAddress(userKey1.PublicKey)
	userAddr2   = crypto.PubkeyToAddress(userKey2.PublicKey)

	testContractAddr         common.Address
	testContractCode         = common.Hex2Bytes("606060405260cc8060106000396000f360606040526000357c01000000000000000000000000000000000000000000000000000000009004806360cd2685146041578063c16431b914606b57603f565b005b6055600480803590602001909190505060a9565b6040518082815260200191505060405180910390f35b60886004808035906020019091908035906020019091905050608a565b005b80600060005083606481101560025790900160005b50819055505b5050565b6000600060005082606481101560025790900160005b5054905060c7565b91905056")
	testContractCodeDeployed = testContractCode[16:]
	testContractDeployed     = uint64(2)

	testEventEmitterCode = common.Hex2Bytes("60606040523415600e57600080fd5b7f57050ab73f6b9ebdd9f76b8d4997793f48cf956e965ee070551b9ca0bb71584e60405160405180910390a160358060476000396000f3006060604052600080fd00a165627a7a723058203f727efcad8b5811f8cb1fc2620ce5e8c63570d697aef968172de296ea3994140029")

	// Checkpoint oracle relative fields
	oracleAddr   common.Address
	signerKey, _ = crypto.GenerateKey()
	signerAddr   = crypto.PubkeyToAddress(signerKey.PublicKey)
)

var (
	// The block frequency for creating checkpoint(only used in test)
	sectionSize = big.NewInt(128)

	// The number of confirmations needed to generate a checkpoint(only used in test).
	processConfirms = big.NewInt(1)

	// The token bucket buffer limit for testing purpose.
	testBufLimit = uint64(1000000)

	// The buffer recharging speed for testing purpose.
	testBufRecharge = uint64(1000)
)

/*
contract test {

    uint256[100] data;

    function Put(uint256 addr, uint256 value) {
        data[addr] = value;
    }

    function Get(uint256 addr) constant returns (uint256 value) {
        return data[addr];
    }
}
*/

// prepare pre-commits specified number customized blocks into chain.
func prepare(n int, backend *backends.SimulatedBackend) {
	var (
		ctx    = context.Background()
		signer = types.HomesteadSigner{}
	)
	for i := 0; i < n; i++ {
		switch i {
		case 0:
			// Builtin-block
			//    number: 1
			//    txs:    2

			// deploy checkpoint contract
			auth, _ := bind.NewKeyedTransactorWithChainID(bankKey, big.NewInt(1337))
			oracleAddr, _, _, _ = contract.DeployCheckpointOracle(auth, backend, []common.Address{signerAddr}, sectionSize, processConfirms, big.NewInt(1))

			// bankUser transfers some ether to user1
			nonce, _ := backend.PendingNonceAt(ctx, bankAddr)
			tx, _ := types.SignTx(types.NewTransaction(nonce, userAddr1, big.NewInt(10_000_000_000_000_000), params.TxGas, big.NewInt(params.InitialBaseFee), nil), signer, bankKey)
			backend.SendTransaction(ctx, tx)
		case 1:
			// Builtin-block
			//    number: 2
			//    txs:    4

			bankNonce, _ := backend.PendingNonceAt(ctx, bankAddr)
			userNonce1, _ := backend.PendingNonceAt(ctx, userAddr1)

			// bankUser transfers more ether to user1
			tx1, _ := types.SignTx(types.NewTransaction(bankNonce, userAddr1, big.NewInt(1_000_000_000_000_000), params.TxGas, big.NewInt(params.InitialBaseFee), nil), signer, bankKey)
			backend.SendTransaction(ctx, tx1)

			// user1 relays ether to user2
			tx2, _ := types.SignTx(types.NewTransaction(userNonce1, userAddr2, big.NewInt(1_000_000_000_000_000), params.TxGas, big.NewInt(params.InitialBaseFee), nil), signer, userKey1)
			backend.SendTransaction(ctx, tx2)

			// user1 deploys a test contract
			tx3, _ := types.SignTx(types.NewContractCreation(userNonce1+1, big.NewInt(0), 200000, big.NewInt(params.InitialBaseFee), testContractCode), signer, userKey1)
			backend.SendTransaction(ctx, tx3)
			testContractAddr = crypto.CreateAddress(userAddr1, userNonce1+1)

			// user1 deploys a event contract
			tx4, _ := types.SignTx(types.NewContractCreation(userNonce1+2, big.NewInt(0), 200000, big.NewInt(params.InitialBaseFee), testEventEmitterCode), signer, userKey1)
			backend.SendTransaction(ctx, tx4)
		case 2:
			// Builtin-block
			//    number: 3
			//    txs:    2

			// bankUser transfer some ether to signer
			bankNonce, _ := backend.PendingNonceAt(ctx, bankAddr)
			tx1, _ := types.SignTx(types.NewTransaction(bankNonce, signerAddr, big.NewInt(1000000000), params.TxGas, big.NewInt(params.InitialBaseFee), nil), signer, bankKey)
			backend.SendTransaction(ctx, tx1)

			// invoke test contract
			data := common.Hex2Bytes("C16431B900000000000000000000000000000000000000000000000000000000000000010000000000000000000000000000000000000000000000000000000000000001")
			tx2, _ := types.SignTx(types.NewTransaction(bankNonce+1, testContractAddr, big.NewInt(0), 100000, big.NewInt(params.InitialBaseFee), data), signer, bankKey)
			backend.SendTransaction(ctx, tx2)
		case 3:
			// Builtin-block
			//    number: 4
			//    txs:    1

			// invoke test contract
			bankNonce, _ := backend.PendingNonceAt(ctx, bankAddr)
			data := common.Hex2Bytes("C16431B900000000000000000000000000000000000000000000000000000000000000020000000000000000000000000000000000000000000000000000000000000002")
			tx, _ := types.SignTx(types.NewTransaction(bankNonce, testContractAddr, big.NewInt(0), 100000, big.NewInt(params.InitialBaseFee), data), signer, bankKey)
			backend.SendTransaction(ctx, tx)
		}
		backend.Commit()
	}
}

// testIndexers creates a set of indexers with specified params for testing purpose.
func testIndexers(db ethdb.Database, odr light.OdrBackend, config *light.IndexerConfig, disablePruning bool) []*core.ChainIndexer {
	var indexers [3]*core.ChainIndexer
	indexers[0] = light.NewChtIndexer(db, odr, config.ChtSize, config.ChtConfirms, disablePruning)
	indexers[1] = core.NewBloomIndexer(db, config.BloomSize, config.BloomConfirms)
	indexers[2] = light.NewBloomTrieIndexer(db, odr, config.BloomSize, config.BloomTrieSize, disablePruning)
	// make bloomTrieIndexer as a child indexer of bloom indexer.
	indexers[1].AddChildIndexer(indexers[2])
	return indexers[:]
}

func newTestClientHandler(backend *backends.SimulatedBackend, odr *LesOdr, indexers []*core.ChainIndexer, db ethdb.Database, peers *serverPeerSet, ulcServers []string, ulcFraction int) (*clientHandler, func()) {
	var (
		evmux  = new(event.TypeMux)
		engine = ethash.NewFaker()
		gspec  = core.Genesis{
			Config:   params.AllEthashProtocolChanges,
			Alloc:    core.GenesisAlloc{bankAddr: {Balance: bankFunds}},
			GasLimit: 100000000,
			BaseFee:  big.NewInt(params.InitialBaseFee),
		}
		oracle *checkpointoracle.CheckpointOracle
	)
	genesis := gspec.MustCommit(db)
	chain, _ := light.NewLightChain(odr, gspec.Config, engine, nil)
	if indexers != nil {
		checkpointConfig := &params.CheckpointOracleConfig{
			Address:   crypto.CreateAddress(bankAddr, 0),
			Signers:   []common.Address{signerAddr},
			Threshold: 1,
		}
		getLocal := func(index uint64) params.TrustedCheckpoint {
			chtIndexer := indexers[0]
			sectionHead := chtIndexer.SectionHead(index)
			return params.TrustedCheckpoint{
				SectionIndex: index,
				SectionHead:  sectionHead,
				CHTRoot:      light.GetChtRoot(db, index, sectionHead),
				BloomRoot:    light.GetBloomTrieRoot(db, index, sectionHead),
			}
		}
		oracle = checkpointoracle.New(checkpointConfig, getLocal)
	}
	client := &LightEthereum{
		lesCommons: lesCommons{
			genesis:     genesis.Hash(),
			config:      &ethconfig.Config{LightPeers: 100, NetworkId: NetworkId},
			chainConfig: params.AllEthashProtocolChanges,
			iConfig:     light.TestClientIndexerConfig,
			chainDb:     db,
			oracle:      oracle,
			chainReader: chain,
			closeCh:     make(chan struct{}),
		},
		peers:      peers,
		reqDist:    odr.retriever.dist,
		retriever:  odr.retriever,
		odr:        odr,
		engine:     engine,
		blockchain: chain,
		eventMux:   evmux,
		merger:     consensus.NewMerger(rawdb.NewMemoryDatabase()),
	}
	client.handler = newClientHandler(ulcServers, ulcFraction, nil, client)

	if client.oracle != nil {
		client.oracle.Start(backend)
	}
	client.handler.start()
	return client.handler, func() {
		client.handler.stop()
	}
}

func newTestServerHandler(blocks int, indexers []*core.ChainIndexer, db ethdb.Database, clock mclock.Clock) (*serverHandler, *backends.SimulatedBackend, func()) {
	var (
		gspec = core.Genesis{
			Config:   params.AllEthashProtocolChanges,
			Alloc:    core.GenesisAlloc{bankAddr: {Balance: bankFunds}},
			GasLimit: 100000000,
			BaseFee:  big.NewInt(params.InitialBaseFee),
		}
		oracle *checkpointoracle.CheckpointOracle
	)
	genesis := gspec.MustCommit(db)

	// create a simulation backend and pre-commit several customized block to the database.
	simulation := backends.NewSimulatedBackendWithDatabase(db, gspec.Alloc, 100000000)
	prepare(blocks, simulation)

	txpoolConfig := core.DefaultTxPoolConfig
	txpoolConfig.Journal = ""
	txpool := core.NewTxPool(txpoolConfig, gspec.Config, simulation.Blockchain())
	if indexers != nil {
		checkpointConfig := &params.CheckpointOracleConfig{
			Address:   crypto.CreateAddress(bankAddr, 0),
			Signers:   []common.Address{signerAddr},
			Threshold: 1,
		}
		getLocal := func(index uint64) params.TrustedCheckpoint {
			chtIndexer := indexers[0]
			sectionHead := chtIndexer.SectionHead(index)
			return params.TrustedCheckpoint{
				SectionIndex: index,
				SectionHead:  sectionHead,
				CHTRoot:      light.GetChtRoot(db, index, sectionHead),
				BloomRoot:    light.GetBloomTrieRoot(db, index, sectionHead),
			}
		}
		oracle = checkpointoracle.New(checkpointConfig, getLocal)
	}
	server := &LesServer{
		lesCommons: lesCommons{
			genesis:     genesis.Hash(),
			config:      &ethconfig.Config{LightPeers: 100, NetworkId: NetworkId},
			chainConfig: params.AllEthashProtocolChanges,
			iConfig:     light.TestServerIndexerConfig,
			chainDb:     db,
			chainReader: simulation.Blockchain(),
			oracle:      oracle,
			closeCh:     make(chan struct{}),
		},
		peers:        newClientPeerSet(),
		servingQueue: newServingQueue(int64(time.Millisecond*10), 1),
		defParams: flowcontrol.ServerParams{
			BufLimit:    testBufLimit,
			MinRecharge: testBufRecharge,
		},
		fcManager: flowcontrol.NewClientManager(nil, clock),
	}
	server.costTracker, server.minCapacity = newCostTracker(db, server.config)
	server.costTracker.testCostList = testCostList(0) // Disable flow control mechanism.
	server.clientPool = vfs.NewClientPool(db, testBufRecharge, defaultConnectedBias, clock, alwaysTrueFn)
	server.clientPool.Start()
	server.clientPool.SetLimits(10000, 10000) // Assign enough capacity for clientpool
	server.handler = newServerHandler(server, simulation.Blockchain(), db, txpool, func() bool { return true })
	if server.oracle != nil {
		server.oracle.Start(simulation)
	}
	server.servingQueue.setThreads(4)
	server.handler.start()
	closer := func() { server.Stop() }
	return server.handler, simulation, closer
}

func alwaysTrueFn() bool {
	return true
}

// testPeer is a simulated peer to allow testing direct network calls.
type testPeer struct {
	cpeer *clientPeer
	speer *serverPeer

	net p2p.MsgReadWriter // Network layer reader/writer to simulate remote messaging
	app *p2p.MsgPipeRW    // Application layer reader/writer to simulate the local side
}

// handshakeWithServer executes the handshake with the remote server peer.
func (p *testPeer) handshakeWithServer(t *testing.T, td *big.Int, head common.Hash, headNum uint64, genesis common.Hash, forkID forkid.ID) {
	// It only works for the simulated client peer
	if p.cpeer == nil {
		t.Fatal("handshake for client peer only")
	}
	var sendList keyValueList
	sendList = sendList.add("protocolVersion", uint64(p.cpeer.version))
	sendList = sendList.add("networkId", uint64(NetworkId))
	sendList = sendList.add("headTd", td)
	sendList = sendList.add("headHash", head)
	sendList = sendList.add("headNum", headNum)
	sendList = sendList.add("genesisHash", genesis)
	if p.cpeer.version >= lpv4 {
		sendList = sendList.add("forkID", &forkID)
	}
	if err := p2p.ExpectMsg(p.app, StatusMsg, nil); err != nil {
		t.Fatalf("status recv: %v", err)
	}
	if err := p2p.Send(p.app, StatusMsg, sendList); err != nil {
		t.Fatalf("status send: %v", err)
	}
}

// handshakeWithClient executes the handshake with the remote client peer.
func (p *testPeer) handshakeWithClient(t *testing.T, td *big.Int, head common.Hash, headNum uint64, genesis common.Hash, forkID forkid.ID, costList RequestCostList, recentTxLookup uint64) {
	// It only works for the simulated client peer
	if p.speer == nil {
		t.Fatal("handshake for server peer only")
	}
	var sendList keyValueList
	sendList = sendList.add("protocolVersion", uint64(p.speer.version))
	sendList = sendList.add("networkId", uint64(NetworkId))
	sendList = sendList.add("headTd", td)
	sendList = sendList.add("headHash", head)
	sendList = sendList.add("headNum", headNum)
	sendList = sendList.add("genesisHash", genesis)
	sendList = sendList.add("serveHeaders", nil)
	sendList = sendList.add("serveChainSince", uint64(0))
	sendList = sendList.add("serveStateSince", uint64(0))
	sendList = sendList.add("serveRecentState", uint64(core.TriesInMemory-4))
	sendList = sendList.add("txRelay", nil)
	sendList = sendList.add("flowControl/BL", testBufLimit)
	sendList = sendList.add("flowControl/MRR", testBufRecharge)
	sendList = sendList.add("flowControl/MRC", costList)
	if p.speer.version >= lpv4 {
		sendList = sendList.add("forkID", &forkID)
		sendList = sendList.add("recentTxLookup", recentTxLookup)
	}
	if err := p2p.ExpectMsg(p.app, StatusMsg, nil); err != nil {
		t.Fatalf("status recv: %v", err)
	}
	if err := p2p.Send(p.app, StatusMsg, sendList); err != nil {
		t.Fatalf("status send: %v", err)
	}
}

// close terminates the local side of the peer, notifying the remote protocol
// manager of termination.
func (p *testPeer) close() {
	p.app.Close()
}

func newTestPeerPair(name string, version int, server *serverHandler, client *clientHandler, noInitAnnounce bool) (*testPeer, *testPeer, error) {
	// Create a message pipe to communicate through
	app, net := p2p.MsgPipe()

	// Generate a random id and create the peer
	var id enode.ID
	rand.Read(id[:])

	peer1 := newClientPeer(version, NetworkId, p2p.NewPeer(id, name, nil), net)
	peer2 := newServerPeer(version, NetworkId, false, p2p.NewPeer(id, name, nil), app)

	// Start the peer on a new thread
	errc1 := make(chan error, 1)
	errc2 := make(chan error, 1)
	go func() {
		select {
		case <-server.closeCh:
			errc1 <- p2p.DiscQuitting
		case errc1 <- server.handle(peer1):
		}
	}()
	go func() {
		select {
		case <-client.closeCh:
			errc2 <- p2p.DiscQuitting
		case errc2 <- client.handle(peer2, noInitAnnounce):
		}
	}()
	// Ensure the connection is established or exits when any error occurs
	for {
		select {
		case err := <-errc1:
			return nil, nil, fmt.Errorf("failed to establish protocol connection %v", err)
		case err := <-errc2:
			return nil, nil, fmt.Errorf("failed to establish protocol connection %v", err)
		default:
		}
		if atomic.LoadUint32(&peer1.serving) == 1 && atomic.LoadUint32(&peer2.serving) == 1 {
			break
		}
		time.Sleep(50 * time.Millisecond)
	}
	return &testPeer{cpeer: peer1, net: net, app: app}, &testPeer{speer: peer2, net: app, app: net}, nil
}

type indexerCallback func(*core.ChainIndexer, *core.ChainIndexer, *core.ChainIndexer)

// testClient represents a client object for testing with necessary auxiliary fields.
type testClient struct {
	clock   mclock.Clock
	db      ethdb.Database
	peer    *testPeer
	handler *clientHandler

	chtIndexer       *core.ChainIndexer
	bloomIndexer     *core.ChainIndexer
	bloomTrieIndexer *core.ChainIndexer
}

// newRawPeer creates a new server peer connects to the server and do the handshake.
func (client *testClient) newRawPeer(t *testing.T, name string, version int, recentTxLookup uint64) (*testPeer, func(), <-chan error) {
	// Create a message pipe to communicate through
	app, net := p2p.MsgPipe()

	// Generate a random id and create the peer
	var id enode.ID
	rand.Read(id[:])
	peer := newServerPeer(version, NetworkId, false, p2p.NewPeer(id, name, nil), net)

	// Start the peer on a new thread
	errCh := make(chan error, 1)
	go func() {
		select {
		case <-client.handler.closeCh:
			errCh <- p2p.DiscQuitting
<<<<<<< HEAD
		case errCh <- client.handler.handle(peer):
=======
		case errCh <- client.handler.handle(peer, false):
>>>>>>> 8be800ff
		}
	}()
	tp := &testPeer{
		app:   app,
		net:   net,
		speer: peer,
	}
	var (
		genesis = client.handler.backend.blockchain.Genesis()
		head    = client.handler.backend.blockchain.CurrentHeader()
		td      = client.handler.backend.blockchain.GetTd(head.Hash(), head.Number.Uint64())
	)
	forkID := forkid.NewID(client.handler.backend.blockchain.Config(), genesis.Hash(), head.Number.Uint64())
	tp.handshakeWithClient(t, td, head.Hash(), head.Number.Uint64(), genesis.Hash(), forkID, testCostList(0), recentTxLookup) // disable flow control by default

	// Ensure the connection is established or exits when any error occurs
	for {
		select {
		case <-errCh:
			return nil, nil, nil
		default:
		}
		if atomic.LoadUint32(&peer.serving) == 1 {
			break
		}
		time.Sleep(50 * time.Millisecond)
	}
	closePeer := func() {
		tp.speer.close()
		tp.close()
	}
	return tp, closePeer, errCh
}

// testServer represents a server object for testing with necessary auxiliary fields.
type testServer struct {
	clock   mclock.Clock
	backend *backends.SimulatedBackend
	db      ethdb.Database
	peer    *testPeer
	handler *serverHandler

	chtIndexer       *core.ChainIndexer
	bloomIndexer     *core.ChainIndexer
	bloomTrieIndexer *core.ChainIndexer
}

// newRawPeer creates a new client peer connects to the server and do the handshake.
func (server *testServer) newRawPeer(t *testing.T, name string, version int) (*testPeer, func(), <-chan error) {
	// Create a message pipe to communicate through
	app, net := p2p.MsgPipe()

	// Generate a random id and create the peer
	var id enode.ID
	rand.Read(id[:])
	peer := newClientPeer(version, NetworkId, p2p.NewPeer(id, name, nil), net)

	// Start the peer on a new thread
	errCh := make(chan error, 1)
	go func() {
		select {
		case <-server.handler.closeCh:
			errCh <- p2p.DiscQuitting
		case errCh <- server.handler.handle(peer):
		}
	}()
	tp := &testPeer{
		app:   app,
		net:   net,
		cpeer: peer,
	}
	var (
		genesis = server.handler.blockchain.Genesis()
		head    = server.handler.blockchain.CurrentHeader()
		td      = server.handler.blockchain.GetTd(head.Hash(), head.Number.Uint64())
	)
	forkID := forkid.NewID(server.handler.blockchain.Config(), genesis.Hash(), head.Number.Uint64())
	tp.handshakeWithServer(t, td, head.Hash(), head.Number.Uint64(), genesis.Hash(), forkID)

	// Ensure the connection is established or exits when any error occurs
	for {
		select {
		case <-errCh:
			return nil, nil, nil
		default:
		}
		if atomic.LoadUint32(&peer.serving) == 1 {
			break
		}
		time.Sleep(50 * time.Millisecond)
	}
	closePeer := func() {
		tp.cpeer.close()
		tp.close()
	}
	return tp, closePeer, errCh
}

// testnetConfig wraps all the configurations for testing network.
type testnetConfig struct {
	blocks      int
	protocol    int
	indexFn     indexerCallback
	ulcServers  []string
	ulcFraction int
	simClock    bool
	connect     bool
	nopruning   bool
}

func newClientServerEnv(t *testing.T, config testnetConfig) (*testServer, *testClient, func()) {
	var (
		sdb    = rawdb.NewMemoryDatabase()
		cdb    = rawdb.NewMemoryDatabase()
		speers = newServerPeerSet()
	)
	var clock mclock.Clock = &mclock.System{}
	if config.simClock {
		clock = &mclock.Simulated{}
	}
	dist := newRequestDistributor(speers, clock)
	rm := newRetrieveManager(speers, dist, func() time.Duration { return time.Millisecond * 500 })
	odr := NewLesOdr(cdb, light.TestClientIndexerConfig, speers, rm)

	sindexers := testIndexers(sdb, nil, light.TestServerIndexerConfig, true)
	cIndexers := testIndexers(cdb, odr, light.TestClientIndexerConfig, config.nopruning)

	scIndexer, sbIndexer, sbtIndexer := sindexers[0], sindexers[1], sindexers[2]
	ccIndexer, cbIndexer, cbtIndexer := cIndexers[0], cIndexers[1], cIndexers[2]
	odr.SetIndexers(ccIndexer, cbIndexer, cbtIndexer)

	server, b, serverClose := newTestServerHandler(config.blocks, sindexers, sdb, clock)
	client, clientClose := newTestClientHandler(b, odr, cIndexers, cdb, speers, config.ulcServers, config.ulcFraction)

	scIndexer.Start(server.blockchain)
	sbIndexer.Start(server.blockchain)
	ccIndexer.Start(client.backend.blockchain)
	cbIndexer.Start(client.backend.blockchain)

	if config.indexFn != nil {
		config.indexFn(scIndexer, sbIndexer, sbtIndexer)
	}
	var (
		err          error
		speer, cpeer *testPeer
	)
	if config.connect {
		done := make(chan struct{})
		client.syncEnd = func(_ *types.Header) { close(done) }
<<<<<<< HEAD
		cpeer, speer, err = newTestPeerPair("peer", config.protocol, server, client)
=======
		cpeer, speer, err = newTestPeerPair("peer", config.protocol, server, client, false)
>>>>>>> 8be800ff
		if err != nil {
			t.Fatalf("Failed to connect testing peers %v", err)
		}
		select {
		case <-done:
		case <-time.After(10 * time.Second):
			t.Fatal("test peer did not connect and sync within 3s")
		}
	}
	s := &testServer{
		clock:            clock,
		backend:          b,
		db:               sdb,
		peer:             cpeer,
		handler:          server,
		chtIndexer:       scIndexer,
		bloomIndexer:     sbIndexer,
		bloomTrieIndexer: sbtIndexer,
	}
	c := &testClient{
		clock:            clock,
		db:               cdb,
		peer:             speer,
		handler:          client,
		chtIndexer:       ccIndexer,
		bloomIndexer:     cbIndexer,
		bloomTrieIndexer: cbtIndexer,
	}
	teardown := func() {
		if config.connect {
			speer.close()
			cpeer.close()
			cpeer.cpeer.close()
			speer.speer.close()
		}
		ccIndexer.Close()
		cbIndexer.Close()
		scIndexer.Close()
		sbIndexer.Close()
		dist.close()
		serverClose()
		b.Close()
		clientClose()
	}
	return s, c, teardown
}

// NewFuzzerPeer creates a client peer for test purposes, and also returns
// a function to close the peer: this is needed to avoid goroutine leaks in the
// exec queue.
func NewFuzzerPeer(version int) (p *clientPeer, closer func()) {
	p = newClientPeer(version, 0, p2p.NewPeer(enode.ID{}, "", nil), nil)
	return p, func() { p.peerCommons.close() }
}<|MERGE_RESOLUTION|>--- conflicted
+++ resolved
@@ -475,11 +475,7 @@
 		select {
 		case <-client.handler.closeCh:
 			errCh <- p2p.DiscQuitting
-<<<<<<< HEAD
-		case errCh <- client.handler.handle(peer):
-=======
 		case errCh <- client.handler.handle(peer, false):
->>>>>>> 8be800ff
 		}
 	}()
 	tp := &testPeer{
@@ -629,11 +625,7 @@
 	if config.connect {
 		done := make(chan struct{})
 		client.syncEnd = func(_ *types.Header) { close(done) }
-<<<<<<< HEAD
-		cpeer, speer, err = newTestPeerPair("peer", config.protocol, server, client)
-=======
 		cpeer, speer, err = newTestPeerPair("peer", config.protocol, server, client, false)
->>>>>>> 8be800ff
 		if err != nil {
 			t.Fatalf("Failed to connect testing peers %v", err)
 		}
