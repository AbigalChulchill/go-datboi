--- conflicted
+++ resolved
@@ -30,20 +30,13 @@
 	"github.com/ethereum/go-ethereum/core/bloombits"
 	"github.com/ethereum/go-ethereum/core/rawdb"
 	"github.com/ethereum/go-ethereum/core/types"
-<<<<<<< HEAD
-	"github.com/ethereum/go-ethereum/eth/downloader"
-=======
->>>>>>> 8be800ff
 	"github.com/ethereum/go-ethereum/eth/ethconfig"
 	"github.com/ethereum/go-ethereum/eth/filters"
 	"github.com/ethereum/go-ethereum/eth/gasprice"
 	"github.com/ethereum/go-ethereum/event"
 	"github.com/ethereum/go-ethereum/internal/ethapi"
-<<<<<<< HEAD
-=======
 	"github.com/ethereum/go-ethereum/internal/shutdowncheck"
 	"github.com/ethereum/go-ethereum/les/downloader"
->>>>>>> 8be800ff
 	"github.com/ethereum/go-ethereum/les/vflux"
 	vfc "github.com/ethereum/go-ethereum/les/vflux/client"
 	"github.com/ethereum/go-ethereum/light"
@@ -71,10 +64,7 @@
 	serverPool         *vfc.ServerPool
 	serverPoolIterator enode.Iterator
 	pruner             *pruner
-<<<<<<< HEAD
-=======
 	merger             *consensus.Merger
->>>>>>> 8be800ff
 
 	bloomRequests chan chan *bloombits.Retrieval // Channel receiving bloom data retrieval requests
 	bloomIndexer  *core.ChainIndexer             // Bloom indexer operating during block imports
@@ -88,11 +78,8 @@
 	p2pServer  *p2p.Server
 	p2pConfig  *p2p.Config
 	udpEnabled bool
-<<<<<<< HEAD
-=======
 
 	shutdownTracker *shutdowncheck.ShutdownTracker // Tracks if and when the node has shutdown ungracefully
->>>>>>> 8be800ff
 }
 
 // New creates an instance of the light client.
@@ -105,11 +92,7 @@
 	if err != nil {
 		return nil, err
 	}
-<<<<<<< HEAD
-	chainConfig, genesisHash, genesisErr := core.SetupGenesisBlockWithOverride(chainDb, config.Genesis, config.OverrideLondon)
-=======
 	chainConfig, genesisHash, genesisErr := core.SetupGenesisBlockWithOverride(chainDb, config.Genesis, config.OverrideArrowGlacier, config.OverrideTerminalTotalDifficulty)
->>>>>>> 8be800ff
 	if _, isCompat := genesisErr.(*params.ConfigCompatError); genesisErr != nil && !isCompat {
 		return nil, genesisErr
 	}
@@ -127,31 +110,18 @@
 			lesDb:       lesDb,
 			closeCh:     make(chan struct{}),
 		},
-<<<<<<< HEAD
-		peers:          peers,
-		eventMux:       stack.EventMux(),
-		reqDist:        newRequestDistributor(peers, &mclock.System{}),
-		accountManager: stack.AccountManager(),
-		engine:         ethconfig.CreateConsensusEngine(stack, chainConfig, &config.Ethash, nil, false, chainDb, nil, genesisHash),
-		bloomRequests:  make(chan chan *bloombits.Retrieval),
-		bloomIndexer:   core.NewBloomIndexer(chainDb, params.BloomBitsBlocksClient, params.HelperTrieConfirmations),
-		p2pServer:      stack.Server(),
-		p2pConfig:      &stack.Config().P2P,
-		udpEnabled:     stack.Config().P2P.DiscoveryV5,
-=======
 		peers:           peers,
 		eventMux:        stack.EventMux(),
 		reqDist:         newRequestDistributor(peers, &mclock.System{}),
 		accountManager:  stack.AccountManager(),
 		merger:          merger,
-		engine:          ethconfig.CreateConsensusEngine(stack, chainConfig, &config.Ethash, nil, false, chainDb),
+		engine:          ethconfig.CreateConsensusEngine(stack, chainConfig, &config.Ethash, nil, false, chainDb, nil, genesisHash),
 		bloomRequests:   make(chan chan *bloombits.Retrieval),
 		bloomIndexer:    core.NewBloomIndexer(chainDb, params.BloomBitsBlocksClient, params.HelperTrieConfirmations),
 		p2pServer:       stack.Server(),
 		p2pConfig:       &stack.Config().P2P,
 		udpEnabled:      stack.Config().P2P.DiscoveryV5,
 		shutdownTracker: shutdowncheck.NewShutdownTracker(chainDb),
->>>>>>> 8be800ff
 	}
 
 	var prenegQuery vfc.QueryFunc
@@ -219,25 +189,9 @@
 	stack.RegisterProtocols(leth.Protocols())
 	stack.RegisterLifecycle(leth)
 
-<<<<<<< HEAD
-	// Check for unclean shutdown
-	if uncleanShutdowns, discards, err := rawdb.PushUncleanShutdownMarker(chainDb); err != nil {
-		log.Error("Could not update unclean-shutdown-marker list", "error", err)
-	} else {
-		if discards > 0 {
-			log.Warn("Old unclean shutdowns found", "count", discards)
-		}
-		for _, tstamp := range uncleanShutdowns {
-			t := time.Unix(int64(tstamp), 0)
-			log.Warn("Unclean shutdown detected", "booted", t,
-				"age", common.PrettyAge(t))
-		}
-	}
-=======
 	// Successful startup; push a marker and check previous unclean shutdowns.
 	leth.shutdownTracker.MarkStartup()
 
->>>>>>> 8be800ff
 	return leth, nil
 }
 
@@ -344,11 +298,7 @@
 		}, {
 			Namespace: "eth",
 			Version:   "1.0",
-<<<<<<< HEAD
 			Service:   filters.NewPublicFilterAPI(s.ApiBackend, true, 5*time.Minute, s.config.RangeLimit),
-=======
-			Service:   filters.NewPublicFilterAPI(s.ApiBackend, true, 5*time.Minute),
->>>>>>> 8be800ff
 			Public:    true,
 		}, {
 			Namespace: "net",
@@ -396,12 +346,9 @@
 func (s *LightEthereum) Start() error {
 	log.Warn("Light client mode is an experimental feature")
 
-<<<<<<< HEAD
-=======
 	// Regularly update shutdown marker
 	s.shutdownTracker.Start()
 
->>>>>>> 8be800ff
 	if s.udpEnabled && s.p2pServer.DiscV5 == nil {
 		s.udpEnabled = false
 		log.Error("Discovery v5 is not initialized")
@@ -437,13 +384,9 @@
 	s.engine.Close()
 	s.pruner.close()
 	s.eventMux.Stop()
-<<<<<<< HEAD
-	rawdb.PopUncleanShutdownMarker(s.chainDb)
-=======
 	// Clean shutdown marker as the last thing before closing db
 	s.shutdownTracker.Stop()
 
->>>>>>> 8be800ff
 	s.chainDb.Close()
 	s.lesDb.Close()
 	s.wg.Wait()
