--- conflicted
+++ resolved
@@ -291,11 +291,7 @@
 		}
 	}
 	// Create connected peer pair.
-<<<<<<< HEAD
-	if _, _, err := newTestPeerPair("peer", 2, server.handler, client.handler); err != nil {
-=======
 	if _, _, err := newTestPeerPair("peer", 2, server.handler, client.handler, false); err != nil {
->>>>>>> 8be800ff
 		t.Fatalf("Failed to connect testing peers %v", err)
 	}
 
@@ -368,11 +364,7 @@
 		}
 	}
 	// Create connected peer pair.
-<<<<<<< HEAD
-	if _, _, err := newTestPeerPair("peer", 2, server.handler, client.handler); err != nil {
-=======
 	if _, _, err := newTestPeerPair("peer", 2, server.handler, client.handler, false); err != nil {
->>>>>>> 8be800ff
 		t.Fatalf("Failed to connect testing peers %v", err)
 	}
 
