// Copyright 2015 The go-ethereum Authors
// This file is part of the go-ethereum library.
//
// The go-ethereum library is free software: you can redistribute it and/or modify
// it under the terms of the GNU Lesser General Public License as published by
// the Free Software Foundation, either version 3 of the License, or
// (at your option) any later version.
//
// The go-ethereum library is distributed in the hope that it will be useful,
// but WITHOUT ANY WARRANTY; without even the implied warranty of
// MERCHANTABILITY or FITNESS FOR A PARTICULAR PURPOSE. See the
// GNU Lesser General Public License for more details.
//
// You should have received a copy of the GNU Lesser General Public License
// along with the go-ethereum library. If not, see <http://www.gnu.org/licenses/>.

package common

import (
	"bytes"
	"database/sql/driver"
	"encoding/hex"
	"encoding/json"
	"errors"
	"fmt"
	"math/big"
	"math/rand"
	"reflect"
	"strings"

	"github.com/ethereum/go-ethereum/common/hexutil"
	"golang.org/x/crypto/sha3"
)

// Lengths of hashes and addresses in bytes.
const (
	// HashLength is the expected length of the hash
	HashLength = 32
	// AddressLength is the expected length of the address
	AddressLength = 20
)

var (
	hashT    = reflect.TypeOf(Hash{})
	addressT = reflect.TypeOf(Address{})
)

// Hash represents the 32 byte Keccak256 hash of arbitrary data.
type Hash [HashLength]byte

// BytesToHash sets b to hash.
// If b is larger than len(h), b will be cropped from the left.
func BytesToHash(b []byte) Hash {
	var h Hash
	h.SetBytes(b)
	return h
}

// BigToHash sets byte representation of b to hash.
// If b is larger than len(h), b will be cropped from the left.
func BigToHash(b *big.Int) Hash { return BytesToHash(b.Bytes()) }

// HexToHash sets byte representation of s to hash.
// If b is larger than len(h), b will be cropped from the left.
func HexToHash(s string) Hash { return BytesToHash(FromHex(s)) }

// Bytes gets the byte representation of the underlying hash.
func (h Hash) Bytes() []byte { return h[:] }

// Big converts a hash to a big integer.
func (h Hash) Big() *big.Int { return new(big.Int).SetBytes(h[:]) }

// Hex converts a hash to a hex string.
func (h Hash) Hex() string { return hexutil.Encode(h[:]) }

// TerminalString implements log.TerminalStringer, formatting a string for console
// output during logging.
func (h Hash) TerminalString() string {
	return fmt.Sprintf("%x..%x", h[:3], h[29:])
}

// String implements the stringer interface and is used also by the logger when
// doing full logging into a file.
func (h Hash) String() string {
	return h.Hex()
}

// Format implements fmt.Formatter.
<<<<<<< HEAD
// Hash supports the %v, %s, %v, %x, %X and %d format verbs.
=======
// Hash supports the %v, %s, %q, %x, %X and %d format verbs.
>>>>>>> 8be800ff
func (h Hash) Format(s fmt.State, c rune) {
	hexb := make([]byte, 2+len(h)*2)
	copy(hexb, "0x")
	hex.Encode(hexb[2:], h[:])

	switch c {
	case 'x', 'X':
		if !s.Flag('#') {
			hexb = hexb[2:]
		}
		if c == 'X' {
			hexb = bytes.ToUpper(hexb)
		}
		fallthrough
	case 'v', 's':
		s.Write(hexb)
	case 'q':
		q := []byte{'"'}
		s.Write(q)
		s.Write(hexb)
		s.Write(q)
	case 'd':
		fmt.Fprint(s, ([len(h)]byte)(h))
	default:
		fmt.Fprintf(s, "%%!%c(hash=%x)", c, h)
	}
}

// UnmarshalText parses a hash in hex syntax.
func (h *Hash) UnmarshalText(input []byte) error {
	return hexutil.UnmarshalFixedText("Hash", input, h[:])
}

// UnmarshalJSON parses a hash in hex syntax.
func (h *Hash) UnmarshalJSON(input []byte) error {
	return hexutil.UnmarshalFixedJSON(hashT, input, h[:])
}

// MarshalText returns the hex representation of h.
func (h Hash) MarshalText() ([]byte, error) {
	return hexutil.Bytes(h[:]).MarshalText()
}

// SetBytes sets the hash to the value of b.
// If b is larger than len(h), b will be cropped from the left.
func (h *Hash) SetBytes(b []byte) {
	if len(b) > len(h) {
		b = b[len(b)-HashLength:]
	}

	copy(h[HashLength-len(b):], b)
}

// Generate implements testing/quick.Generator.
func (h Hash) Generate(rand *rand.Rand, size int) reflect.Value {
	m := rand.Intn(len(h))
	for i := len(h) - 1; i > m; i-- {
		h[i] = byte(rand.Uint32())
	}
	return reflect.ValueOf(h)
}

// Scan implements Scanner for database/sql.
func (h *Hash) Scan(src interface{}) error {
	srcB, ok := src.([]byte)
	if !ok {
		return fmt.Errorf("can't scan %T into Hash", src)
	}
	if len(srcB) != HashLength {
		return fmt.Errorf("can't scan []byte of len %d into Hash, want %d", len(srcB), HashLength)
	}
	copy(h[:], srcB)
	return nil
}

// Value implements valuer for database/sql.
func (h Hash) Value() (driver.Value, error) {
	return h[:], nil
}

// ImplementsGraphQLType returns true if Hash implements the specified GraphQL type.
func (Hash) ImplementsGraphQLType(name string) bool { return name == "Bytes32" }

// UnmarshalGraphQL unmarshals the provided GraphQL query data.
func (h *Hash) UnmarshalGraphQL(input interface{}) error {
	var err error
	switch input := input.(type) {
	case string:
		err = h.UnmarshalText([]byte(input))
	default:
		err = fmt.Errorf("unexpected type %T for Hash", input)
	}
	return err
}

// UnprefixedHash allows marshaling a Hash without 0x prefix.
type UnprefixedHash Hash

// UnmarshalText decodes the hash from hex. The 0x prefix is optional.
func (h *UnprefixedHash) UnmarshalText(input []byte) error {
	return hexutil.UnmarshalFixedUnprefixedText("UnprefixedHash", input, h[:])
}

// MarshalText encodes the hash as hex.
func (h UnprefixedHash) MarshalText() ([]byte, error) {
	return []byte(hex.EncodeToString(h[:])), nil
}

/////////// Address

// Address represents the 20 byte address of an Ethereum account.
type Address [AddressLength]byte

// BytesToAddress returns Address with value b.
// If b is larger than len(h), b will be cropped from the left.
func BytesToAddress(b []byte) Address {
	var a Address
	a.SetBytes(b)
	return a
}

// BigToAddress returns Address with byte values of b.
// If b is larger than len(h), b will be cropped from the left.
func BigToAddress(b *big.Int) Address { return BytesToAddress(b.Bytes()) }

// HexToAddress returns Address with byte values of s.
// If s is larger than len(h), s will be cropped from the left.
func HexToAddress(s string) Address { return BytesToAddress(FromHex(s)) }

// IsHexAddress verifies whether a string can represent a valid hex-encoded
// Ethereum address or not.
func IsHexAddress(s string) bool {
	if has0xPrefix(s) {
		s = s[2:]
	}
	return len(s) == 2*AddressLength && isHex(s)
}

// Bytes gets the string representation of the underlying address.
func (a Address) Bytes() []byte { return a[:] }

// Hash converts an address to a hash by left-padding it with zeros.
func (a Address) Hash() Hash { return BytesToHash(a[:]) }

// Hex returns an EIP55-compliant hex string representation of the address.
func (a Address) Hex() string {
	return string(a.checksumHex())
}

// String implements fmt.Stringer.
func (a Address) String() string {
	return a.Hex()
}

func (a *Address) checksumHex() []byte {
	buf := a.hex()

	// compute checksum
	sha := sha3.NewLegacyKeccak256()
	sha.Write(buf[2:])
	hash := sha.Sum(nil)
	for i := 2; i < len(buf); i++ {
		hashByte := hash[(i-2)/2]
		if i%2 == 0 {
			hashByte = hashByte >> 4
		} else {
			hashByte &= 0xf
		}
		if buf[i] > '9' && hashByte > 7 {
			buf[i] -= 32
		}
	}
	return buf[:]
}

func (a Address) hex() []byte {
	var buf [len(a)*2 + 2]byte
	copy(buf[:2], "0x")
	hex.Encode(buf[2:], a[:])
	return buf[:]
}

// Format implements fmt.Formatter.
<<<<<<< HEAD
// Address supports the %v, %s, %v, %x, %X and %d format verbs.
=======
// Address supports the %v, %s, %q, %x, %X and %d format verbs.
>>>>>>> 8be800ff
func (a Address) Format(s fmt.State, c rune) {
	switch c {
	case 'v', 's':
		s.Write(a.checksumHex())
	case 'q':
		q := []byte{'"'}
		s.Write(q)
		s.Write(a.checksumHex())
		s.Write(q)
	case 'x', 'X':
		// %x disables the checksum.
		hex := a.hex()
		if !s.Flag('#') {
			hex = hex[2:]
		}
		if c == 'X' {
			hex = bytes.ToUpper(hex)
		}
		s.Write(hex)
	case 'd':
		fmt.Fprint(s, ([len(a)]byte)(a))
	default:
		fmt.Fprintf(s, "%%!%c(address=%x)", c, a)
	}
}

// SetBytes sets the address to the value of b.
// If b is larger than len(a), b will be cropped from the left.
func (a *Address) SetBytes(b []byte) {
	if len(b) > len(a) {
		b = b[len(b)-AddressLength:]
	}
	copy(a[AddressLength-len(b):], b)
}

// MarshalText returns the hex representation of a.
func (a Address) MarshalText() ([]byte, error) {
	return hexutil.Bytes(a[:]).MarshalText()
}

// UnmarshalText parses a hash in hex syntax.
func (a *Address) UnmarshalText(input []byte) error {
	return hexutil.UnmarshalFixedText("Address", input, a[:])
}

// UnmarshalJSON parses a hash in hex syntax.
func (a *Address) UnmarshalJSON(input []byte) error {
	return hexutil.UnmarshalFixedJSON(addressT, input, a[:])
}

// Scan implements Scanner for database/sql.
func (a *Address) Scan(src interface{}) error {
	srcB, ok := src.([]byte)
	if !ok {
		return fmt.Errorf("can't scan %T into Address", src)
	}
	if len(srcB) != AddressLength {
		return fmt.Errorf("can't scan []byte of len %d into Address, want %d", len(srcB), AddressLength)
	}
	copy(a[:], srcB)
	return nil
}

// Value implements valuer for database/sql.
func (a Address) Value() (driver.Value, error) {
	return a[:], nil
}

// ImplementsGraphQLType returns true if Hash implements the specified GraphQL type.
func (a Address) ImplementsGraphQLType(name string) bool { return name == "Address" }

// UnmarshalGraphQL unmarshals the provided GraphQL query data.
func (a *Address) UnmarshalGraphQL(input interface{}) error {
	var err error
	switch input := input.(type) {
	case string:
		err = a.UnmarshalText([]byte(input))
	default:
		err = fmt.Errorf("unexpected type %T for Address", input)
	}
	return err
}

// UnprefixedAddress allows marshaling an Address without 0x prefix.
type UnprefixedAddress Address

// UnmarshalText decodes the address from hex. The 0x prefix is optional.
func (a *UnprefixedAddress) UnmarshalText(input []byte) error {
	return hexutil.UnmarshalFixedUnprefixedText("UnprefixedAddress", input, a[:])
}

// MarshalText encodes the address as hex.
func (a UnprefixedAddress) MarshalText() ([]byte, error) {
	return []byte(hex.EncodeToString(a[:])), nil
}

// MixedcaseAddress retains the original string, which may or may not be
// correctly checksummed
type MixedcaseAddress struct {
	addr     Address
	original string
}

// NewMixedcaseAddress constructor (mainly for testing)
func NewMixedcaseAddress(addr Address) MixedcaseAddress {
	return MixedcaseAddress{addr: addr, original: addr.Hex()}
}

// NewMixedcaseAddressFromString is mainly meant for unit-testing
func NewMixedcaseAddressFromString(hexaddr string) (*MixedcaseAddress, error) {
	if !IsHexAddress(hexaddr) {
		return nil, errors.New("invalid address")
	}
	a := FromHex(hexaddr)
	return &MixedcaseAddress{addr: BytesToAddress(a), original: hexaddr}, nil
}

// UnmarshalJSON parses MixedcaseAddress
func (ma *MixedcaseAddress) UnmarshalJSON(input []byte) error {
	if err := hexutil.UnmarshalFixedJSON(addressT, input, ma.addr[:]); err != nil {
		return err
	}
	return json.Unmarshal(input, &ma.original)
}

// MarshalJSON marshals the original value
func (ma *MixedcaseAddress) MarshalJSON() ([]byte, error) {
	if strings.HasPrefix(ma.original, "0x") || strings.HasPrefix(ma.original, "0X") {
		return json.Marshal(fmt.Sprintf("0x%s", ma.original[2:]))
	}
	return json.Marshal(fmt.Sprintf("0x%s", ma.original))
}

// Address returns the address
func (ma *MixedcaseAddress) Address() Address {
	return ma.addr
}

// String implements fmt.Stringer
func (ma *MixedcaseAddress) String() string {
	if ma.ValidChecksum() {
		return fmt.Sprintf("%s [chksum ok]", ma.original)
	}
	return fmt.Sprintf("%s [chksum INVALID]", ma.original)
}

// ValidChecksum returns true if the address has valid checksum
func (ma *MixedcaseAddress) ValidChecksum() bool {
	return ma.original == ma.addr.Hex()
}

// Original returns the mixed-case input string
func (ma *MixedcaseAddress) Original() string {
	return ma.original
}<|MERGE_RESOLUTION|>--- conflicted
+++ resolved
@@ -86,11 +86,7 @@
 }
 
 // Format implements fmt.Formatter.
-<<<<<<< HEAD
-// Hash supports the %v, %s, %v, %x, %X and %d format verbs.
-=======
 // Hash supports the %v, %s, %q, %x, %X and %d format verbs.
->>>>>>> 8be800ff
 func (h Hash) Format(s fmt.State, c rune) {
 	hexb := make([]byte, 2+len(h)*2)
 	copy(hexb, "0x")
@@ -274,11 +270,7 @@
 }
 
 // Format implements fmt.Formatter.
-<<<<<<< HEAD
-// Address supports the %v, %s, %v, %x, %X and %d format verbs.
-=======
 // Address supports the %v, %s, %q, %x, %X and %d format verbs.
->>>>>>> 8be800ff
 func (a Address) Format(s fmt.State, c rune) {
 	switch c {
 	case 'v', 's':
