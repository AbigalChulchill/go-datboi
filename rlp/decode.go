// Copyright 2014 The go-ethereum Authors
// This file is part of the go-ethereum library.
//
// The go-ethereum library is free software: you can redistribute it and/or modify
// it under the terms of the GNU Lesser General Public License as published by
// the Free Software Foundation, either version 3 of the License, or
// (at your option) any later version.
//
// The go-ethereum library is distributed in the hope that it will be useful,
// but WITHOUT ANY WARRANTY; without even the implied warranty of
// MERCHANTABILITY or FITNESS FOR A PARTICULAR PURPOSE. See the
// GNU Lesser General Public License for more details.
//
// You should have received a copy of the GNU Lesser General Public License
// along with the go-ethereum library. If not, see <http://www.gnu.org/licenses/>.

package rlp

import (
	"bufio"
	"bytes"
	"encoding/binary"
	"errors"
	"fmt"
	"io"
	"math/big"
	"reflect"
	"strings"
	"sync"
)

//lint:ignore ST1012 EOL is not an error.

// EOL is returned when the end of the current list
// has been reached during streaming.
var EOL = errors.New("rlp: end of list")

var (
	ErrExpectedString   = errors.New("rlp: expected String or Byte")
	ErrExpectedList     = errors.New("rlp: expected List")
	ErrCanonInt         = errors.New("rlp: non-canonical integer format")
	ErrCanonSize        = errors.New("rlp: non-canonical size information")
	ErrElemTooLarge     = errors.New("rlp: element is larger than containing list")
	ErrValueTooLarge    = errors.New("rlp: value size exceeds available input length")
	ErrMoreThanOneValue = errors.New("rlp: input contains more than one value")

	// internal errors
	errNotInList     = errors.New("rlp: call of ListEnd outside of any list")
	errNotAtEOL      = errors.New("rlp: call of ListEnd not positioned at EOL")
	errUintOverflow  = errors.New("rlp: uint overflow")
	errNoPointer     = errors.New("rlp: interface given to Decode must be a pointer")
	errDecodeIntoNil = errors.New("rlp: pointer given to Decode must not be nil")

	streamPool = sync.Pool{
		New: func() interface{} { return new(Stream) },
	}
)

// Decoder is implemented by types that require custom RLP decoding rules or need to decode
// into private fields.
//
// The DecodeRLP method should read one value from the given Stream. It is not forbidden to
// read less or more, but it might be confusing.
type Decoder interface {
	DecodeRLP(*Stream) error
}

// Decode parses RLP-encoded data from r and stores the result in the value pointed to by
// val. Please see package-level documentation for the decoding rules. Val must be a
// non-nil pointer.
//
// If r does not implement ByteReader, Decode will do its own buffering.
//
// Note that Decode does not set an input limit for all readers and may be vulnerable to
// panics cause by huge value sizes. If you need an input limit, use
//
//     NewStream(r, limit).Decode(val)
func Decode(r io.Reader, val interface{}) error {
	stream := streamPool.Get().(*Stream)
	defer streamPool.Put(stream)

	stream.Reset(r, 0)
	return stream.Decode(val)
}

// DecodeBytes parses RLP data from b into val. Please see package-level documentation for
// the decoding rules. The input must contain exactly one value and no trailing data.
func DecodeBytes(b []byte, val interface{}) error {
	r := bytes.NewReader(b)

	stream := streamPool.Get().(*Stream)
	defer streamPool.Put(stream)

	stream.Reset(r, uint64(len(b)))
	if err := stream.Decode(val); err != nil {
		return err
	}
	if r.Len() > 0 {
		return ErrMoreThanOneValue
	}
	return nil
}

type decodeError struct {
	msg string
	typ reflect.Type
	ctx []string
}

func (err *decodeError) Error() string {
	ctx := ""
	if len(err.ctx) > 0 {
		ctx = ", decoding into "
		for i := len(err.ctx) - 1; i >= 0; i-- {
			ctx += err.ctx[i]
		}
	}
	return fmt.Sprintf("rlp: %s for %v%s", err.msg, err.typ, ctx)
}

func wrapStreamError(err error, typ reflect.Type) error {
	switch err {
	case ErrCanonInt:
		return &decodeError{msg: "non-canonical integer (leading zero bytes)", typ: typ}
	case ErrCanonSize:
		return &decodeError{msg: "non-canonical size information", typ: typ}
	case ErrExpectedList:
		return &decodeError{msg: "expected input list", typ: typ}
	case ErrExpectedString:
		return &decodeError{msg: "expected input string or byte", typ: typ}
	case errUintOverflow:
		return &decodeError{msg: "input string too long", typ: typ}
	case errNotAtEOL:
		return &decodeError{msg: "input list has too many elements", typ: typ}
	}
	return err
}

func addErrorContext(err error, ctx string) error {
	if decErr, ok := err.(*decodeError); ok {
		decErr.ctx = append(decErr.ctx, ctx)
	}
	return err
}

var (
	decoderInterface = reflect.TypeOf(new(Decoder)).Elem()
	bigInt           = reflect.TypeOf(big.Int{})
)

func makeDecoder(typ reflect.Type, tags tags) (dec decoder, err error) {
	kind := typ.Kind()
	switch {
	case typ == rawValueType:
		return decodeRawValue, nil
	case typ.AssignableTo(reflect.PtrTo(bigInt)):
		return decodeBigInt, nil
	case typ.AssignableTo(bigInt):
		return decodeBigIntNoPtr, nil
	case kind == reflect.Ptr:
		return makePtrDecoder(typ, tags)
	case reflect.PtrTo(typ).Implements(decoderInterface):
		return decodeDecoder, nil
	case isUint(kind):
		return decodeUint, nil
	case kind == reflect.Bool:
		return decodeBool, nil
	case kind == reflect.String:
		return decodeString, nil
	case kind == reflect.Slice || kind == reflect.Array:
		return makeListDecoder(typ, tags)
	case kind == reflect.Struct:
		return makeStructDecoder(typ)
	case kind == reflect.Interface:
		return decodeInterface, nil
	default:
		return nil, fmt.Errorf("rlp: type %v is not RLP-serializable", typ)
	}
}

func decodeRawValue(s *Stream, val reflect.Value) error {
	r, err := s.Raw()
	if err != nil {
		return err
	}
	val.SetBytes(r)
	return nil
}

func decodeUint(s *Stream, val reflect.Value) error {
	typ := val.Type()
	num, err := s.uint(typ.Bits())
	if err != nil {
		return wrapStreamError(err, val.Type())
	}
	val.SetUint(num)
	return nil
}

func decodeBool(s *Stream, val reflect.Value) error {
	b, err := s.Bool()
	if err != nil {
		return wrapStreamError(err, val.Type())
	}
	val.SetBool(b)
	return nil
}

func decodeString(s *Stream, val reflect.Value) error {
	b, err := s.Bytes()
	if err != nil {
		return wrapStreamError(err, val.Type())
	}
	val.SetString(string(b))
	return nil
}

func decodeBigIntNoPtr(s *Stream, val reflect.Value) error {
	return decodeBigInt(s, val.Addr())
}

func decodeBigInt(s *Stream, val reflect.Value) error {
	var buffer []byte
	kind, size, err := s.Kind()
	switch {
	case err != nil:
		return wrapStreamError(err, val.Type())
	case kind == List:
		return wrapStreamError(ErrExpectedString, val.Type())
	case kind == Byte:
		buffer = s.uintbuf[:1]
		buffer[0] = s.byteval
		s.kind = -1 // re-arm Kind
	case size == 0:
		// Avoid zero-length read.
		s.kind = -1
	case size <= uint64(len(s.uintbuf)):
		// For integers smaller than s.uintbuf, allocating a buffer
		// can be avoided.
		buffer = s.uintbuf[:size]
		if err := s.readFull(buffer); err != nil {
			return wrapStreamError(err, val.Type())
		}
		// Reject inputs where single byte encoding should have been used.
		if size == 1 && buffer[0] < 128 {
			return wrapStreamError(ErrCanonSize, val.Type())
		}
	default:
		// For large integers, a temporary buffer is needed.
		buffer = make([]byte, size)
		if err := s.readFull(buffer); err != nil {
			return wrapStreamError(err, val.Type())
		}
	}

	// Reject leading zero bytes.
	if len(buffer) > 0 && buffer[0] == 0 {
		return wrapStreamError(ErrCanonInt, val.Type())
	}

	// Set the integer bytes.
	i := val.Interface().(*big.Int)
	if i == nil {
		i = new(big.Int)
		val.Set(reflect.ValueOf(i))
	}
	i.SetBytes(buffer)
	return nil
}

func makeListDecoder(typ reflect.Type, tag tags) (decoder, error) {
	etype := typ.Elem()
	if etype.Kind() == reflect.Uint8 && !reflect.PtrTo(etype).Implements(decoderInterface) {
		if typ.Kind() == reflect.Array {
			return decodeByteArray, nil
		}
		return decodeByteSlice, nil
	}
	etypeinfo := theTC.infoWhileGenerating(etype, tags{})
	if etypeinfo.decoderErr != nil {
		return nil, etypeinfo.decoderErr
	}
	var dec decoder
	switch {
	case typ.Kind() == reflect.Array:
		dec = func(s *Stream, val reflect.Value) error {
			return decodeListArray(s, val, etypeinfo.decoder)
		}
	case tag.tail:
		// A slice with "tail" tag can occur as the last field
		// of a struct and is supposed to swallow all remaining
		// list elements. The struct decoder already called s.List,
		// proceed directly to decoding the elements.
		dec = func(s *Stream, val reflect.Value) error {
			return decodeSliceElems(s, val, etypeinfo.decoder)
		}
	default:
		dec = func(s *Stream, val reflect.Value) error {
			return decodeListSlice(s, val, etypeinfo.decoder)
		}
	}
	return dec, nil
}

func decodeListSlice(s *Stream, val reflect.Value, elemdec decoder) error {
	size, err := s.List()
	if err != nil {
		return wrapStreamError(err, val.Type())
	}
	if size == 0 {
		val.Set(reflect.MakeSlice(val.Type(), 0, 0))
		return s.ListEnd()
	}
	if err := decodeSliceElems(s, val, elemdec); err != nil {
		return err
	}
	return s.ListEnd()
}

func decodeSliceElems(s *Stream, val reflect.Value, elemdec decoder) error {
	i := 0
	for ; ; i++ {
		// grow slice if necessary
		if i >= val.Cap() {
			newcap := val.Cap() + val.Cap()/2
			if newcap < 4 {
				newcap = 4
			}
			newv := reflect.MakeSlice(val.Type(), val.Len(), newcap)
			reflect.Copy(newv, val)
			val.Set(newv)
		}
		if i >= val.Len() {
			val.SetLen(i + 1)
		}
		// decode into element
		if err := elemdec(s, val.Index(i)); err == EOL {
			break
		} else if err != nil {
			return addErrorContext(err, fmt.Sprint("[", i, "]"))
		}
	}
	if i < val.Len() {
		val.SetLen(i)
	}
	return nil
}

func decodeListArray(s *Stream, val reflect.Value, elemdec decoder) error {
	if _, err := s.List(); err != nil {
		return wrapStreamError(err, val.Type())
	}
	vlen := val.Len()
	i := 0
	for ; i < vlen; i++ {
		if err := elemdec(s, val.Index(i)); err == EOL {
			break
		} else if err != nil {
			return addErrorContext(err, fmt.Sprint("[", i, "]"))
		}
	}
	if i < vlen {
		return &decodeError{msg: "input list has too few elements", typ: val.Type()}
	}
	return wrapStreamError(s.ListEnd(), val.Type())
}

func decodeByteSlice(s *Stream, val reflect.Value) error {
	b, err := s.Bytes()
	if err != nil {
		return wrapStreamError(err, val.Type())
	}
	val.SetBytes(b)
	return nil
}

func decodeByteArray(s *Stream, val reflect.Value) error {
	kind, size, err := s.Kind()
	if err != nil {
		return err
	}
<<<<<<< HEAD
	slice := byteArrayBytes(val)
=======
	slice := byteArrayBytes(val, val.Len())
>>>>>>> 8be800ff
	switch kind {
	case Byte:
		if len(slice) == 0 {
			return &decodeError{msg: "input string too long", typ: val.Type()}
		} else if len(slice) > 1 {
			return &decodeError{msg: "input string too short", typ: val.Type()}
		}
		slice[0] = s.byteval
		s.kind = -1
	case String:
		if uint64(len(slice)) < size {
			return &decodeError{msg: "input string too long", typ: val.Type()}
		}
		if uint64(len(slice)) > size {
			return &decodeError{msg: "input string too short", typ: val.Type()}
		}
		if err := s.readFull(slice); err != nil {
			return err
		}
		// Reject cases where single byte encoding should have been used.
		if size == 1 && slice[0] < 128 {
			return wrapStreamError(ErrCanonSize, val.Type())
		}
	case List:
		return wrapStreamError(ErrExpectedString, val.Type())
	}
	return nil
}

func makeStructDecoder(typ reflect.Type) (decoder, error) {
	fields, err := structFields(typ)
	if err != nil {
		return nil, err
	}
	for _, f := range fields {
		if f.info.decoderErr != nil {
			return nil, structFieldError{typ, f.index, f.info.decoderErr}
		}
	}
	dec := func(s *Stream, val reflect.Value) (err error) {
		if _, err := s.List(); err != nil {
			return wrapStreamError(err, typ)
		}
		for i, f := range fields {
			err := f.info.decoder(s, val.Field(f.index))
			if err == EOL {
				if f.optional {
					// The field is optional, so reaching the end of the list before
					// reaching the last field is acceptable. All remaining undecoded
					// fields are zeroed.
					zeroFields(val, fields[i:])
					break
				}
				return &decodeError{msg: "too few elements", typ: typ}
			} else if err != nil {
				return addErrorContext(err, "."+typ.Field(f.index).Name)
			}
		}
		return wrapStreamError(s.ListEnd(), typ)
	}
	return dec, nil
}

func zeroFields(structval reflect.Value, fields []field) {
	for _, f := range fields {
		fv := structval.Field(f.index)
		fv.Set(reflect.Zero(fv.Type()))
	}
}

// makePtrDecoder creates a decoder that decodes into the pointer's element type.
func makePtrDecoder(typ reflect.Type, tag tags) (decoder, error) {
	etype := typ.Elem()
	etypeinfo := theTC.infoWhileGenerating(etype, tags{})
	switch {
	case etypeinfo.decoderErr != nil:
		return nil, etypeinfo.decoderErr
	case !tag.nilOK:
		return makeSimplePtrDecoder(etype, etypeinfo), nil
	default:
		return makeNilPtrDecoder(etype, etypeinfo, tag.nilKind), nil
	}
}

func makeSimplePtrDecoder(etype reflect.Type, etypeinfo *typeinfo) decoder {
	return func(s *Stream, val reflect.Value) (err error) {
		newval := val
		if val.IsNil() {
			newval = reflect.New(etype)
		}
		if err = etypeinfo.decoder(s, newval.Elem()); err == nil {
			val.Set(newval)
		}
		return err
	}
}

// makeNilPtrDecoder creates a decoder that decodes empty values as nil. Non-empty
// values are decoded into a value of the element type, just like makePtrDecoder does.
//
// This decoder is used for pointer-typed struct fields with struct tag "nil".
func makeNilPtrDecoder(etype reflect.Type, etypeinfo *typeinfo, nilKind Kind) decoder {
	typ := reflect.PtrTo(etype)
	nilPtr := reflect.Zero(typ)
	return func(s *Stream, val reflect.Value) (err error) {
		kind, size, err := s.Kind()
		if err != nil {
			val.Set(nilPtr)
			return wrapStreamError(err, typ)
		}
		// Handle empty values as a nil pointer.
		if kind != Byte && size == 0 {
			if kind != nilKind {
				return &decodeError{
					msg: fmt.Sprintf("wrong kind of empty value (got %v, want %v)", kind, nilKind),
					typ: typ,
				}
			}
			// rearm s.Kind. This is important because the input
			// position must advance to the next value even though
			// we don't read anything.
			s.kind = -1
			val.Set(nilPtr)
			return nil
		}
		newval := val
		if val.IsNil() {
			newval = reflect.New(etype)
		}
		if err = etypeinfo.decoder(s, newval.Elem()); err == nil {
			val.Set(newval)
		}
		return err
	}
}

var ifsliceType = reflect.TypeOf([]interface{}{})

func decodeInterface(s *Stream, val reflect.Value) error {
	if val.Type().NumMethod() != 0 {
		return fmt.Errorf("rlp: type %v is not RLP-serializable", val.Type())
	}
	kind, _, err := s.Kind()
	if err != nil {
		return err
	}
	if kind == List {
		slice := reflect.New(ifsliceType).Elem()
		if err := decodeListSlice(s, slice, decodeInterface); err != nil {
			return err
		}
		val.Set(slice)
	} else {
		b, err := s.Bytes()
		if err != nil {
			return err
		}
		val.Set(reflect.ValueOf(b))
	}
	return nil
}

func decodeDecoder(s *Stream, val reflect.Value) error {
	return val.Addr().Interface().(Decoder).DecodeRLP(s)
}

// Kind represents the kind of value contained in an RLP stream.
type Kind int8

const (
	Byte Kind = iota
	String
	List
)

func (k Kind) String() string {
	switch k {
	case Byte:
		return "Byte"
	case String:
		return "String"
	case List:
		return "List"
	default:
		return fmt.Sprintf("Unknown(%d)", k)
	}
}

// ByteReader must be implemented by any input reader for a Stream. It
// is implemented by e.g. bufio.Reader and bytes.Reader.
type ByteReader interface {
	io.Reader
	io.ByteReader
}

// Stream can be used for piecemeal decoding of an input stream. This
// is useful if the input is very large or if the decoding rules for a
// type depend on the input structure. Stream does not keep an
// internal buffer. After decoding a value, the input reader will be
// positioned just before the type information for the next value.
//
// When decoding a list and the input position reaches the declared
// length of the list, all operations will return error EOL.
// The end of the list must be acknowledged using ListEnd to continue
// reading the enclosing list.
//
// Stream is not safe for concurrent use.
type Stream struct {
	r ByteReader

	remaining uint64   // number of bytes remaining to be read from r
	size      uint64   // size of value ahead
	kinderr   error    // error from last readKind
	stack     []uint64 // list sizes
	uintbuf   [32]byte // auxiliary buffer for integer decoding
	kind      Kind     // kind of value ahead
	byteval   byte     // value of single byte in type tag
	limited   bool     // true if input limit is in effect
}

// NewStream creates a new decoding stream reading from r.
//
// If r implements the ByteReader interface, Stream will
// not introduce any buffering.
//
// For non-toplevel values, Stream returns ErrElemTooLarge
// for values that do not fit into the enclosing list.
//
// Stream supports an optional input limit. If a limit is set, the
// size of any toplevel value will be checked against the remaining
// input length. Stream operations that encounter a value exceeding
// the remaining input length will return ErrValueTooLarge. The limit
// can be set by passing a non-zero value for inputLimit.
//
// If r is a bytes.Reader or strings.Reader, the input limit is set to
// the length of r's underlying data unless an explicit limit is
// provided.
func NewStream(r io.Reader, inputLimit uint64) *Stream {
	s := new(Stream)
	s.Reset(r, inputLimit)
	return s
}

// NewListStream creates a new stream that pretends to be positioned
// at an encoded list of the given length.
func NewListStream(r io.Reader, len uint64) *Stream {
	s := new(Stream)
	s.Reset(r, len)
	s.kind = List
	s.size = len
	return s
}

// Bytes reads an RLP string and returns its contents as a byte slice.
// If the input does not contain an RLP string, the returned
// error will be ErrExpectedString.
func (s *Stream) Bytes() ([]byte, error) {
	kind, size, err := s.Kind()
	if err != nil {
		return nil, err
	}
	switch kind {
	case Byte:
		s.kind = -1 // rearm Kind
		return []byte{s.byteval}, nil
	case String:
		b := make([]byte, size)
		if err = s.readFull(b); err != nil {
			return nil, err
		}
		if size == 1 && b[0] < 128 {
			return nil, ErrCanonSize
		}
		return b, nil
	default:
		return nil, ErrExpectedString
	}
}

// Raw reads a raw encoded value including RLP type information.
func (s *Stream) Raw() ([]byte, error) {
	kind, size, err := s.Kind()
	if err != nil {
		return nil, err
	}
	if kind == Byte {
		s.kind = -1 // rearm Kind
		return []byte{s.byteval}, nil
	}
	// The original header has already been read and is no longer
	// available. Read content and put a new header in front of it.
	start := headsize(size)
	buf := make([]byte, uint64(start)+size)
	if err := s.readFull(buf[start:]); err != nil {
		return nil, err
	}
	if kind == String {
		puthead(buf, 0x80, 0xB7, size)
	} else {
		puthead(buf, 0xC0, 0xF7, size)
	}
	return buf, nil
}

// Uint reads an RLP string of up to 8 bytes and returns its contents
// as an unsigned integer. If the input does not contain an RLP string, the
// returned error will be ErrExpectedString.
func (s *Stream) Uint() (uint64, error) {
	return s.uint(64)
}

func (s *Stream) uint(maxbits int) (uint64, error) {
	kind, size, err := s.Kind()
	if err != nil {
		return 0, err
	}
	switch kind {
	case Byte:
		if s.byteval == 0 {
			return 0, ErrCanonInt
		}
		s.kind = -1 // rearm Kind
		return uint64(s.byteval), nil
	case String:
		if size > uint64(maxbits/8) {
			return 0, errUintOverflow
		}
		v, err := s.readUint(byte(size))
		switch {
		case err == ErrCanonSize:
			// Adjust error because we're not reading a size right now.
			return 0, ErrCanonInt
		case err != nil:
			return 0, err
		case size > 0 && v < 128:
			return 0, ErrCanonSize
		default:
			return v, nil
		}
	default:
		return 0, ErrExpectedString
	}
}

// Bool reads an RLP string of up to 1 byte and returns its contents
// as a boolean. If the input does not contain an RLP string, the
// returned error will be ErrExpectedString.
func (s *Stream) Bool() (bool, error) {
	num, err := s.uint(8)
	if err != nil {
		return false, err
	}
	switch num {
	case 0:
		return false, nil
	case 1:
		return true, nil
	default:
		return false, fmt.Errorf("rlp: invalid boolean value: %d", num)
	}
}

// List starts decoding an RLP list. If the input does not contain a
// list, the returned error will be ErrExpectedList. When the list's
// end has been reached, any Stream operation will return EOL.
func (s *Stream) List() (size uint64, err error) {
	kind, size, err := s.Kind()
	if err != nil {
		return 0, err
	}
	if kind != List {
		return 0, ErrExpectedList
	}

	// Remove size of inner list from outer list before pushing the new size
	// onto the stack. This ensures that the remaining outer list size will
	// be correct after the matching call to ListEnd.
	if inList, limit := s.listLimit(); inList {
		s.stack[len(s.stack)-1] = limit - size
	}
	s.stack = append(s.stack, size)
	s.kind = -1
	s.size = 0
	return size, nil
}

// ListEnd returns to the enclosing list.
// The input reader must be positioned at the end of a list.
func (s *Stream) ListEnd() error {
	// Ensure that no more data is remaining in the current list.
	if inList, listLimit := s.listLimit(); !inList {
		return errNotInList
	} else if listLimit > 0 {
		return errNotAtEOL
	}
	s.stack = s.stack[:len(s.stack)-1] // pop
	s.kind = -1
	s.size = 0
	return nil
}

// Decode decodes a value and stores the result in the value pointed
// to by val. Please see the documentation for the Decode function
// to learn about the decoding rules.
func (s *Stream) Decode(val interface{}) error {
	if val == nil {
		return errDecodeIntoNil
	}
	rval := reflect.ValueOf(val)
	rtyp := rval.Type()
	if rtyp.Kind() != reflect.Ptr {
		return errNoPointer
	}
	if rval.IsNil() {
		return errDecodeIntoNil
	}
	decoder, err := cachedDecoder(rtyp.Elem())
	if err != nil {
		return err
	}

	err = decoder(s, rval.Elem())
	if decErr, ok := err.(*decodeError); ok && len(decErr.ctx) > 0 {
		// Add decode target type to error so context has more meaning.
		decErr.ctx = append(decErr.ctx, fmt.Sprint("(", rtyp.Elem(), ")"))
	}
	return err
}

// Reset discards any information about the current decoding context
// and starts reading from r. This method is meant to facilitate reuse
// of a preallocated Stream across many decoding operations.
//
// If r does not also implement ByteReader, Stream will do its own
// buffering.
func (s *Stream) Reset(r io.Reader, inputLimit uint64) {
	if inputLimit > 0 {
		s.remaining = inputLimit
		s.limited = true
	} else {
		// Attempt to automatically discover
		// the limit when reading from a byte slice.
		switch br := r.(type) {
		case *bytes.Reader:
			s.remaining = uint64(br.Len())
			s.limited = true
		case *bytes.Buffer:
			s.remaining = uint64(br.Len())
			s.limited = true
		case *strings.Reader:
			s.remaining = uint64(br.Len())
			s.limited = true
		default:
			s.limited = false
		}
	}
	// Wrap r with a buffer if it doesn't have one.
	bufr, ok := r.(ByteReader)
	if !ok {
		bufr = bufio.NewReader(r)
	}
	s.r = bufr
	// Reset the decoding context.
	s.stack = s.stack[:0]
	s.size = 0
	s.kind = -1
	s.kinderr = nil
	s.byteval = 0
	s.uintbuf = [32]byte{}
}

// Kind returns the kind and size of the next value in the
// input stream.
//
// The returned size is the number of bytes that make up the value.
// For kind == Byte, the size is zero because the value is
// contained in the type tag.
//
// The first call to Kind will read size information from the input
// reader and leave it positioned at the start of the actual bytes of
// the value. Subsequent calls to Kind (until the value is decoded)
// will not advance the input reader and return cached information.
func (s *Stream) Kind() (kind Kind, size uint64, err error) {
	if s.kind >= 0 {
		return s.kind, s.size, s.kinderr
	}

	// Check for end of list. This needs to be done here because readKind
	// checks against the list size, and would return the wrong error.
	inList, listLimit := s.listLimit()
	if inList && listLimit == 0 {
		return 0, 0, EOL
	}
	// Read the actual size tag.
	s.kind, s.size, s.kinderr = s.readKind()
	if s.kinderr == nil {
		// Check the data size of the value ahead against input limits. This
		// is done here because many decoders require allocating an input
		// buffer matching the value size. Checking it here protects those
		// decoders from inputs declaring very large value size.
		if inList && s.size > listLimit {
			s.kinderr = ErrElemTooLarge
		} else if s.limited && s.size > s.remaining {
			s.kinderr = ErrValueTooLarge
		}
	}
	return s.kind, s.size, s.kinderr
}

func (s *Stream) readKind() (kind Kind, size uint64, err error) {
	b, err := s.readByte()
	if err != nil {
		if len(s.stack) == 0 {
			// At toplevel, Adjust the error to actual EOF. io.EOF is
			// used by callers to determine when to stop decoding.
			switch err {
			case io.ErrUnexpectedEOF:
				err = io.EOF
			case ErrValueTooLarge:
				err = io.EOF
			}
		}
		return 0, 0, err
	}
	s.byteval = 0
	switch {
	case b < 0x80:
		// For a single byte whose value is in the [0x00, 0x7F] range, that byte
		// is its own RLP encoding.
		s.byteval = b
		return Byte, 0, nil
	case b < 0xB8:
		// Otherwise, if a string is 0-55 bytes long, the RLP encoding consists
		// of a single byte with value 0x80 plus the length of the string
		// followed by the string. The range of the first byte is thus [0x80, 0xB7].
		return String, uint64(b - 0x80), nil
	case b < 0xC0:
		// If a string is more than 55 bytes long, the RLP encoding consists of a
		// single byte with value 0xB7 plus the length of the length of the
		// string in binary form, followed by the length of the string, followed
		// by the string. For example, a length-1024 string would be encoded as
		// 0xB90400 followed by the string. The range of the first byte is thus
		// [0xB8, 0xBF].
		size, err = s.readUint(b - 0xB7)
		if err == nil && size < 56 {
			err = ErrCanonSize
		}
		return String, size, err
	case b < 0xF8:
		// If the total payload of a list (i.e. the combined length of all its
		// items) is 0-55 bytes long, the RLP encoding consists of a single byte
		// with value 0xC0 plus the length of the list followed by the
		// concatenation of the RLP encodings of the items. The range of the
		// first byte is thus [0xC0, 0xF7].
		return List, uint64(b - 0xC0), nil
	default:
		// If the total payload of a list is more than 55 bytes long, the RLP
		// encoding consists of a single byte with value 0xF7 plus the length of
		// the length of the payload in binary form, followed by the length of
		// the payload, followed by the concatenation of the RLP encodings of
		// the items. The range of the first byte is thus [0xF8, 0xFF].
		size, err = s.readUint(b - 0xF7)
		if err == nil && size < 56 {
			err = ErrCanonSize
		}
		return List, size, err
	}
}

func (s *Stream) readUint(size byte) (uint64, error) {
	switch size {
	case 0:
		s.kind = -1 // rearm Kind
		return 0, nil
	case 1:
		b, err := s.readByte()
		return uint64(b), err
	default:
		buffer := s.uintbuf[:8]
		for i := range buffer {
			buffer[i] = 0
		}
		start := int(8 - size)
		if err := s.readFull(buffer[start:]); err != nil {
			return 0, err
		}
		if buffer[start] == 0 {
			// Note: readUint is also used to decode integer values.
			// The error needs to be adjusted to become ErrCanonInt in this case.
			return 0, ErrCanonSize
		}
		return binary.BigEndian.Uint64(buffer[:]), nil
	}
}

// readFull reads into buf from the underlying stream.
func (s *Stream) readFull(buf []byte) (err error) {
	if err := s.willRead(uint64(len(buf))); err != nil {
		return err
	}
	var nn, n int
	for n < len(buf) && err == nil {
		nn, err = s.r.Read(buf[n:])
		n += nn
	}
	if err == io.EOF {
		if n < len(buf) {
			err = io.ErrUnexpectedEOF
		} else {
			// Readers are allowed to give EOF even though the read succeeded.
			// In such cases, we discard the EOF, like io.ReadFull() does.
			err = nil
		}
	}
	return err
}

// readByte reads a single byte from the underlying stream.
func (s *Stream) readByte() (byte, error) {
	if err := s.willRead(1); err != nil {
		return 0, err
	}
	b, err := s.r.ReadByte()
	if err == io.EOF {
		err = io.ErrUnexpectedEOF
	}
	return b, err
}

// willRead is called before any read from the underlying stream. It checks
// n against size limits, and updates the limits if n doesn't overflow them.
func (s *Stream) willRead(n uint64) error {
	s.kind = -1 // rearm Kind

	if inList, limit := s.listLimit(); inList {
		if n > limit {
			return ErrElemTooLarge
		}
		s.stack[len(s.stack)-1] = limit - n
	}
	if s.limited {
		if n > s.remaining {
			return ErrValueTooLarge
		}
		s.remaining -= n
	}
	return nil
}

// listLimit returns the amount of data remaining in the innermost list.
func (s *Stream) listLimit() (inList bool, limit uint64) {
	if len(s.stack) == 0 {
		return false, 0
	}
	return true, s.stack[len(s.stack)-1]
}<|MERGE_RESOLUTION|>--- conflicted
+++ resolved
@@ -379,11 +379,7 @@
 	if err != nil {
 		return err
 	}
-<<<<<<< HEAD
-	slice := byteArrayBytes(val)
-=======
 	slice := byteArrayBytes(val, val.Len())
->>>>>>> 8be800ff
 	switch kind {
 	case Byte:
 		if len(slice) == 0 {
